<% wrap_layout :inner do %>
    <% content_for :sidebar do %>
        <div class="docs-sidebar hidden-print affix-top" role="complementary">
            <ul class="nav docs-sidenav">
                <li<%= sidebar_current("docs-home") %>>
                    <a href="/docs/providers/index.html">All Providers</a>
                </li>

                <li<%= sidebar_current("docs-aws-index") %>>
                    <a href="/docs/providers/aws/index.html">AWS Provider</a>
                </li>

                <li<%= sidebar_current("docs-aws-community-events") %>>
                <a href="#">Upcoming Community Events</a>
                    <ul class="nav nav-visible">

                        <li<%= sidebar_current("docs-aws-community-events-gardening-summer-2018") %>>
                            <a href="/docs/providers/aws/events/gardening-summer-2018.html">Community Gardening - Summer 2018</a>
                        </li>

                    </ul>
                </li>

                <li<%= sidebar_current("docs-aws-guide") %>>
                <a href="#">Guides</a>
                    <ul class="nav nav-visible">

                        <li<%= sidebar_current("docs-aws-guide-eks-getting-started") %>>
                            <a href="/docs/providers/aws/guides/eks-getting-started.html">AWS EKS Getting Started</a>
                        </li>

                        <li<%= sidebar_current("docs-aws-guide-serverless") %>>
                            <a href="/docs/providers/aws/guides/serverless-with-aws-lambda-and-api-gateway.html">AWS Lambda with API Gateway</a>
                        </li>

                    </ul>
                </li>

                <li<%= sidebar_current("docs-aws-datasource") %>>
                <a href="#">Data Sources</a>
                    <ul class="nav nav-visible">

                        <li<%= sidebar_current("docs-aws-datasource-acm-certificate") %>>
                            <a href="/docs/providers/aws/d/acm_certificate.html">aws_acm_certificate</a>
                        </li>
                        <li<%= sidebar_current("docs-aws-datasource-acmpca-certificate-authority") %>>
                            <a href="/docs/providers/aws/d/acmpca_certificate_authority.html">aws_acmpca_certificate_authority</a>
                        </li>
                        <li<%= sidebar_current("docs-aws-datasource-alb-x") %>>
                            <a href="/docs/providers/aws/d/lb.html">aws_alb</a>
                        </li>
                        <li<%= sidebar_current("docs-aws-datasource-alb-listener") %>>
                            <a href="/docs/providers/aws/d/lb_listener.html">aws_alb_listener</a>
                        </li>
                        <li<%= sidebar_current("docs-aws-datasource-alb-target-group") %>>
                            <a href="/docs/providers/aws/d/lb_target_group.html">aws_alb_target_group</a>
                        </li>
                        <li<%= sidebar_current("docs-aws-datasource-ami") %>>
                            <a href="/docs/providers/aws/d/ami.html">aws_ami</a>
                        </li>
                        <li<%= sidebar_current("docs-aws-datasource-ami-ids") %>>
                            <a href="/docs/providers/aws/d/ami_ids.html">aws_ami_ids</a>
                        </li>
                        <li<%= sidebar_current("docs-aws_api_gateway_rest_api") %>>
                            <a href="/docs/providers/aws/d/api_gateway_rest_api.html">aws_api_gateway_rest_api</a>
                        </li>
<<<<<<< HEAD
=======
                        <li<%= sidebar_current("docs-aws-datasource-arn") %>>
                            <a href="/docs/providers/aws/d/arn.html">aws_arn</a>
                        </li>
>>>>>>> cebc4962
                        <li<%= sidebar_current("docs-aws-datasource-autoscaling-groups") %>>
                            <a href="/docs/providers/aws/d/autoscaling_groups.html">aws_autoscaling_groups</a>
                        </li>
                        <li<%= sidebar_current("docs-aws-datasource-availability-zone") %>>
                            <a href="/docs/providers/aws/d/availability_zone.html">aws_availability_zone</a>
                        </li>
                        <li<%= sidebar_current("docs-aws-datasource-availability-zones") %>>
                            <a href="/docs/providers/aws/d/availability_zones.html">aws_availability_zones</a>
                        </li>
                        <li<%= sidebar_current("docs-aws-datasource-batch-compute-environment") %>>
                          <a href="/docs/providers/aws/d/batch_compute_environment.html">aws_batch_compute_environment</a>
                        </li>
                        <li<%= sidebar_current("docs-aws-datasource-batch-job-queue") %>>
                          <a href="/docs/providers/aws/d/batch_job_queue.html">aws_batch_job_queue</a>
                        </li>
                        <li<%= sidebar_current("docs-aws-datasource-billing-service-account") %>>
                            <a href="/docs/providers/aws/d/billing_service_account.html">aws_billing_service_account</a>
                        </li>
                        <li<%= sidebar_current("docs-aws-datasource-caller-identity") %>>
                          <a href="/docs/providers/aws/d/caller_identity.html">aws_caller_identity</a>
                        </li>
                        <li<%= sidebar_current("docs-aws-datasource-canonical-user-id") %>>
                            <a href="/docs/providers/aws/d/canonical_user_id.html">aws_canonical_user_id</a>
                        </li>
                        <li<%= sidebar_current("docs-aws-datasource-cloudformation-stack") %>>
                            <a href="/docs/providers/aws/d/cloudformation_stack.html">aws_cloudformation_stack</a>
                        </li>
                        <li<%= sidebar_current("docs-aws-datasource-cloudtrail-service-account") %>>
                            <a href="/docs/providers/aws/d/cloudtrail_service_account.html">aws_cloudtrail_service_account</a>
                        </li>
                        <li<%= sidebar_current("docs-aws-datasource-cloudwatch-log-group") %>>
                            <a href="/docs/providers/aws/d/cloudwatch_log_group.html">aws_cloudwatch_log_group</a>
                        </li>
                        <li<%= sidebar_current("docs-aws-datasource-cognito-user-pools") %>>
                            <a href="/docs/providers/aws/d/cognito_user_pools.html">aws_cognito_user_pools</a>
                        </li>
                        <li<%= sidebar_current("docs-aws-datasource-db-instance") %>>
                            <a href="/docs/providers/aws/d/db_instance.html">aws_db_instance</a>
                        </li>
                        <li<%= sidebar_current("docs-aws-datasource-db-snapshot") %>>
                          <a href="/docs/providers/aws/d/db_snapshot.html">aws_db_snapshot</a>
                        </li>
                        <li<%= sidebar_current("docs-aws-datasource-dynamodb-table") %>>
                          <a href="/docs/providers/aws/d/dynamodb_table.html">aws_dynamodb_table</a>
                        </li>
                        <li<%= sidebar_current("docs-aws-datasource-ebs-snapshot") %>>
                          <a href="/docs/providers/aws/d/ebs_snapshot.html">aws_ebs_snapshot</a>
                        </li>
                        <li<%= sidebar_current("docs-aws-datasource-ebs-snapshot-ids") %>>
                          <a href="/docs/providers/aws/d/ebs_snapshot_ids.html">aws_ebs_snapshot_ids</a>
                        </li>
                        <li<%= sidebar_current("docs-aws-datasource-ebs-volume") %>>
                          <a href="/docs/providers/aws/d/ebs_volume.html">aws_ebs_volume</a>
                        </li>
                        <li<%= sidebar_current("docs-aws-datasource-ecr-repository") %>>
                          <a href="/docs/providers/aws/d/ecr_repository.html">aws_ecr_repository</a>
                        </li>
                        <li<%= sidebar_current("docs-aws-datasource-ecs-cluster") %>>
                          <a href="/docs/providers/aws/d/ecs_cluster.html">aws_ecs_cluster</a>
                        </li>
                        <li<%= sidebar_current("docs-aws-datasource-ecs-container-definition") %>>
                            <a href="/docs/providers/aws/d/ecs_container_definition.html">aws_ecs_container_definition</a>
                        </li>
                        <li<%= sidebar_current("docs-aws-datasource-ecs-task-definition") %>>
                            <a href="/docs/providers/aws/d/ecs_task_definition.html">aws_ecs_task_definition</a>
                        </li>
                        <li<%= sidebar_current("docs-aws-datasource-ecs-service") %>>
                            <a href="/docs/providers/aws/d/ecs_service.html">aws_ecs_service</a>
                        </li>
                        <li<%= sidebar_current("docs-aws-datasource-efs-file-system") %>>
                            <a href="/docs/providers/aws/d/efs_file_system.html">aws_efs_file_system</a>
                        </li>
                        <li<%= sidebar_current("docs-aws-datasource-efs-mount-target") %>>
                            <a href="/docs/providers/aws/d/efs_mount_target.html">aws_efs_mount_target</a>
                        </li>
                        <li<%= sidebar_current("docs-aws-datasource-eip") %>>
                            <a href="/docs/providers/aws/d/eip.html">aws_eip</a>
                        </li>
                        <li<%= sidebar_current("docs-aws-datasource-eks-cluster") %>>
                            <a href="/docs/providers/aws/d/eks_cluster.html">aws_eks_cluster</a>
                        </li>
                        <li<%= sidebar_current("docs-aws-datasource-elastic-beanstalk-hosted-zone") %>>
                            <a href="/docs/providers/aws/d/elastic_beanstalk_hosted_zone.html">aws_elastic_beanstalk_hosted_zone</a>
                        </li>
                        <li<%= sidebar_current("docs-aws-datasource-elastic-beanstalk-solution-stack") %>>
                            <a href="/docs/providers/aws/d/elastic_beanstalk_solution_stack.html">aws_elastic_beanstalk_solution_stack</a>
                        </li>
                        <li<%= sidebar_current("docs-aws-datasource-elasticache-cluster") %>>
                            <a href="/docs/providers/aws/d/elasticache_cluster.html">aws_elasticache_cluster</a>
                        </li>
                        <li<%= sidebar_current("docs-aws-datasource-elasticache-replication-group") %>>
                            <a href="/docs/providers/aws/d/elasticache_replication_group.html">aws_elasticache_replication_group</a>
                        </li>
                        <li<%= sidebar_current("docs-aws-datasource-elb") %>>
                            <a href="/docs/providers/aws/d/elb.html">aws_elb</a>
                        </li>
                        <li<%= sidebar_current("docs-aws-datasource-elb-hosted-zone-id") %>>
                            <a href="/docs/providers/aws/d/elb_hosted_zone_id.html">aws_elb_hosted_zone_id</a>
                        </li>
                        <li<%= sidebar_current("docs-aws-datasource-elb-service-account") %>>
                            <a href="/docs/providers/aws/d/elb_service_account.html">aws_elb_service_account</a>
                        </li>
                        <li<%= sidebar_current("docs-aws-datasource-glue-script") %>>
                            <a href="/docs/providers/aws/d/glue_script.html">aws_glue_script</a>
                        </li>
                        <li<%= sidebar_current("docs-aws-datasource-iam-account-alias") %>>
                            <a href="/docs/providers/aws/d/iam_account_alias.html">aws_iam_account_alias</a>
                        </li>
                        <li<%= sidebar_current("docs-aws-datasource-iam-group") %>>
                            <a href="/docs/providers/aws/d/iam_group.html">aws_iam_group</a>
                        </li>
                        <li<%= sidebar_current("docs-aws-datasource-iam-instance-profile") %>>
                            <a href="/docs/providers/aws/d/iam_instance_profile.html">aws_iam_instance_profile</a>
                        </li>
                        <li<%= sidebar_current("docs-aws-datasource-iam-policy") %>>
                            <a href="/docs/providers/aws/d/iam_policy.html">aws_iam_policy</a>
                        </li>
                        <li<%= sidebar_current("docs-aws-datasource-iam-policy-document") %>>
                            <a href="/docs/providers/aws/d/iam_policy_document.html">aws_iam_policy_document</a>
                        </li>
                        <li<%= sidebar_current("docs-aws-datasource-iam-role") %>>
                            <a href="/docs/providers/aws/d/iam_role.html">aws_iam_role</a>
                        </li>
                        <li<%= sidebar_current("docs-aws-iam-server-certificate") %>>
                          <a href="/docs/providers/aws/d/iam_server_certificate.html">aws_iam_server_certificate</a>
                        </li>
                        <li<%= sidebar_current("docs-aws-datasource-iam-user") %>>
                            <a href="/docs/providers/aws/d/iam_user.html">aws_iam_user</a>
                        </li>
                        <li<%= sidebar_current("docs-aws-datasource-inspector-rules-packages") %>>
                          <a href="/docs/providers/aws/d/inspector_rules_packages.html">aws_inspector_rules_packages</a>
                        </li>
                        <li<%= sidebar_current("docs-aws-datasource-instance") %>>
                          <a href="/docs/providers/aws/d/instance.html">aws_instance</a>
                        </li>
                        <li<%= sidebar_current("docs-aws-datasource-instances") %>>
                          <a href="/docs/providers/aws/d/instances.html">aws_instances</a>
                        </li>
                        <li<%= sidebar_current("docs-aws-datasource-internet-gateway") %>>
                          <a href="/docs/providers/aws/d/internet_gateway.html">aws_internet_gateway</a>
                        </li>
                        <li<%= sidebar_current("docs-aws-datasource-iot-endpoint") %>>
                          <a href="/docs/providers/aws/d/iot_endpoint.html">aws_iot_endpoint</a>
                        </li>
                        <li<%= sidebar_current("docs-aws-datasource-ip_ranges") %>>
                            <a href="/docs/providers/aws/d/ip_ranges.html">aws_ip_ranges</a>
                        </li>
                        <li<%= sidebar_current("docs-aws-datasource-kinesis-stream") %>>
                            <a href="/docs/providers/aws/d/kinesis_stream.html">aws_kinesis_stream</a>
                        </li>
                        <li<%= sidebar_current("docs-aws-datasource-kms-alias") %>>
                            <a href="/docs/providers/aws/d/kms_alias.html">aws_kms_alias</a>
                        </li>
                        <li<%= sidebar_current("docs-aws-datasource-kms-key") %>>
                          <a href="/docs/providers/aws/d/kms_key.html">aws_kms_key</a>
                        </li>
                        <li<%= sidebar_current("docs-aws-datasource-kms-ciphertext") %>>
                            <a href="/docs/providers/aws/d/kms_ciphertext.html">aws_kms_ciphertext</a>
                        </li>
                        <li<%= sidebar_current("docs-aws-datasource-kms-secret") %>>
                            <a href="/docs/providers/aws/d/kms_secret.html">aws_kms_secret</a>
                        </li>
                        <li<%= sidebar_current("docs-aws-datasource-lambda-invocation") %>>
                            <a href="/docs/providers/aws/d/lambda_invocation.html">aws_lambda_invocation</a>
                        </li>
                        <li<%= sidebar_current("docs-aws-datasource-nat-gateway") %>>
                           <a href="/docs/providers/aws/d/nat_gateway.html">aws_nat_gateway</a>
                        </li>
                        <li<%= sidebar_current("docs-aws-datasource-network-interface") %>>
                            <a href="/docs/providers/aws/d/network_interface.html">aws_network_interface</a>
                        </li>
                        <li<%= sidebar_current("docs-aws-datasource-lambda-function") %>>
                            <a href="/docs/providers/aws/d/lambda_function.html">aws_lambda_function</a>
                        </li>
                        <li<%= sidebar_current("docs-aws-datasource-lb-x") %>>
                            <a href="/docs/providers/aws/d/lb.html">aws_lb</a>
                        </li>
                        <li<%= sidebar_current("docs-aws-datasource-lb-listener") %>>
                            <a href="/docs/providers/aws/d/lb_listener.html">aws_lb_listener</a>
                        </li>
                        <li<%= sidebar_current("docs-aws-datasource-lb-target-group") %>>
                            <a href="/docs/providers/aws/d/lb_target_group.html">aws_lb_target_group</a>
                        </li>
                        <li<%= sidebar_current("docs-aws-datasource-mq-broker") %>>
                            <a href="/docs/providers/aws/d/mq_broker.html">aws_mq_broker</a>
                        </li>
                        <li<%= sidebar_current("docs-aws-datasource-partition") %>>
                            <a href="/docs/providers/aws/d/partition.html">aws_partition</a>
                        </li>
                        <li<%= sidebar_current("docs-aws-datasource-prefix-list") %>>
                            <a href="/docs/providers/aws/d/prefix_list.html">aws_prefix_list</a>
                        </li>
                        <li<%= sidebar_current("docs-aws-datasource-rds-cluster") %>>
                            <a href="/docs/providers/aws/d/rds_cluster.html">aws_rds_cluster</a>
                        </li>
                        <li<%= sidebar_current("docs-aws-datasource-redshift-cluster") %>>
                            <a href="/docs/providers/aws/d/redshift_cluster.html">aws_redshift_cluster</a>
                        </li>
                        <li<%= sidebar_current("docs-aws-datasource-redshift-service-account") %>>
                            <a href="/docs/providers/aws/d/redshift_service_account.html">aws_redshift_service_account</a>
                        </li>
                        <li<%= sidebar_current("docs-aws-datasource-region") %>>
                            <a href="/docs/providers/aws/d/region.html">aws_region</a>
                        </li>
                        <li<%= sidebar_current("docs-aws-datasource-route53-zone") %>>
                          <a href="/docs/providers/aws/d/route53_zone.html">aws_route53_zone</a>
                        </li>
                        <li<%= sidebar_current("docs-aws-datasource-route-table") %>>
                          <a href="/docs/providers/aws/d/route_table.html">aws_route_table</a>
                        </li>
                        <li<%= sidebar_current("docs-aws-datasource-route") %>>
                          <a href="/docs/providers/aws/d/route.html">aws_route</a>
                        </li>
                        <li<%= sidebar_current("docs-aws-datasource-s3-bucket") %>>
                            <a href="/docs/providers/aws/d/s3_bucket.html">aws_s3_bucket</a>
                        </li>
                        <li<%= sidebar_current("docs-aws-datasource-s3-bucket-object") %>>
                            <a href="/docs/providers/aws/d/s3_bucket_object.html">aws_s3_bucket_object</a>
                        </li>
                        <li<%= sidebar_current("docs-aws-datasource-secretsmanager-secret") %>>
                         <a href="/docs/providers/aws/d/secretsmanager_secret.html">aws_secretsmanager_secret</a>
                        </li>
                        <li<%= sidebar_current("docs-aws-datasource-secretsmanager-secret-version") %>>
                         <a href="/docs/providers/aws/d/secretsmanager_secret_version.html">aws_secretsmanager_secret_version</a>
                        </li>
                        <li<%= sidebar_current("docs-aws-datasource-security-group") %>>
                         <a href="/docs/providers/aws/d/security_group.html">aws_security_group</a>
                        </li>
                        <li<%= sidebar_current("docs-aws-datasource-sqs-queue") %>>
                         <a href="/docs/providers/aws/d/sqs_queue.html">aws_sqs_queue</a>
                        </li>
                        <li<%= sidebar_current("docs-aws-datasource-sns-topic") %>>
                         <a href="/docs/providers/aws/d/sns_topic.html">aws_sns_topic</a>
                        </li>
                        <li<%= sidebar_current("docs-aws-datasource-ssm-parameter") %>>
                         <a href="/docs/providers/aws/d/ssm_parameter.html">aws_ssm_parameter</a>
                        </li>
                        <li<%= sidebar_current("docs-aws-datasource-subnet-x") %>>
                            <a href="/docs/providers/aws/d/subnet.html">aws_subnet</a>
                        </li>
                        <li<%= sidebar_current("docs-aws-datasource-subnet-ids") %>>
                            <a href="/docs/providers/aws/d/subnet_ids.html">aws_subnet_ids</a>
                        </li>
                        <li<%= sidebar_current("docs-aws-datasource-vpc-x") %>>
                            <a href="/docs/providers/aws/d/vpc.html">aws_vpc</a>
                        </li>
                        <li<%= sidebar_current("docs-aws-datasource-vpc-endpoint-x") %>>
                            <a href="/docs/providers/aws/d/vpc_endpoint.html">aws_vpc_endpoint</a>
                        </li>
                        <li<%= sidebar_current("docs-aws-datasource-vpc-endpoint-service") %>>
                            <a href="/docs/providers/aws/d/vpc_endpoint_service.html">aws_vpc_endpoint_service</a>
                        </li>
                        <li<%= sidebar_current("docs-aws-datasource-vpc-peering-connection") %>>
                            <a href="/docs/providers/aws/d/vpc_peering_connection.html">aws_vpc_peering_connection</a>
                        </li>
                        <li<%= sidebar_current("docs-aws-datasource-vpn-gateway") %>>
                            <a href="/docs/providers/aws/d/vpn_gateway.html">aws_vpn_gateway</a>
                        </li>
                    </ul>
                </li>

                <li<%= sidebar_current("docs-aws-resource-acm") %>>
                  <a href="#">ACM Resources</a>
                  <ul class="nav nav-visible">
                    <li<%= sidebar_current("docs-aws-resource-acm-certificate") %>>
                      <a href="/docs/providers/aws/r/acm_certificate.html">aws_acm_certificate</a>
                    </li>
                    <li<%= sidebar_current("docs-aws-resource-acm-certificate-validation") %>>
                      <a href="/docs/providers/aws/r/acm_certificate_validation.html">aws_acm_certificate_validation</a>
                    </li>
                  </ul>
                </li>

                <li<%= sidebar_current("docs-aws-resource-acmpca") %>>
                  <a href="#">ACM PCA Resources</a>
                  <ul class="nav nav-visible">
                    <li<%= sidebar_current("docs-aws-resource-acmpca-certificate-authority") %>>
                      <a href="/docs/providers/aws/r/acmpca_certificate_authority.html">aws_acmpca_certificate_authority</a>
                    </li>
                  </ul>
                </li>

                <li<%= sidebar_current("docs-aws-resource-api-gateway") %>>
                    <a href="#">API Gateway Resources</a>
                    <ul class="nav nav-visible">
                        <li<%= sidebar_current("docs-aws-resource-api-gateway-account") %>>
                            <a href="/docs/providers/aws/r/api_gateway_account.html">aws_api_gateway_account</a>
                        </li>
                        <li<%= sidebar_current("docs-aws-resource-api-gateway-api-key") %>>
                            <a href="/docs/providers/aws/r/api_gateway_api_key.html">aws_api_gateway_api_key</a>
                        </li>
                        <li<%= sidebar_current("docs-aws-resource-api-gateway-authorizer") %>>
                            <a href="/docs/providers/aws/r/api_gateway_authorizer.html">aws_api_gateway_authorizer</a>
                        </li>
                        <li<%= sidebar_current("docs-aws-resource-api-gateway-base-path-mapping") %>>
                            <a href="/docs/providers/aws/r/api_gateway_base_path_mapping.html">aws_api_gateway_base_path_mapping</a>
                        </li>
                        <li<%= sidebar_current("docs-aws-resource-api-gateway-client-certificate") %>>
                            <a href="/docs/providers/aws/r/api_gateway_client_certificate.html">aws_api_gateway_client_certificate</a>
                        </li>
                        <li<%= sidebar_current("docs-aws-resource-api-gateway-deployment") %>>
                            <a href="/docs/providers/aws/r/api_gateway_deployment.html">aws_api_gateway_deployment</a>
                        </li>
                        <li<%= sidebar_current("docs-aws-resource-api-gateway-documentation-part") %>>
                            <a href="/docs/providers/aws/r/api_gateway_documentation_part.html">aws_api_gateway_documentation_part</a>
                        </li>
                        <li<%= sidebar_current("docs-aws-resource-api-gateway-documentation-version") %>>
                            <a href="/docs/providers/aws/r/api_gateway_documentation_version.html">aws_api_gateway_documentation_version</a>
                        </li>
                        <li<%= sidebar_current("docs-aws-resource-api-gateway-domain-name") %>>
                            <a href="/docs/providers/aws/r/api_gateway_domain_name.html">aws_api_gateway_domain_name</a>
                        </li>
                        <li<%= sidebar_current("docs-aws-resource-api-gateway-gateway-response") %>>
                            <a href="/docs/providers/aws/r/api_gateway_gateway_response.html">aws_api_gateway_gateway_response</a>
                        </li>
                        <li<%= sidebar_current("docs-aws-resource-api-gateway-integration") %>>
                            <a href="/docs/providers/aws/r/api_gateway_integration.html">aws_api_gateway_integration</a>
                        </li>
                        <li<%= sidebar_current("docs-aws-resource-api-gateway-integration-response") %>>
                            <a href="/docs/providers/aws/r/api_gateway_integration_response.html">aws_api_gateway_integration_response</a>
                        </li>
                        <li<%= sidebar_current("docs-aws-resource-api-gateway-method") %>>
                            <a href="/docs/providers/aws/r/api_gateway_method.html">aws_api_gateway_method</a>
                        </li>
                        <li<%= sidebar_current("docs-aws-resource-api-gateway-method-response") %>>
                            <a href="/docs/providers/aws/r/api_gateway_method_response.html">aws_api_gateway_method_response</a>
                        </li>
                        <li<%= sidebar_current("docs-aws-resource-api-gateway-method-settings") %>>
                            <a href="/docs/providers/aws/r/api_gateway_method_settings.html">aws_api_gateway_method_settings</a>
                        </li>
                        <li<%= sidebar_current("docs-aws-resource-api-gateway-model") %>>
                            <a href="/docs/providers/aws/r/api_gateway_model.html">aws_api_gateway_model</a>
                        </li>
                        <li<%= sidebar_current("docs-aws-resource-api-gateway-resource") %>>
                            <a href="/docs/providers/aws/r/api_gateway_resource.html">aws_api_gateway_resource</a>
                        </li>
                        <li<%= sidebar_current("docs-aws-resource-api-gateway-rest-api") %>>
                            <a href="/docs/providers/aws/r/api_gateway_rest_api.html">aws_api_gateway_rest_api</a>
                        </li>
                        <li<%= sidebar_current("docs-aws-resource-api-gateway-stage") %>>
                            <a href="/docs/providers/aws/r/api_gateway_stage.html">aws_api_gateway_stage</a>
                        </li>
                        <li<%= sidebar_current("docs-aws-resource-api-gateway-usage-plan") %>>
                            <a href="/docs/providers/aws/r/api_gateway_usage_plan.html">aws_api_gateway_usage_plan</a>
                        </li>
                        <li<%= sidebar_current("docs-aws-resource-api-gateway-usage-plan-key") %>>
                            <a href="/docs/providers/aws/r/api_gateway_usage_plan_key.html">aws_api_gateway_usage_plan_key</a>
                        </li>
                        <li<%= sidebar_current("docs-aws-resource-api-gateway-vpc-link") %>>
                            <a href="/docs/providers/aws/r/api_gateway_vpc_link.html">aws_api_gateway_vpc_link</a>
                        </li>
                    </ul>
                </li>

                <li<%= sidebar_current("docs-aws-resource-appautoscaling") %>>
                    <a href="#">App Autoscaling Resources</a>
                    <ul class="nav nav-visible">
                      <li<%= sidebar_current("docs-aws-resource-appautoscaling-policy") %>>
                        <a href="/docs/providers/aws/r/appautoscaling_policy.html">aws_appautoscaling_policy</a>
                      </li>
                      <li<%= sidebar_current("docs-aws-resource-appautoscaling-scheduled-action") %>>
                        <a href="/docs/providers/aws/r/appautoscaling_scheduled_action.html">aws_appautoscaling_scheduled_action</a>
                      </li>
                      <li<%= sidebar_current("docs-aws-resource-appautoscaling-target") %>>
                        <a href="/docs/providers/aws/r/appautoscaling_target.html">aws_appautoscaling_target</a>
                      </li>
                    </ul>
                </li>

                <li<%= sidebar_current("docs-aws-resource-appsync") %>>
                    <a href="#">AppSync Resources</a>
                    <ul class="nav nav-visible">
                        <li<%= sidebar_current("docs-aws-resource-appsync-datasource") %>>
                            <a href="/docs/providers/aws/r/appsync_datasource.html">aws_appsync_datasource</a>
                        </li>
                        <li<%= sidebar_current("docs-aws-resource-appsync-graphql-api") %>>
                            <a href="/docs/providers/aws/r/appsync_graphql_api.html">aws_appsync_graphql_api</a>
                        </li>
                    </ul>
                </li>

                <li<%= sidebar_current("docs-aws-resource-athena") %>>
                    <a href="#">Athena Resources</a>
                    <ul class="nav nav-visible">
                        <li<%= sidebar_current("docs-aws-resource-athena-database") %>>
                            <a href="/docs/providers/aws/r/athena_database.html">aws_athena_database</a>
                        </li>
                        <li<%= sidebar_current("docs-aws-resource-athena-named-query") %>>
                          <a href="/docs/providers/aws/r/athena_named_query.html">aws_athena_named_query</a>
                        </li>
                    </ul>
                </li>

                <li<%= sidebar_current("docs-aws-resource-batch") %>>
                    <a href="#">Batch Resources</a>
                    <ul class="nav nav-visible">
                        <li<%= sidebar_current("docs-aws-resource-batch-compute-environment") %>>
                            <a href="/docs/providers/aws/r/batch_compute_environment.html">aws_batch_compute_environment</a>
                        </li>
                        <li<%= sidebar_current("docs-aws-resource-batch-job-definition") %>>
                            <a href="/docs/providers/aws/r/batch_job_definition.html">aws_batch_job_definition</a>
                        </li>
                        <li<%= sidebar_current("docs-aws-resource-batch-job-queue") %>>
                            <a href="/docs/providers/aws/r/batch_job_queue.html">aws_batch_job_queue</a>
                        </li>
                    </ul>
                </li>

                <li<%= sidebar_current("docs-aws-resource-cloud9") %>>
                    <a href="#">Cloud9 Resources</a>
                    <ul class="nav nav-visible">
                        <li<%= sidebar_current("docs-aws-resource-cloud9-environment-ec2") %>>
                            <a href="/docs/providers/aws/r/cloud9_environment_ec2.html">aws_cloud9_environment_ec2</a>
                        </li>
                    </ul>
                </li>

                <li<%= sidebar_current("docs-aws-resource-budgets-budget") %>>
                    <a href="#">Budget Resources</a>
                    <ul class="nav nav-visible">
                        <li<%= sidebar_current("docs-aws-resource-budgets-budget") %>>
                            <a href="/docs/providers/aws/r/budgets_budget.html">aws_budgets_budget</a>
                        </li>
                    </ul>
                </li>

                <li<%= sidebar_current("docs-aws-resource-cloudformation") %>>
                    <a href="#">CloudFormation Resources</a>
                    <ul class="nav nav-visible">
                        <li<%= sidebar_current("docs-aws-resource-cloudformation-stack") %>>
                            <a href="/docs/providers/aws/r/cloudformation_stack.html">aws_cloudformation_stack</a>
                        </li>
                    </ul>
                </li>

                <li<%= sidebar_current("docs-aws-resource-cloudfront") %>>
                    <a href="#">CloudFront Resources</a>
                    <ul class="nav nav-visible">
                        <li<%= sidebar_current("docs-aws-resource-cloudfront-distribution") %>>
                            <a href="/docs/providers/aws/r/cloudfront_distribution.html">aws_cloudfront_distribution</a>
                        </li>
                        <li<%= sidebar_current("docs-aws-resource-cloudfront-origin-access-identity") %>>
                            <a href="/docs/providers/aws/r/cloudfront_origin_access_identity.html">aws_cloudfront_origin_access_identity</a>
                        </li>
                    </ul>
                </li>

                <li<%= sidebar_current("docs-aws-resource-cloudtrail") %>>
                    <a href="#">CloudTrail Resources</a>
                    <ul class="nav nav-visible">
                        <li<%= sidebar_current("docs-aws-resource-cloudtrail") %>>
                            <a href="/docs/providers/aws/r/cloudtrail.html">aws_cloudtrail</a>
                        </li>
                    </ul>
                </li>

                <li<%= sidebar_current("docs-aws-resource-cloudwatch") %>>
                    <a href="#">CloudWatch Resources</a>
                    <ul class="nav nav-visible">
                        <li<%= sidebar_current("docs-aws-resource-cloudwatch-dashboard") %>>
                            <a href="/docs/providers/aws/r/cloudwatch_dashboard.html">aws_cloudwatch_dashboard</a>
                        </li>

                        <li<%= sidebar_current("docs-aws-resource-cloudwatch-event-permission") %>>
                            <a href="/docs/providers/aws/r/cloudwatch_event_permission.html">aws_cloudwatch_event_permission</a>
                        </li>

                        <li<%= sidebar_current("docs-aws-resource-cloudwatch-event-rule") %>>
                            <a href="/docs/providers/aws/r/cloudwatch_event_rule.html">aws_cloudwatch_event_rule</a>
                        </li>

                        <li<%= sidebar_current("docs-aws-resource-cloudwatch-event-target") %>>
                            <a href="/docs/providers/aws/r/cloudwatch_event_target.html">aws_cloudwatch_event_target</a>
                        </li>

                        <li<%= sidebar_current("docs-aws-resource-cloudwatch-log-destination") %>>
                            <a href="/docs/providers/aws/r/cloudwatch_log_destination.html">aws_cloudwatch_log_destination</a>
                        </li>

                        <li<%= sidebar_current("docs-aws-resource-cloudwatch-log-destination-policy") %>>
                            <a href="/docs/providers/aws/r/cloudwatch_log_destination_policy.html">aws_cloudwatch_log_destination_policy</a>
                        </li>

                        <li<%= sidebar_current("docs-aws-resource-cloudwatch-log-group") %>>
                            <a href="/docs/providers/aws/r/cloudwatch_log_group.html">aws_cloudwatch_log_group</a>
                        </li>

                        <li<%= sidebar_current("docs-aws-resource-cloudwatch-log-metric-filter") %>>
                            <a href="/docs/providers/aws/r/cloudwatch_log_metric_filter.html">aws_cloudwatch_log_metric_filter</a>
                        </li>

                        <li<%= sidebar_current("docs-aws-resource-cloudwatch-log-resource-policy") %>>
                            <a href="/docs/providers/aws/r/cloudwatch_log_resource_policy.html">aws_cloudwatch_log_resource_policy</a>
                        </li>

                        <li<%= sidebar_current("docs-aws-resource-cloudwatch-log-stream") %>>
                            <a href="/docs/providers/aws/r/cloudwatch_log_stream.html">aws_cloudwatch_log_stream</a>
                        </li>

                        <li<%= sidebar_current("docs-aws-resource-cloudwatch-log-subscription-filter") %>>
                            <a href="/docs/providers/aws/r/cloudwatch_log_subscription_filter.html">aws_cloudwatch_log_subscription_filter</a>
                        </li>

                        <li<%= sidebar_current("docs-aws-resource-cloudwatch-metric-alarm") %>>
                            <a href="/docs/providers/aws/r/cloudwatch_metric_alarm.html">aws_cloudwatch_metric_alarm</a>
                        </li>

                    </ul>
                </li>


                <li<%= sidebar_current("docs-aws-resource-codebuild") %>>
                    <a href="#">CodeBuild Resources</a>
                    <ul class="nav nav-visible">

                        <li<%= sidebar_current("docs-aws-resource-codebuild-project") %>>
                            <a href="/docs/providers/aws/r/codebuild_project.html">aws_codebuild_project</a>
                        </li>

                        <li<%= sidebar_current("docs-aws-resource-codebuild-webhook") %>>
                            <a href="/docs/providers/aws/r/codebuild_webhook.html">aws_codebuild_webhook</a>
                        </li>

                    </ul>
                </li>


                <li<%= sidebar_current("docs-aws-resource-codecommit") %>>
                    <a href="#">CodeCommit Resources</a>
                    <ul class="nav nav-visible">

                        <li<%= sidebar_current("docs-aws-resource-codecommit-repository") %>>
                            <a href="/docs/providers/aws/r/codecommit_repository.html">aws_codecommit_repository</a>
                        </li>

                        <li<%= sidebar_current("docs-aws-resource-codecommit-trigger") %>>
                            <a href="/docs/providers/aws/r/codecommit_trigger.html">aws_codecommit_trigger</a>
                        </li>
                    </ul>
                </li>

                <li<%= sidebar_current("docs-aws-resource-codedeploy") %>>
                    <a href="#">CodeDeploy Resources</a>
                    <ul class="nav nav-visible">

                        <li<%= sidebar_current("docs-aws-resource-codedeploy-app") %>>
                            <a href="/docs/providers/aws/r/codedeploy_app.html">aws_codedeploy_app</a>
                        </li>

                        <li<%= sidebar_current("docs-aws-resource-codedeploy-deployment-config") %>>
                            <a href="/docs/providers/aws/r/codedeploy_deployment_config.html">aws_codedeploy_deployment_config</a>
                        </li>

                        <li<%= sidebar_current("docs-aws-resource-codedeploy-deployment-group") %>>
                            <a href="/docs/providers/aws/r/codedeploy_deployment_group.html">aws_codedeploy_deployment_group</a>
                        </li>

                    </ul>
                </li>

                <li<%= sidebar_current("docs-aws-resource-codepipeline") %>>
                    <a href="#">CodePipeline Resources</a>
                    <ul class="nav nav-visible">

                        <li<%= sidebar_current("docs-aws-resource-codepipeline") %>>
                            <a href="/docs/providers/aws/r/codepipeline.html">aws_codepipeline</a>
                        </li>

                    </ul>
                </li>

                <li<%= sidebar_current("docs-aws-resource-cognito") %>>
                    <a href="#">Cognito Resources</a>
                    <ul class="nav nav-visible">
                        <li<%= sidebar_current("docs-aws-resource-cognito-identity-pool") %>>
                            <a href="/docs/providers/aws/r/cognito_identity_pool.html">aws_cognito_identity_pool</a>
                        </li>
                        <li<%= sidebar_current("docs-aws-resource-cognito-identity-pool-roles-attachment") %>>
                            <a href="/docs/providers/aws/r/cognito_identity_pool_roles_attachment.html">aws_cognito_identity_pool_roles_attachment</a>
                        </li>
                        <li<%= sidebar_current("docs-aws-resource-cognito-identity-provider") %>>
                            <a href="/docs/providers/aws/r/cognito_identity_provider.html">aws_cognito_identity_provider</a>
                        </li>
                        <li<%= sidebar_current("docs-aws-resource-cognito-resource-server") %>>
                            <a href="/docs/providers/aws/r/cognito_resource_server.html">aws_cognito_resource_server</a>
                        </li>
                        <li<%= sidebar_current("docs-aws-resource-cognito-user-group") %>>
                            <a href="/docs/providers/aws/r/cognito_user_group.html">aws_cognito_user_group</a>
                        </li>
                        <li<%= sidebar_current("docs-aws-resource-cognito-user-pool") %>>
                            <a href="/docs/providers/aws/r/cognito_user_pool.html">aws_cognito_user_pool</a>
                        </li>
                        <li<%= sidebar_current("docs-aws-resource-cognito-user-pool-client") %>>
                            <a href="/docs/providers/aws/r/cognito_user_pool_client.html">aws_cognito_user_pool_client</a>
                        </li>
                        <li<%= sidebar_current("docs-aws-resource-cognito-user-pool-domain") %>>
                            <a href="/docs/providers/aws/r/cognito_user_pool_domain.html">aws_cognito_user_pool_domain</a>
                        </li>
                    </ul>
                </li>

                <li<%= sidebar_current("docs-aws-resource-config") %>>
                    <a href="#">Config Resources</a>
                    <ul class="nav nav-visible">
                        <li<%= sidebar_current("docs-aws-resource-config-aggregate-authorization") %>>
                            <a href="/docs/providers/aws/r/config_aggregate_authorization.html">aws_config_aggregate_authorization</a>
                        </li>

                        <li<%= sidebar_current("docs-aws-resource-config-configuration-aggregator") %>>
                            <a href="/docs/providers/aws/r/config_configuration_aggregator.html">aws_config_configuration_aggregator</a>
                        </li>

                        <li<%= sidebar_current("docs-aws-resource-config-config-rule") %>>
                            <a href="/docs/providers/aws/r/config_config_rule.html">aws_config_config_rule</a>
                        </li>

                        <li<%= sidebar_current("docs-aws-resource-config-configuration-recorder") %>>
                            <a href="/docs/providers/aws/r/config_configuration_recorder.html">aws_config_configuration_recorder</a>
                        </li>

                        <li<%= sidebar_current("docs-aws-resource-config-configuration-recorder-status") %>>
                            <a href="/docs/providers/aws/r/config_configuration_recorder_status.html">aws_config_configuration_recorder_status</a>
                        </li>

                        <li<%= sidebar_current("docs-aws-resource-config-delivery-channel") %>>
                            <a href="/docs/providers/aws/r/config_delivery_channel.html">aws_config_delivery_channel</a>
                        </li>

                    </ul>
                </li>

                <li<%= sidebar_current("docs-aws-resource-dms") %>>
                    <a href="#">Database Migration Service</a>
                    <ul class="nav nav-visible">

                        <li<%= sidebar_current("docs-aws-resource-dms-certificate") %>>
                            <a href="/docs/providers/aws/r/dms_certificate.html">aws_dms_certificate</a>
                        </li>

                        <li<%= sidebar_current("docs-aws-resource-dms-endpoint") %>>
                            <a href="/docs/providers/aws/r/dms_endpoint.html">aws_dms_endpoint</a>
                        </li>

                        <li<%= sidebar_current("docs-aws-resource-dms-replication-instance") %>>
                            <a href="/docs/providers/aws/r/dms_replication_instance.html">aws_dms_replication_instance</a>
                        </li>

                        <li<%= sidebar_current("docs-aws-resource-dms-replication-subnet-group") %>>
                            <a href="/docs/providers/aws/r/dms_replication_subnet_group.html">aws_dms_replication_subnet_group</a>
                        </li>

                        <li<%= sidebar_current("docs-aws-resource-dms-replication-task") %>>
                            <a href="/docs/providers/aws/r/dms_replication_task.html">aws_dms_replication_task</a>
                        </li>

                    </ul>
                </li>

                <li<%= sidebar_current("docs-aws-resource-devicefarm") %>>
                    <a href="#">Device Farm Resources</a>
                    <ul class="nav nav-visible">
                        <li<%= sidebar_current("docs-aws-resource-devicefarm-project") %>>
                            <a href="/docs/providers/aws/r/devicefarm_project.html">aws_devicefarm_project</a>
                        </li>
                    </ul>
                </li>

                <li<%= sidebar_current("docs-aws-resource-directory-service") %>>
                    <a href="#">Directory Service Resources</a>
                    <ul class="nav nav-visible">

                        <li<%= sidebar_current("docs-aws-resource-directory-service-directory") %>>
                            <a href="/docs/providers/aws/r/directory_service_directory.html">aws_directory_service_directory</a>
                        </li>

                        <li<%= sidebar_current("docs-aws-resource-directory-service-conditional-forwarder") %>>
                            <a href="/docs/providers/aws/r/directory_service_conditional_forwarder.html">aws_directory_service_conditional_forwarder</a>
                        </li>

                    </ul>
                </li>

                <li<%= sidebar_current("docs-aws-resource-dx") %>>
                    <a href="#">Direct Connect Resources</a>
                    <ul class="nav nav-visible">
                        <li<%= sidebar_current("docs-aws-resource-dx-connection") %>>
                            <a href="/docs/providers/aws/r/dx_connection.html">aws_dx_connection</a>
                        </li>
                        <li<%= sidebar_current("docs-aws-resource-dx-connection-association") %>>
                            <a href="/docs/providers/aws/r/dx_connection_association.html">aws_dx_connection_association</a>
                        </li>
                        <li<%= sidebar_current("docs-aws-resource-dx-lag") %>>
                            <a href="/docs/providers/aws/r/dx_lag.html">aws_dx_lag</a>
                        </li>
                    </ul>
                </li>

                <li<%= sidebar_current("docs-aws-resource-dynamodb") %>>
                    <a href="#">DynamoDB Resources</a>
                    <ul class="nav nav-visible">

                        <li<%= sidebar_current("docs-aws-resource-dynamodb-global-table") %>>
                            <a href="/docs/providers/aws/r/dynamodb_global_table.html">aws_dynamodb_global_table</a>
                        </li>

                        <li<%= sidebar_current("docs-aws-resource-dynamodb-table") %>>
                            <a href="/docs/providers/aws/r/dynamodb_table.html">aws_dynamodb_table</a>
                        </li>

                        <li<%= sidebar_current("docs-aws-resource-dynamodb-table-item") %>>
                            <a href="/docs/providers/aws/r/dynamodb_table_item.html">aws_dynamodb_table_item</a>
                        </li>

                    </ul>
                </li>


                <li<%= sidebar_current("docs-aws-resource-dax") %>>
                    <a href="#">DynamoDB Accelerator Resources</a>
                    <ul class="nav nav-visible">

                        <li<%= sidebar_current("docs-aws-resource-dax-cluster") %>>
                            <a href="/docs/providers/aws/r/dax_cluster.html">aws_dax_cluster</a>
                        </li>

                        <li<%= sidebar_current("docs-aws-resource-dax-parameter-group") %>>
                            <a href="/docs/providers/aws/r/dax_parameter_group.html">aws_dax_parameter_group</a>
                        </li>

                        <li<%= sidebar_current("docs-aws-resource-dax-subnet-group") %>>
                            <a href="/docs/providers/aws/r/dax_subnet_group.html">aws_dax_subnet_group</a>
                        </li>

                    </ul>
                </li>


                <li<%= sidebar_current("docs-aws-resource-(ami|app|autoscaling|ebs|elb|elbv2|eip|instance|launch|lb|proxy|snapshot|spot|volume|placement|key-pair|elb_attachment|load-balancer)") %>>
                    <a href="#">EC2 Resources</a>
                    <ul class="nav nav-visible">

                        <li<%= sidebar_current("docs-aws-resource-elbv2") %>>
                            <a href="/docs/providers/aws/r/lb.html">aws_alb</a>
                        </li>

                        <li<%= sidebar_current("docs-aws-resource-elbv2-listener") %>>
                            <a href="/docs/providers/aws/r/lb_listener.html">aws_alb_listener</a>
                        </li>

                        <li<%= sidebar_current("docs-aws-resource-elbv2-listener-certificate") %>>
                          <a href="/docs/providers/aws/r/lb_listener_certificate.html">aws_alb_listener_certificate</a>
                        </li>

                        <li<%= sidebar_current("docs-aws-resource-elbv2-listener-rule") %>>
                          <a href="/docs/providers/aws/r/lb_listener_rule.html">aws_alb_listener_rule</a>
                        </li>

                        <li<%= sidebar_current("docs-aws-resource-elbv2-target-group") %>>
                            <a href="/docs/providers/aws/r/lb_target_group.html">aws_alb_target_group</a>
                        </li>

                        <li<%= sidebar_current("docs-aws-resource-elbv2-target-group-attachment") %>>
                          <a href="/docs/providers/aws/r/lb_target_group_attachment.html">aws_alb_target_group_attachment</a>
                        </li>

                        <li<%= sidebar_current("docs-aws-resource-ami") %>>
                            <a href="/docs/providers/aws/r/ami.html">aws_ami</a>
                        </li>

                        <li<%= sidebar_current("docs-aws-resource-ami-copy") %>>
                            <a href="/docs/providers/aws/r/ami_copy.html">aws_ami_copy</a>
                        </li>

                        <li<%= sidebar_current("docs-aws-resource-ami-from-instance") %>>
                            <a href="/docs/providers/aws/r/ami_from_instance.html">aws_ami_from_instance</a>
                        </li>

                        <li<%= sidebar_current("docs-aws-resource-ami-launch-permission") %>>
                            <a href="/docs/providers/aws/r/ami_launch_permission.html">aws_ami_launch_permission</a>
                        </li>

                        <li<%= sidebar_current("docs-aws-resource-app-cookie-stickiness-policy") %>>
                            <a href="/docs/providers/aws/r/app_cookie_stickiness_policy.html">aws_app_cookie_stickiness_policy</a>
                        </li>

                        <li<%= sidebar_current("docs-aws-resource-autoscaling-attachment") %>>
                          <a href="/docs/providers/aws/r/autoscaling_attachment.html">aws_autoscaling_attachment</a>
                        </li>

                        <li<%= sidebar_current("docs-aws-resource-autoscaling-group") %>>
                            <a href="/docs/providers/aws/r/autoscaling_group.html">aws_autoscaling_group</a>
                        </li>

                        <li<%= sidebar_current("docs-aws-resource-autoscaling-lifecycle-hook") %>>
                            <a href="/docs/providers/aws/r/autoscaling_lifecycle_hooks.html">aws_autoscaling_lifecycle_hook</a>
                        </li>

                        <li<%= sidebar_current("docs-aws-resource-autoscaling-notification") %>>
                            <a href="/docs/providers/aws/r/autoscaling_notification.html">aws_autoscaling_notification</a>
                        </li>

                        <li<%= sidebar_current("docs-aws-resource-autoscaling-policy") %>>
                            <a href="/docs/providers/aws/r/autoscaling_policy.html">aws_autoscaling_policy</a>
                        </li>

                        <li<%= sidebar_current("docs-aws-resource-autoscaling-schedule") %>>
                          <a href="/docs/providers/aws/r/autoscaling_schedule.html">aws_autoscaling_schedule</a>
                        </li>

                        <li<%= sidebar_current("docs-aws-resource-snapshot-create-volume-permission") %>>
                          <a href="/docs/providers/aws/r/snapshot_create_volume_permission.html">aws_snapshot_create_volume_permission</a>
                        </li>

                        <li<%= sidebar_current("docs-aws-resource-ebs-snapshot") %>>
                          <a href="/docs/providers/aws/r/ebs_snapshot.html">aws_ebs_snapshot</a>
                        </li>

                        <li<%= sidebar_current("docs-aws-resource-ebs-volume") %>>
                            <a href="/docs/providers/aws/r/ebs_volume.html">aws_ebs_volume</a>
                        </li>

                        <li<%= sidebar_current("docs-aws-resource-eip") %>>
                            <a href="/docs/providers/aws/r/eip.html">aws_eip</a>
                        </li>

                        <li<%= sidebar_current("docs-aws-resource-eip-association") %>>
                          <a href="/docs/providers/aws/r/eip_association.html">aws_eip_association</a>
                        </li>

                        <li<%= sidebar_current("docs-aws-resource-elb") %>>
                            <a href="/docs/providers/aws/r/elb.html">aws_elb</a>
                        </li>

                        <li<%= sidebar_current("docs-aws-resource-elb-attachment") %>>
                            <a href="/docs/providers/aws/r/elb_attachment.html">aws_elb_attachment</a>
                        </li>

                        <li<%= sidebar_current("docs-aws-resource-instance") %>>
                            <a href="/docs/providers/aws/r/instance.html">aws_instance</a>
                        </li>

                        <li<%= sidebar_current("docs-aws-resource-key-pair") %>>
                            <a href="/docs/providers/aws/r/key_pair.html">aws_key_pair</a>
                        </li>

                        <li<%= sidebar_current("docs-aws-resource-launch-configuration") %>>
                            <a href="/docs/providers/aws/r/launch_configuration.html">aws_launch_configuration</a>
                        </li>

                        <li<%= sidebar_current("docs-aws-resource-launch-template") %>>
                            <a href="/docs/providers/aws/r/launch_template.html">aws_launch_template</a>
                        </li>

                        <li<%= sidebar_current("docs-aws-resource-lb-cookie-stickiness-policy") %>>
                            <a href="/docs/providers/aws/r/lb_cookie_stickiness_policy.html">aws_lb_cookie_stickiness_policy</a>
                        </li>

                        <li<%= sidebar_current("docs-aws-resource-lb-ssl-negotiation-policy") %>>
                            <a href="/docs/providers/aws/r/lb_ssl_negotiation_policy.html">aws_lb_ssl_negotiation_policy</a>
                        </li>

                        <li<%= sidebar_current("docs-aws-resource-load-balancer-backend-server-policy") %>>
                            <a href="/docs/providers/aws/r/load_balancer_backend_server_policy.html">aws_load_balancer_backend_server_policy</a>
                        </li>

                        <li<%= sidebar_current("docs-aws-resource-load-balancer-listener-policy") %>>
                            <a href="/docs/providers/aws/r/load_balancer_listener_policy.html">aws_load_balancer_listener_policy</a>
                        </li>

                        <li<%= sidebar_current("docs-aws-resource-load-balancer-policy") %>>
                            <a href="/docs/providers/aws/r/load_balancer_policy.html">aws_load_balancer_policy</a>
                        </li>

                        <li<%= sidebar_current("docs-aws-resource-placement-group") %>>
                            <a href="/docs/providers/aws/r/placement_group.html">aws_placement_group</a>
                        </li>
                        <li<%= sidebar_current("docs-aws-resource-proxy-protocol-policy") %>>
                            <a href="/docs/providers/aws/r/proxy_protocol_policy.html">aws_proxy_protocol_policy</a>
                        </li>

                        <li<%= sidebar_current("docs-aws-resource-spot-datafeed-subscription") %>>
                            <a href="/docs/providers/aws/r/spot_datafeed_subscription.html">aws_spot_datafeed_subscription</a>
                        </li>

                        <li<%= sidebar_current("docs-aws-resource-spot-fleet-request") %>>
                            <a href="/docs/providers/aws/r/spot_fleet_request.html">aws_spot_fleet_request</a>
                        </li>

                        <li<%= sidebar_current("docs-aws-resource-spot-instance-request") %>>
                            <a href="/docs/providers/aws/r/spot_instance_request.html">aws_spot_instance_request</a>
                        </li>

                        <li<%= sidebar_current("docs-aws-resource-volume-attachment") %>>
                            <a href="/docs/providers/aws/r/volume_attachment.html">aws_volume_attachment</a>
                        </li>
                    </ul>
                </li>

                <li<%= sidebar_current("docs-aws-resource-elbv2") %>>
                    <a href="#">Load Balancing Resources</a>
                    <ul class="nav nav-visible">
                        <li<%= sidebar_current("docs-aws-resource-elbv2") %>>
                            <a href="/docs/providers/aws/r/lb.html">aws_lb</a>
                        </li>

                        <li<%= sidebar_current("docs-aws-resource-elbv2-listener") %>>
                            <a href="/docs/providers/aws/r/lb_listener.html">aws_lb_listener</a>
                        </li>

                        <li<%= sidebar_current("docs-aws-resource-elbv2-listener-certificate") %>>
                          <a href="/docs/providers/aws/r/lb_listener_certificate.html">aws_lb_listener_certificate</a>
                        </li>

                        <li<%= sidebar_current("docs-aws-resource-elbv2-listener-rule") %>>
                          <a href="/docs/providers/aws/r/lb_listener_rule.html">aws_lb_listener_rule</a>
                        </li>

                        <li<%= sidebar_current("docs-aws-resource-elbv2-target-group") %>>
                            <a href="/docs/providers/aws/r/lb_target_group.html">aws_lb_target_group</a>
                        </li>

                        <li<%= sidebar_current("docs-aws-resource-elbv2-target-group-attachment") %>>
                          <a href="/docs/providers/aws/r/lb_target_group_attachment.html">aws_lb_target_group_attachment</a>
                        </li>
                    </ul>
                </li>


                <li<%= sidebar_current("docs-aws-resource-(ecs|ecr)") %>>
                    <a href="#">ECS Resources</a>
                    <ul class="nav nav-visible">

                        <li<%= sidebar_current("docs-aws-resource-ecr-lifecycle-policy") %>>
                            <a href="/docs/providers/aws/r/ecr_lifecycle_policy.html">aws_ecr_lifecycle_policy</a>
                        </li>

                        <li<%= sidebar_current("docs-aws-resource-ecr-repository") %>>
                            <a href="/docs/providers/aws/r/ecr_repository.html">aws_ecr_repository</a>
                        </li>

                        <li<%= sidebar_current("docs-aws-resource-ecr-repository-policy") %>>
                            <a href="/docs/providers/aws/r/ecr_repository_policy.html">aws_ecr_repository_policy</a>
                        </li>

                        <li<%= sidebar_current("docs-aws-resource-ecs-cluster") %>>
                            <a href="/docs/providers/aws/r/ecs_cluster.html">aws_ecs_cluster</a>
                        </li>

                        <li<%= sidebar_current("docs-aws-resource-ecs-service") %>>
                            <a href="/docs/providers/aws/r/ecs_service.html">aws_ecs_service</a>
                        </li>

                        <li<%= sidebar_current("docs-aws-resource-ecs-task-definition") %>>
                            <a href="/docs/providers/aws/r/ecs_task_definition.html">aws_ecs_task_definition</a>
                        </li>

                    </ul>
                </li>


                <li<%= sidebar_current("docs-aws-resource-efs") %>>
                    <a href="#">EFS Resources</a>
                    <ul class="nav nav-visible">

                        <li<%= sidebar_current("docs-aws-resource-efs-file-system") %>>
                            <a href="/docs/providers/aws/r/efs_file_system.html">aws_efs_file_system</a>
                        </li>

                        <li<%= sidebar_current("docs-aws-resource-efs-mount-target") %>>
                            <a href="/docs/providers/aws/r/efs_mount_target.html">aws_efs_mount_target</a>
                        </li>

                    </ul>
                </li>


                <li<%= sidebar_current("docs-aws-resource-eks") %>>
                    <a href="#">EKS Resources</a>
                    <ul class="nav nav-visible">

                        <li<%= sidebar_current("docs-aws-resource-eks-cluster") %>>
                            <a href="/docs/providers/aws/r/eks_cluster.html">aws_eks_cluster</a>
                        </li>

                    </ul>
                </li>


                <li<%= sidebar_current("docs-aws-resource-elasticache") %>>
                    <a href="#">ElastiCache Resources</a>
                    <ul class="nav nav-visible">

                        <li<%= sidebar_current("docs-aws-resource-elasticache-cluster") %>>
                            <a href="/docs/providers/aws/r/elasticache_cluster.html">aws_elasticache_cluster</a>
                        </li>

                        <li<%= sidebar_current("docs-aws-resource-elasticache-parameter-group") %>>
                            <a href="/docs/providers/aws/r/elasticache_parameter_group.html">aws_elasticache_parameter_group</a>
                        </li>

                        <li<%= sidebar_current("docs-aws-resource-elasticache-replication-group") %>>
                            <a href="/docs/providers/aws/r/elasticache_replication_group.html">aws_elasticache_replication_group</a>
                        </li>

                        <li<%= sidebar_current("docs-aws-resource-elasticache-security-group") %>>
                            <a href="/docs/providers/aws/r/elasticache_security_group.html">aws_elasticache_security_group</a>
                        </li>

                        <li<%= sidebar_current("docs-aws-resource-elasticache-subnet-group") %>>
                            <a href="/docs/providers/aws/r/elasticache_subnet_group.html">aws_elasticache_subnet_group</a>
                        </li>

                    </ul>
                </li>


                <li<%= sidebar_current("docs-aws-resource-elastic-beanstalk") %>>
                    <a href="#">Elastic Beanstalk Resources</a>
                    <ul class="nav nav-visible">
                        <li<%= sidebar_current("docs-aws-resource-elastic-beanstalk-application") %>>
                            <a href="/docs/providers/aws/r/elastic_beanstalk_application.html">aws_elastic_beanstalk_application</a>
                        </li>
                        <li<%= sidebar_current("docs-aws-resource-elastic-beanstalk-application-version") %>>
                            <a href="/docs/providers/aws/r/elastic_beanstalk_application_version.html">aws_elastic_beanstalk_application_version</a>
                        </li>
                        <li<%= sidebar_current("docs-aws-resource-elastic-beanstalk-configuration-template") %>>
                            <a href="/docs/providers/aws/r/elastic_beanstalk_configuration_template.html">aws_elastic_beanstalk_configuration_template</a>
                        </li>

                        <li<%= sidebar_current("docs-aws-resource-elastic-beanstalk-environment") %>>
                            <a href="/docs/providers/aws/r/elastic_beanstalk_environment.html">aws_elastic_beanstalk_environment</a>
                        </li>
                    </ul>
                </li>

                <li<%= sidebar_current("docs-aws-resource-emr") %>>
                    <a href="#">Elastic Map Reduce Resources</a>
                    <ul class="nav nav-visible">
                        <li<%= sidebar_current("docs-aws-resource-emr-cluster") %>>
                            <a href="/docs/providers/aws/r/emr_cluster.html">aws_emr_cluster</a>
                        </li>

                        <li<%= sidebar_current("docs-aws-resource-emr-instance-group") %>>
                            <a href="/docs/providers/aws/r/emr_instance_group.html">aws_emr_instance_group</a>
                        </li>

                        <li<%= sidebar_current("docs-aws-resource-emr-security-configuration") %>>
                            <a href="/docs/providers/aws/r/emr_security_configuration.html">aws_emr_security_configuration</a>
                        </li>
                    </ul>
                </li>

                <li<%= sidebar_current("docs-aws-resource-elasticsearch") %>>
                    <a href="#">ElasticSearch Resources</a>
                    <ul class="nav nav-visible">

                        <li<%= sidebar_current("docs-aws-resource-elasticsearch-domain") %>>
                            <a href="/docs/providers/aws/r/elasticsearch_domain.html">aws_elasticsearch_domain</a>
                        </li>

                        <li<%= sidebar_current("docs-aws-resource-elasticsearch-domain-policy") %>>
                            <a href="/docs/providers/aws/r/elasticsearch_domain_policy.html">aws_elasticsearch_domain_policy</a>
                        </li>

                    </ul>
                </li>

                <li<%= sidebar_current("docs-aws-resource-elastic-transcoder") %>>
                    <a href="#">Elastic Transcoder Resources</a>
                    <ul class="nav nav-visible">

                        <li<%= sidebar_current("docs-aws-resource-elastic-transcoder-pipeline") %>>
                            <a href="/docs/providers/aws/r/elastic_transcoder_pipeline.html">aws_elastictranscoder_pipeline</a>
                        </li>

                        <li<%= sidebar_current("docs-aws-resource-elastic-transcoder-preset") %>>
                            <a href="/docs/providers/aws/r/elastic_transcoder_preset.html">aws_elastictranscoder_preset</a>
                        </li>

                    </ul>
                </li>

                <li<%= sidebar_current("docs-aws-resource-gamelift") %>>
                    <a href="#">Gamelift Resources</a>
                    <ul class="nav nav-visible">
                        <li<%= sidebar_current("docs-aws-resource-gamelift-alias") %>>
                            <a href="/docs/providers/aws/r/gamelift_alias.html">aws_gamelift_alias</a>
                        </li>
                        <li<%= sidebar_current("docs-aws-resource-gamelift-build") %>>
                            <a href="/docs/providers/aws/r/gamelift_build.html">aws_gamelift_build</a>
                        </li>
                        <li<%= sidebar_current("docs-aws-resource-gamelift-fleet") %>>
                            <a href="/docs/providers/aws/r/gamelift_fleet.html">aws_gamelift_fleet</a>
                        </li>
                    </ul>
                 </li>

                <li<%= sidebar_current("docs-aws-resource-glacier") %>>
                    <a href="#">Glacier Resources</a>
                    <ul class="nav nav-visible">
                        <li<%= sidebar_current("docs-aws-resource-glacier-vault") %>>
                            <a href="/docs/providers/aws/r/glacier_vault.html">aws_glacier_vault</a>
                        </li>
                    </ul>
                 </li>

                 <li<%= sidebar_current("docs-aws-resource-glue") %>>
                    <a href="#">Glue Resources</a>
                    <ul class="nav nav-visible">
                        <li<%= sidebar_current("docs-aws-resource-glue-catalog-database") %>>
                            <a href="/docs/providers/aws/r/glue_catalog_database.html">aws_glue_catalog_database</a>
                        </li>
<<<<<<< HEAD
=======
                        <li<%= sidebar_current("docs-aws-resource-glue-catalog-table") %>>
                            <a href="/docs/providers/aws/r/glue_catalog_table.html">aws_glue_catalog_table</a>
                        </li>
                        <li<%= sidebar_current("docs-aws-resource-glue-classifier") %>>
                            <a href="/docs/providers/aws/r/glue_classifier.html">aws_glue_classifier</a>
                        </li>
>>>>>>> cebc4962
                        <li<%= sidebar_current("docs-aws-resource-glue-connection") %>>
                            <a href="/docs/providers/aws/r/glue_connection.html">aws_glue_connection</a>
                        </li>
                        <li<%= sidebar_current("docs-aws-resource-glue-job") %>>
                            <a href="/docs/providers/aws/r/glue_job.html">aws_glue_job</a>
                        </li>
<<<<<<< HEAD
=======
                        <li<%= sidebar_current("docs-aws-resource-glue-trigger") %>>
                            <a href="/docs/providers/aws/r/glue_trigger.html">aws_glue_trigger</a>
                        </li>
>>>>>>> cebc4962
                    </ul>
                 </li>

                <li<%= sidebar_current("docs-aws-resource-guardduty") %>>
                    <a href="#">GuardDuty Resources</a>
                    <ul class="nav nav-visible">
                        <li<%= sidebar_current("docs-aws-resource-guardduty-detector") %>>
                            <a href="/docs/providers/aws/r/guardduty_detector.html">aws_guardduty_detector</a>
                        </li>

                        <li<%= sidebar_current("docs-aws-resource-guardduty-ipset") %>>
                            <a href="/docs/providers/aws/r/guardduty_ipset.html">aws_guardduty_ipset</a>
                        </li>

                        <li<%= sidebar_current("docs-aws-resource-guardduty-member") %>>
                            <a href="/docs/providers/aws/r/guardduty_member.html">aws_guardduty_member</a>
                        </li>

                        <li<%= sidebar_current("docs-aws-resource-guardduty-threatintelset") %>>
                            <a href="/docs/providers/aws/r/guardduty_threatintelset.html">aws_guardduty_threatintelset</a>
                        </li>
                    </ul>
                 </li>

                <li<%= sidebar_current("docs-aws-resource-iam") %>>
                    <a href="#">IAM Resources</a>
                    <ul class="nav nav-visible">

                        <li<%= sidebar_current("docs-aws-resource-iam-access-key") %>>
                            <a href="/docs/providers/aws/r/iam_access_key.html">aws_iam_access_key</a>
                        </li>

                        <li<%= sidebar_current("docs-aws-resource-iam-account-alias") %>>
                            <a href="/docs/providers/aws/r/iam_account_alias.html">aws_iam_account_alias</a>
                        </li>

                        <li<%= sidebar_current("docs-aws-resource-iam-account-password-policy") %>>
                            <a href="/docs/providers/aws/r/iam_account_password_policy.html">aws_iam_account_password_policy</a>
                        </li>

                        <li<%= sidebar_current("docs-aws-resource-iam-group") %>>
                            <a href="/docs/providers/aws/r/iam_group.html">aws_iam_group</a>
                        </li>

                        <li<%= sidebar_current("docs-aws-resource-iam-group-membership") %>>
                            <a href="/docs/providers/aws/r/iam_group_membership.html">aws_iam_group_membership</a>
                        </li>

                        <li<%= sidebar_current("docs-aws-resource-iam-group-policy") %>>
                            <a href="/docs/providers/aws/r/iam_group_policy.html">aws_iam_group_policy</a>
                        </li>

                        <li<%= sidebar_current("docs-aws-resource-iam-group-policy-attachment") %>>
                            <a href="/docs/providers/aws/r/iam_group_policy_attachment.html">aws_iam_group_policy_attachment</a>
                        </li>

                        <li<%= sidebar_current("docs-aws-resource-iam-instance-profile") %>>
                            <a href="/docs/providers/aws/r/iam_instance_profile.html">aws_iam_instance_profile</a>
                        </li>

                        <li<%= sidebar_current("docs-aws-resource-iam-openid-connect-provider") %>>
                            <a href="/docs/providers/aws/r/iam_openid_connect_provider.html">aws_iam_openid_connect_provider</a>
                        </li>

                        <li<%= sidebar_current("docs-aws-resource-iam-policy") %>>
                            <a href="/docs/providers/aws/r/iam_policy.html">aws_iam_policy</a>
                        </li>

                        <li<%= sidebar_current("docs-aws-resource-iam-policy-attachment") %>>
                            <a href="/docs/providers/aws/r/iam_policy_attachment.html">aws_iam_policy_attachment</a>
                        </li>

                        <li<%= sidebar_current("docs-aws-resource-iam-role") %>>
                            <a href="/docs/providers/aws/r/iam_role.html">aws_iam_role</a>
                        </li>

                        <li<%= sidebar_current("docs-aws-resource-iam-role-policy") %>>
                            <a href="/docs/providers/aws/r/iam_role_policy.html">aws_iam_role_policy</a>
                        </li>

                        <li<%= sidebar_current("docs-aws-resource-iam-role-policy-attachment") %>>
                            <a href="/docs/providers/aws/r/iam_role_policy_attachment.html">aws_iam_role_policy_attachment</a>
                        </li>

                        <li<%= sidebar_current("docs-aws-resource-iam-saml-provider") %>>
                            <a href="/docs/providers/aws/r/iam_saml_provider.html">aws_iam_saml_provider</a>
                        </li>

                        <li<%= sidebar_current("docs-aws-resource-iam-server-certificate") %>>
                            <a href="/docs/providers/aws/r/iam_server_certificate.html">aws_iam_server_certificate</a>
                        </li>

                        <li<%= sidebar_current("docs-aws-resource-iam-service-linked-role") %>>
                            <a href="/docs/providers/aws/r/iam_service_linked_role.html">aws_iam_service_linked_role</a>
                        </li>

                        <li<%= sidebar_current("docs-aws-resource-iam-user") %>>
                            <a href="/docs/providers/aws/r/iam_user.html">aws_iam_user</a>
                        </li>

                        <li<%= sidebar_current("docs-aws-resource-iam-user-group-membership") %>>
                            <a href="/docs/providers/aws/r/iam_user_group_membership.html">aws_iam_user_group_membership</a>
                        </li>

                        <li<%= sidebar_current("docs-aws-resource-iam-user-login-profile") %>>
                          <a href="/docs/providers/aws/r/iam_user_login_profile.html">aws_iam_user_login_profile</a>
                        </li>

                        <li<%= sidebar_current("docs-aws-resource-iam-user-policy") %>>
                            <a href="/docs/providers/aws/r/iam_user_policy.html">aws_iam_user_policy</a>
                        </li>

                        <li<%= sidebar_current("docs-aws-resource-iam-user-policy-attachment") %>>
                            <a href="/docs/providers/aws/r/iam_user_policy_attachment.html">aws_iam_user_policy_attachment</a>
                        </li>

                        <li<%= sidebar_current("docs-aws-resource-iam-user-ssh-key") %>>
                          <a href="/docs/providers/aws/r/iam_user_ssh_key.html">aws_iam_user_ssh_key</a>
                        </li>

                    </ul>
                </li>

                <li<%= sidebar_current("docs-aws-resource-iot") %>>
                    <a href="#">IoT Resources</a>
                    <ul class="nav nav-visible">

                    <li<%= sidebar_current("docs-aws-resource-iot-certificate") %>>
                      <a href="/docs/providers/aws/r/iot_certificate.html">aws_iot_certificate</a>
                    </li>

                    <li<%= sidebar_current("docs-aws-resource-iot-policy") %>>
                      <a href="/docs/providers/aws/r/iot_policy.html">aws_iot_policy</a>
                    </li>
                    <li<%= sidebar_current("docs-aws-resource-iot-topic-rule") %>>
                        <a href="/docs/providers/aws/r/iot_topic_rule.html">aws_iot_topic_rule</a>
                    </li>
                    <li<%= sidebar_current("docs-aws-resource-iot-thing") %>>
                        <a href="/docs/providers/aws/r/iot_thing.html">aws_iot_thing</a>
                    </li>
                    <li<%= sidebar_current("docs-aws-resource-iot-thing-type") %>>
                        <a href="/docs/providers/aws/r/iot_thing_type.html">aws_iot_thing_type</a>
                    </li>
                  </ul>
                </li>

                <li<%= sidebar_current("docs-aws-resource-inspector") %>>
                  <a href="#">Inspector Resources</a>
                  <ul class="nav nav-visible">

                    <li<%= sidebar_current("docs-aws-resource-inspector-assessment-target") %>>
                      <a href="/docs/providers/aws/r/inspector_assessment_target.html">aws_inspector_assessment_target</a>
                    </li>

                    <li<%= sidebar_current("docs-aws-resource-inspector-assessment-template") %>>
                      <a href="/docs/providers/aws/r/inspector_assessment_template.html">aws_inspector_assessment_template</a>
                    </li>

                    <li<%= sidebar_current("docs-aws-resource-inspector-resource-group") %>>
                      <a href="/docs/providers/aws/r/inspector_resource_group.html">aws_inspector_resource_group</a>
                    </li>

                  </ul>
                </li>


                <li<%= sidebar_current("docs-aws-resource-kinesis") %>>
                    <a href="#">Kinesis Resources</a>
                    <ul class="nav nav-visible">

                        <li<%= sidebar_current("docs-aws-resource-kinesis-stream") %>>
                            <a href="/docs/providers/aws/r/kinesis_stream.html">aws_kinesis_stream</a>
                        </li>

                    </ul>
                </li>

              <li<%= sidebar_current("docs-aws-resource-kinesis-firehose") %>>
                <a href="#">Kinesis Firehose Resources</a>
                <ul class="nav nav-visible">

                  <li<%= sidebar_current("docs-aws-resource-kinesis-firehose-delivery-stream") %>>
                    <a href="/docs/providers/aws/r/kinesis_firehose_delivery_stream.html">aws_kinesis_firehose_delivery_stream</a>
                  </li>

                </ul>
              </li>

              <li<%= sidebar_current("docs-aws-resource-kms") %>>
                <a href="#">KMS Resources</a>
                <ul class="nav nav-visible">

                  <li<%= sidebar_current("docs-aws-resource-kms-alias") %>>
                    <a href="/docs/providers/aws/r/kms_alias.html">aws_kms_alias</a>
                  </li>

                  <li<%= sidebar_current("docs-aws-resource-kms-grant") %>>
                    <a href="/docs/providers/aws/r/kms_grant.html">aws_kms_grant</a>
                  </li>

                  <li<%= sidebar_current("docs-aws-resource-kms-key") %>>
                    <a href="/docs/providers/aws/r/kms_key.html">aws_kms_key</a>
                  </li>

                </ul>
              </li>

              <li<%= sidebar_current("docs-aws-resource-lambda") %>>
                  <a href="#">Lambda Resources</a>
                  <ul class="nav nav-visible">
                      <li<%= sidebar_current("docs-aws-resource-lambda-alias") %>>
                          <a href="/docs/providers/aws/r/lambda_alias.html">aws_lambda_alias</a>
                      </li>
                      <li<%= sidebar_current("docs-aws-resource-lambda-event-source-mapping") %>>
                          <a href="/docs/providers/aws/r/lambda_event_source_mapping.html">aws_lambda_event_source_mapping</a>
                      </li>
                      <li<%= sidebar_current("docs-aws-resource-lambda-function") %>>
                          <a href="/docs/providers/aws/r/lambda_function.html">aws_lambda_function</a>
                      </li>
                      <li<%= sidebar_current("docs-aws-resource-lambda-permission") %>>
                          <a href="/docs/providers/aws/r/lambda_permission.html">aws_lambda_permission</a>
                      </li>
                  </ul>
              </li>

                <li<%= sidebar_current("docs-aws-resource-lightsail") %>>
                    <a href="#">Lightsail Resources</a>
                    <ul class="nav nav-visible">

                        <li<%= sidebar_current("docs-aws-resource-lightsail-domain") %>>
                          <a href="/docs/providers/aws/r/lightsail_domain.html">aws_lightsail_domain</a>
                        </li>

                        <li<%= sidebar_current("docs-aws-resource-lightsail-instance") %>>
                            <a href="/docs/providers/aws/r/lightsail_instance.html">aws_lightsail_instance</a>
                        </li>

                        <li<%= sidebar_current("docs-aws-resource-lightsail-key-pair") %>>
                            <a href="/docs/providers/aws/r/lightsail_key_pair.html">aws_lightsail_key_pair</a>
                        </li>

                        <li<%= sidebar_current("docs-aws-resource-lightsail-static-ip") %>>
                            <a href="/docs/providers/aws/r/lightsail_static_ip.html">aws_lightsail_static_ip</a>
                        </li>

                        <li<%= sidebar_current("docs-aws-resource-lightsail-static-ip-attachment") %>>
                            <a href="/docs/providers/aws/r/lightsail_static_ip_attachment.html">aws_lightsail_static_ip_attachment</a>
                        </li>

                    </ul>
                </li>

                <li<%= sidebar_current("docs-aws-resource-mq") %>>
                    <a href="#">MQ Resources</a>
                    <ul class="nav nav-visible">
                        <li<%= sidebar_current("docs-aws-resource-mq-broker") %>>
                          <a href="/docs/providers/aws/r/mq_broker.html">aws_mq_broker</a>
                        </li>
                        <li<%= sidebar_current("docs-aws-resource-mq-configuration") %>>
                            <a href="/docs/providers/aws/r/mq_configuration.html">aws_mq_configuration</a>
                        </li>

                    </ul>
                </li>

                <li<%= sidebar_current("docs-aws-resource-media-store") %>>
                    <a href="#">MediaStore Resources</a>
                    <ul class="nav nav-visible">

                        <li<%= sidebar_current("docs-aws-resource-media-store-container") %>>
                          <a href="/docs/providers/aws/r/media_store_container.html">aws_media_store_container</a>
                        </li>

                    </ul>
                </li>

                <li<%= sidebar_current("docs-aws-resource-opsworks") %>>
                    <a href="#">OpsWorks Resources</a>
                    <ul class="nav nav-visible">

                        <li<%= sidebar_current("docs-aws-resource-opsworks-application") %>>
                            <a href="/docs/providers/aws/r/opsworks_application.html">aws_opsworks_application</a>
                        </li>

                        <li<%= sidebar_current("docs-aws-resource-opsworks-custom-layer") %>>
                            <a href="/docs/providers/aws/r/opsworks_custom_layer.html">aws_opsworks_custom_layer</a>
                        </li>

                        <li<%= sidebar_current("docs-aws-resource-opsworks-ganglia-layer") %>>
                            <a href="/docs/providers/aws/r/opsworks_ganglia_layer.html">aws_opsworks_ganglia_layer</a>
                        </li>

                        <li<%= sidebar_current("docs-aws-resource-opsworks-haproxy-layer") %>>
                            <a href="/docs/providers/aws/r/opsworks_haproxy_layer.html">aws_opsworks_haproxy_layer</a>
                        </li>

                        <li<%= sidebar_current("docs-aws-resource-opsworks-instance") %>>
                            <a href="/docs/providers/aws/r/opsworks_instance.html">aws_opsworks_instance</a>
                        </li>

                        <li<%= sidebar_current("docs-aws-resource-opsworks-java-app-layer") %>>
                            <a href="/docs/providers/aws/r/opsworks_java_app_layer.html">aws_opsworks_java_app_layer</a>
                        </li>

                        <li<%= sidebar_current("docs-aws-resource-opsworks-memcached-layer") %>>
                            <a href="/docs/providers/aws/r/opsworks_memcached_layer.html">aws_opsworks_memcached_layer</a>
                        </li>

                        <li<%= sidebar_current("docs-aws-resource-opsworks-mysql-layer") %>>
                            <a href="/docs/providers/aws/r/opsworks_mysql_layer.html">aws_opsworks_mysql_layer</a>
                        </li>

                        <li<%= sidebar_current("docs-aws-resource-opsworks-nodejs-app-layer") %>>
                            <a href="/docs/providers/aws/r/opsworks_nodejs_app_layer.html">aws_opsworks_nodejs_app_layer</a>
                        </li>

                        <li<%= sidebar_current("docs-aws-resource-opsworks-permission") %>>
                            <a href="/docs/providers/aws/r/opsworks_permission.html">aws_opsworks_permission</a>
                        </li>

                        <li<%= sidebar_current("docs-aws-resource-opsworks-php-app-layer") %>>
                            <a href="/docs/providers/aws/r/opsworks_php_app_layer.html">aws_opsworks_php_app_layer</a>
                        </li>

                        <li<%= sidebar_current("docs-aws-resource-opsworks-rails-app-layer") %>>
                            <a href="/docs/providers/aws/r/opsworks_rails_app_layer.html">aws_opsworks_rails_app_layer</a>
                        </li>

                        <li<%= sidebar_current("docs-aws-resource-opsworks-rds-db-instance") %>>
                          <a href="/docs/providers/aws/r/opsworks_rds_db_instance.html">aws_opsworks_rds_db_instance</a>
                        </li>

                        <li<%= sidebar_current("docs-aws-resource-opsworks-stack") %>>
                            <a href="/docs/providers/aws/r/opsworks_stack.html">aws_opsworks_stack</a>
                        </li>

                        <li<%= sidebar_current("docs-aws-resource-opsworks-static-web-layer") %>>
                            <a href="/docs/providers/aws/r/opsworks_static_web_layer.html">aws_opsworks_static_web_layer</a>
                        </li>

                        <li<%= sidebar_current("docs-aws-resource-opsworks-user-profile") %>>
                            <a href="/docs/providers/aws/r/opsworks_user_profile.html">aws_opsworks_user_profile</a>
                        </li>

                    </ul>
                </li>

                <li<%= sidebar_current("docs-aws-resource-organizations") %>>
                    <a href="#">Organizations Resources</a>
                    <ul class="nav nav-visible">

                        <li<%= sidebar_current("docs-aws-resource-organizations-account") %>>
                            <a href="/docs/providers/aws/r/organizations_account.html">aws_organizations_account</a>
                        </li>
                        <li<%= sidebar_current("docs-aws-resource-organizations-organization") %>>
                            <a href="/docs/providers/aws/r/organizations_organization.html">aws_organizations_organization</a>
                        </li>
                        <li<%= sidebar_current("docs-aws-resource-organizations-policy") %>>
                            <a href="/docs/providers/aws/r/organizations_policy.html">aws_organizations_policy</a>
                        </li>
                        <li<%= sidebar_current("docs-aws-resource-organizations-policy-attachment") %>>
                            <a href="/docs/providers/aws/r/organizations_policy_attachment.html">aws_organizations_policy_attachment</a>
                        </li>
                    </ul>
                </li>

                <li<%= sidebar_current("docs-aws-resource-(db|rds)") %>>
                    <a href="#">RDS Resources</a>
                    <ul class="nav nav-visible">

                        <li<%= sidebar_current("docs-aws-resource-db-event-subscription") %>>
                            <a href="/docs/providers/aws/r/db_event_subscription.html">aws_db_event_subscription</a>
                        </li>

                        <li<%= sidebar_current("docs-aws-resource-db-instance") %>>
                            <a href="/docs/providers/aws/r/db_instance.html">aws_db_instance</a>
                        </li>

                        <li<%= sidebar_current("docs-aws-resource-db-option-group") %>>
                          <a href="/docs/providers/aws/r/db_option_group.html">aws_db_option_group</a>
                        </li>

                        <li<%= sidebar_current("docs-aws-resource-db-parameter-group") %>>
                            <a href="/docs/providers/aws/r/db_parameter_group.html">aws_db_parameter_group</a>
                        </li>

                        <li<%= sidebar_current("docs-aws-resource-db-security-group") %>>
                            <a href="/docs/providers/aws/r/db_security_group.html">aws_db_security_group</a>
                        </li>

                        <li<%= sidebar_current("docs-aws-resource-db-snapshot") %>>
                          <a href="/docs/providers/aws/r/db_snapshot.html">aws_db_snapshot</a>
                        </li>

                        <li<%= sidebar_current("docs-aws-resource-db-subnet-group") %>>
                            <a href="/docs/providers/aws/r/db_subnet_group.html">aws_db_subnet_group</a>
                        </li>

                        <li<%= sidebar_current("docs-aws-resource-rds-cluster") %>>
                            <a href="/docs/providers/aws/r/rds_cluster.html">aws_rds_cluster</a>
                        </li>

                        <li<%= sidebar_current("docs-aws-resource-rds-cluster-instance") %>>
                            <a href="/docs/providers/aws/r/rds_cluster_instance.html">aws_rds_cluster_instance</a>
                        </li>

                        <li<%= sidebar_current("docs-aws-resource-rds-cluster-parameter-group") %>>
                            <a href="/docs/providers/aws/r/rds_cluster_parameter_group.html">aws_rds_cluster_parameter_group</a>
                        </li>

                    </ul>
                </li>

              <li<%= sidebar_current("docs-aws-resource-redshift") %>>
                <a href="#">Redshift Resources</a>
                <ul class="nav nav-visible">

                  <li<%= sidebar_current("docs-aws-resource-redshift-cluster") %>>
                    <a href="/docs/providers/aws/r/redshift_cluster.html">aws_redshift_cluster</a>
                  </li>

                  <li<%= sidebar_current("docs-aws-resource-redshift-parameter-group") %>>
                    <a href="/docs/providers/aws/r/redshift_parameter_group.html">aws_redshift_parameter_group</a>
                  </li>

                  <li<%= sidebar_current("docs-aws-resource-redshift-security-group") %>>
                    <a href="/docs/providers/aws/r/redshift_security_group.html">aws_redshift_security_group</a>
                  </li>

                  <li<%= sidebar_current("docs-aws-resource-redshift-subnet-group") %>>
                    <a href="/docs/providers/aws/r/redshift_subnet_group.html">aws_redshift_subnet_group</a>
                  </li>

                </ul>
              </li>

              <li<%= sidebar_current("docs-aws-resource-waf") %>>
                <a href="#">WAF Resources</a>
                <ul class="nav nav-visible">

                  <li<%= sidebar_current("docs-aws-resource-waf-bytematchset") %>>
                    <a href="/docs/providers/aws/r/waf_byte_match_set.html">aws_waf_byte_match_set</a>
                  </li>

                  <li<%= sidebar_current("docs-aws-resource-waf-geo-match-set") %>>
                    <a href="/docs/providers/aws/r/waf_geo_match_set.html">aws_waf_geo_match_set</a>
                  </li>

                  <li<%= sidebar_current("docs-aws-resource-waf-ipset") %>>
                    <a href="/docs/providers/aws/r/waf_ipset.html">aws_waf_ipset</a>
                  </li>

                  <li<%= sidebar_current("docs-aws-resource-waf-rate-based-rule") %>>
                    <a href="/docs/providers/aws/r/waf_rate_based_rule.html">aws_waf_rate_based_rule</a>
                  </li>

                  <li<%= sidebar_current("docs-aws-resource-waf-regex-match-set") %>>
                    <a href="/docs/providers/aws/r/waf_regex_match_set.html">aws_waf_regex_match_set</a>
                  </li>

                  <li<%= sidebar_current("docs-aws-resource-waf-regex-pattern-set") %>>
                    <a href="/docs/providers/aws/r/waf_regex_pattern_set.html">aws_waf_regex_pattern_set</a>
                  </li>

                  <li<%= sidebar_current("docs-aws-resource-waf-rule") %>>
                    <a href="/docs/providers/aws/r/waf_rule.html">aws_waf_rule</a>
                  </li>

                  <li<%= sidebar_current("docs-aws-resource-waf-rule-group") %>>
                    <a href="/docs/providers/aws/r/waf_rule_group.html">aws_waf_rule_group</a>
                  </li>

                  <li<%= sidebar_current("docs-aws-resource-waf-size-constraint-set") %>>
                    <a href="/docs/providers/aws/r/waf_size_constraint_set.html">aws_waf_size_constraint_set</a>
                  </li>

                  <li<%= sidebar_current("docs-aws-resource-waf-sql-injection-match-set") %>>
                    <a href="/docs/providers/aws/r/waf_sql_injection_match_set.html">aws_waf_sql_injection_match_set</a>
                  </li>

                  <li<%= sidebar_current("docs-aws-resource-waf-webacl") %>>
                    <a href="/docs/providers/aws/r/waf_web_acl.html">aws_waf_web_acl</a>
                  </li>

                  <li<%= sidebar_current("docs-aws-resource-waf-xss-match-set") %>>
                    <a href="/docs/providers/aws/r/waf_xss_match_set.html">aws_waf_xss_match_set</a>
                  </li>

                </ul>
              </li>

              <li<%= sidebar_current("docs-aws-resource-wafregional") %>>
                <a href="#">WAF Regional Resources</a>
                <ul class="nav nav-visible">

                  <li<%= sidebar_current("docs-aws-resource-wafregional-bytematchset") %>>
                    <a href="/docs/providers/aws/r/wafregional_byte_match_set.html">aws_wafregional_byte_match_set</a>
                  </li>

                  <li<%= sidebar_current("docs-aws-resource-wafregional-geo-match-set") %>>
                    <a href="/docs/providers/aws/r/wafregional_geo_match_set.html">aws_wafregional_geo_match_set</a>
                  </li>

                  <li<%= sidebar_current("docs-aws-resource-wafregional-ipset") %>>
                    <a href="/docs/providers/aws/r/wafregional_ipset.html">aws_wafregional_ipset</a>
                  </li>

                  <li<%= sidebar_current("docs-aws-resource-wafregional-rate-based-rule") %>>
                    <a href="/docs/providers/aws/r/wafregional_rate_based_rule.html">aws_wafregional_rate_based_rule</a>
                  </li>

                  <li<%= sidebar_current("docs-aws-resource-wafregional-regex-match-set") %>>
                    <a href="/docs/providers/aws/r/wafregional_regex_match_set.html">aws_wafregional_regex_match_set</a>
                  </li>

                  <li<%= sidebar_current("docs-aws-resource-wafregional-regex-pattern-set") %>>
                    <a href="/docs/providers/aws/r/wafregional_regex_pattern_set.html">aws_wafregional_regex_pattern_set</a>
                  </li>

                  <li<%= sidebar_current("docs-aws-resource-wafregional-rule") %>>
                    <a href="/docs/providers/aws/r/wafregional_rule.html">aws_wafregional_rule</a>
                  </li>

                  <li<%= sidebar_current("docs-aws-resource-wafregional-rule-group") %>>
                    <a href="/docs/providers/aws/r/wafregional_rule_group.html">aws_wafregional_rule_group</a>
                  </li>

                   <li<%= sidebar_current("docs-aws-resource-wafregional-size-constraint-set") %>>
                    <a href="/docs/providers/aws/r/wafregional_size_constraint_set.html">aws_wafregional_size_constraint_set</a>
                  </li>

                  <li<%= sidebar_current("docs-aws-resource-wafregional-sql-injection-match-set") %>>
                    <a href="/docs/providers/aws/r/wafregional_sql_injection_match_set.html">aws_wafregional_sql_injection_match_set</a>
                  </li>

                  <li<%= sidebar_current("docs-aws-resource-wafregional-web-acl") %>>
                    <a href="/docs/providers/aws/r/wafregional_web_acl.html">aws_wafregional_web_acl</a>
                  </li>

                  <li<%= sidebar_current("docs-aws-resource-wafregional-web-acl-association") %>>
                    <a href="/docs/providers/aws/r/wafregional_web_acl_association.html">aws_wafregional_web_acl_association</a>
                  </li>

                  <li<%= sidebar_current("docs-aws-resource-wafregional-xss-match-set") %>>
                    <a href="/docs/providers/aws/r/wafregional_xss_match_set.html">aws_wafregional_xss_match_set</a>
                  </li>

                </ul>
              </li>


                <li<%= sidebar_current("docs-aws-resource-route53") %>>
                    <a href="#">Route53 Resources</a>
                    <ul class="nav nav-visible">

                        <li<%= sidebar_current("docs-aws-resource-route53-delegation-set") %>>
                            <a href="/docs/providers/aws/r/route53_delegation_set.html">aws_route53_delegation_set</a>
                        </li>

                        <li<%= sidebar_current("docs-aws-resource-route53-health-check") %>>
                            <a href="/docs/providers/aws/r/route53_health_check.html">aws_route53_health_check</a>
                        </li>

                        <li<%= sidebar_current("docs-aws-resource-route53-query-log") %>>
                            <a href="/docs/providers/aws/r/route53_query_log.html">aws_route53_query_log</a>
                        </li>

                        <li<%= sidebar_current("docs-aws-resource-route53-record") %>>
                            <a href="/docs/providers/aws/r/route53_record.html">aws_route53_record</a>
                        </li>

                        <li<%= sidebar_current("docs-aws-resource-route53-zone") %>>
                            <a href="/docs/providers/aws/r/route53_zone.html">aws_route53_zone</a>
                        </li>

                        <li<%= sidebar_current("docs-aws-resource-route53-zone-association") %>>
                            <a href="/docs/providers/aws/r/route53_zone_association.html">aws_route53_zone_association</a>
                        </li>

                    </ul>
                </li>


                <li<%= sidebar_current("docs-aws-resource-s3") %>>
                    <a href="#">S3 Resources</a>
                    <ul class="nav nav-visible">

                        <li<%= sidebar_current("docs-aws-resource-s3-bucket") %>>
                            <a href="/docs/providers/aws/r/s3_bucket.html">aws_s3_bucket</a>
                        </li>

                        <li<%= sidebar_current("docs-aws-resource-s3-bucket-metric") %>>
                            <a href="/docs/providers/aws/r/s3_bucket_metric.html">aws_s3_bucket_metric</a>
                        </li>

                        <li<%= sidebar_current("docs-aws-resource-s3-bucket-notification") %>>
                            <a href="/docs/providers/aws/r/s3_bucket_notification.html">aws_s3_bucket_notification</a>
                        </li>

                        <li<%= sidebar_current("docs-aws-resource-s3-bucket-object") %>>
                            <a href="/docs/providers/aws/r/s3_bucket_object.html">aws_s3_bucket_object</a>
                        </li>

                        <li<%= sidebar_current("docs-aws-resource-s3-bucket-policy") %>>
                            <a href="/docs/providers/aws/r/s3_bucket_policy.html">aws_s3_bucket_policy</a>
                        </li>
                    </ul>
                </li>

                <li<%= sidebar_current("docs-aws-resource-secretsmanager") %>>
                    <a href="#">Secrets Manager Resources</a>
                    <ul class="nav nav-visible">

                        <li<%= sidebar_current("docs-aws-resource-secretsmanager-secret") %>>
                            <a href="/docs/providers/aws/r/secretsmanager_secret.html">aws_secretsmanager_secret</a>
                        </li>

                        <li<%= sidebar_current("docs-aws-resource-secretsmanager-secret-version") %>>
                            <a href="/docs/providers/aws/r/secretsmanager_secret_version.html">aws_secretsmanager_secret_version</a>
                        </li>

                    </ul>
                </li>

                <li<%= sidebar_current("docs-aws-resource-ses") %>>
                    <a href="#">SES Resources</a>
                    <ul class="nav nav-visible">

                        <li<%= sidebar_current("docs-aws-resource-ses-active-receipt-rule-set") %>>
                            <a href="/docs/providers/aws/r/ses_active_receipt_rule_set.html">aws_ses_active_receipt_rule_set</a>
                        </li>

                        <li<%= sidebar_current("docs-aws-resource-ses-domain-identity") %>>
                            <a href="/docs/providers/aws/r/ses_domain_identity.html">aws_ses_domain_identity</a>
                        </li>

                        <li<%= sidebar_current("docs-aws-resource-ses-domain-identity-verification") %>>
                            <a href="/docs/providers/aws/r/ses_domain_identity_verification.html">aws_ses_domain_identity_verification</a>
                        </li>

                        <li<%= sidebar_current("docs-aws-resource-ses-domain-dkim") %>>
                            <a href="/docs/providers/aws/r/ses_domain_dkim.html">aws_ses_domain_dkim</a>
                        </li>

                        <li<%= sidebar_current("docs-aws-resource-ses-domain-mail-from") %>>
                            <a href="/docs/providers/aws/r/ses_domain_mail_from.html">aws_ses_domain_mail_from</a>
                        </li>

                        <li<%= sidebar_current("docs-aws-resource-ses-receipt-filter") %>>
                            <a href="/docs/providers/aws/r/ses_receipt_filter.html">aws_ses_receipt_filter</a>
                        </li>

                        <li<%= sidebar_current("docs-aws-resource-ses-receipt-rule") %>>
                            <a href="/docs/providers/aws/r/ses_receipt_rule.html">aws_ses_receipt_rule</a>
                        </li>

                        <li<%= sidebar_current("docs-aws-resource-ses-receipt-rule-set") %>>
                            <a href="/docs/providers/aws/r/ses_receipt_rule_set.html">aws_ses_receipt_rule_set</a>
                        </li>

                        <li<%= sidebar_current("docs-aws-resource-ses-configuration-set") %>>
                            <a href="/docs/providers/aws/r/ses_configuration_set.html">aws_ses_configuration_set</a>
                        </li>

                        <li<%= sidebar_current("docs-aws-resource-ses-event-destination") %>>
                            <a href="/docs/providers/aws/r/ses_event_destination.html">aws_ses_event_destination</a>
                        </li>

                        <li<%= sidebar_current("docs-aws-resource-ses-identity-notification-topic") %>>
                            <a href="/docs/providers/aws/r/ses_identity_notification_topic.html">aws_ses_identity_notification_topic</a>
                        </li>

                        <li<%= sidebar_current("docs-aws-resource-ses-template") %>>
                            <a href="/docs/providers/aws/r/ses_template.html">aws_ses_template</a>
                        </li>

                    </ul>
                </li>

                <li<%= sidebar_current("docs-aws-resource-service-catalog") %>>
                    <a href="#">Service Catalog Resources</a>
                    <ul class="nav nav-visible">

                        <li<%= sidebar_current("docs-aws-resource-servicecatalog-portfolio") %>>
                            <a href="/docs/providers/aws/r/servicecatalog_portfolio.html">aws_servicecatalog_portfolio</a>
                        </li>

                    </ul>
                </li>

                <li<%= sidebar_current("docs-aws-resource-service-discovery") %>>
                    <a href="#">Service Discovery Resources</a>
                    <ul class="nav nav-visible">

                        <li<%= sidebar_current("docs-aws-resource-service-discovery-private-dns-namespace") %>>
                            <a href="/docs/providers/aws/r/service_discovery_private_dns_namespace.html">aws_service_discovery_private_dns_namespace</a>
                        </li>

                        <li<%= sidebar_current("docs-aws-resource-service-discovery-public-dns-namespace") %>>
                            <a href="/docs/providers/aws/r/service_discovery_public_dns_namespace.html">aws_service_discovery_public_dns_namespace</a>
                        </li>

                        <li<%= sidebar_current("docs-aws-resource-service-discovery-service") %>>
                            <a href="/docs/providers/aws/r/service_discovery_service.html">aws_service_discovery_service</a>
                        </li>

                    </ul>
                </li>

                <li<%= sidebar_current("docs-aws-resource-sfn") %>>
                    <a href="#">Step Function Resources</a>
                    <ul class="nav nav-visible">

                        <li<%= sidebar_current("docs-aws-resource-sfn-activity") %>>
                            <a href="/docs/providers/aws/r/sfn_activity.html">aws_sfn_activity</a>
                        </li>

                        <li<%= sidebar_current("docs-aws-resource-sfn-state-machine") %>>
                            <a href="/docs/providers/aws/r/sfn_state_machine.html">aws_sfn_state_machine</a>
                        </li>

                    </ul>
                </li>


                <li<%= sidebar_current("docs-aws-resource-simpledb") %>>
                    <a href="#">SimpleDB Resources</a>
                    <ul class="nav nav-visible">

                        <li<%= sidebar_current("docs-aws-resource-simpledb-domain") %>>
                            <a href="/docs/providers/aws/r/simpledb_domain.html">aws_simpledb_domain</a>
                        </li>

                    </ul>
                </li>


                <li<%= sidebar_current("docs-aws-resource-sns") %>>
                    <a href="#">SNS Resources</a>
                    <ul class="nav nav-visible">

                        <li<%= sidebar_current("docs-aws-resource-sns-platform-application") %>>
                            <a href="/docs/providers/aws/r/sns_platform_application.html">aws_sns_platform_application</a>
                        </li>

                        <li<%= sidebar_current("docs-aws-resource-sns-sms-preferences") %>>
                            <a href="/docs/providers/aws/r/sns_sms_preferences.html">aws_sns_sms_preferences</a>
                        </li>

                        <li<%= sidebar_current("docs-aws-resource-sns-topic") %>>
                            <a href="/docs/providers/aws/r/sns_topic.html">aws_sns_topic</a>
                        </li>

                        <li<%= sidebar_current("docs-aws-resource-sns-topic-policy") %>>
                            <a href="/docs/providers/aws/r/sns_topic_policy.html">aws_sns_topic_policy</a>
                        </li>

                        <li<%= sidebar_current("docs-aws-resource-sns-topic-subscription") %>>
                            <a href="/docs/providers/aws/r/sns_topic_subscription.html">aws_sns_topic_subscription</a>
                        </li>

                    </ul>
                </li>

                <li<%= sidebar_current("docs-aws-resource-ssm") %>>
                    <a href="#">SSM Resources</a>
                    <ul class="nav nav-visible">

                        <li<%= sidebar_current("docs-aws-resource-ssm-activation") %>>
                            <a href="/docs/providers/aws/r/ssm_activation.html">aws_ssm_activation</a>
                        </li>

                        <li<%= sidebar_current("docs-aws-resource-ssm-association") %>>
                            <a href="/docs/providers/aws/r/ssm_association.html">aws_ssm_association</a>
                        </li>

                        <li<%= sidebar_current("docs-aws-resource-ssm-document") %>>
                            <a href="/docs/providers/aws/r/ssm_document.html">aws_ssm_document</a>
                        </li>

                        <li<%= sidebar_current("docs-aws-resource-ssm-maintenance-window") %>>
                            <a href="/docs/providers/aws/r/ssm_maintenance_window.html">aws_ssm_maintenance_window</a>
                        </li>

                        <li<%= sidebar_current("docs-aws-resource-ssm-maintenance-window-target") %>>
                            <a href="/docs/providers/aws/r/ssm_maintenance_window_target.html">aws_ssm_maintenance_window_target</a>
                        </li>

                        <li<%= sidebar_current("docs-aws-resource-ssm-maintenance-window-task") %>>
                            <a href="/docs/providers/aws/r/ssm_maintenance_window_task.html">aws_ssm_maintenance_window_task</a>
                        </li>

                        <li<%= sidebar_current("docs-aws-resource-ssm-patch-baseline") %>>
                            <a href="/docs/providers/aws/r/ssm_patch_baseline.html">aws_ssm_patch_baseline</a>
                        </li>

                        <li<%= sidebar_current("docs-aws-resource-ssm-patch-group") %>>
                            <a href="/docs/providers/aws/r/ssm_patch_group.html">aws_ssm_patch_group</a>
                        </li>
                        <li<%= sidebar_current("docs-aws-resource-ssm-parameter") %>>
                            <a href="/docs/providers/aws/r/ssm_parameter.html">aws_ssm_parameter</a>
                        </li>

                        <li<%= sidebar_current("docs-aws-resource-ssm-resource-data-sync") %>>
                            <a href="/docs/providers/aws/r/ssm_resource_data_sync.html">aws_ssm_resource_data_sync</a>
                        </li>

                    </ul>
                </li>

                <li<%= sidebar_current("docs-aws-resource-sqs") %>>
                    <a href="#">SQS Resources</a>
                    <ul class="nav nav-visible">

                        <li<%= sidebar_current("docs-aws-resource-sqs-queue") %>>
                            <a href="/docs/providers/aws/r/sqs_queue.html">aws_sqs_queue</a>
                        </li>

                        <li<%= sidebar_current("docs-aws-resource-sqs-queue-policy") %>>
                            <a href="/docs/providers/aws/r/sqs_queue_policy.html">aws_sqs_queue_policy</a>
                        </li>

                    </ul>
                </li>


                <li<%= sidebar_current("docs-aws-resource-(default|customer|egress-only-internet-gateway|flow|internet-gateway|main-route|network|route-|security-group|security-group-attachment|subnet|vpc|vpn)") %>>
                    <a href="#">VPC Resources</a>
                    <ul class="nav nav-visible">

                        <li<%= sidebar_current("docs-aws-resource-customer-gateway") %>>
                            <a href="/docs/providers/aws/r/customer_gateway.html">aws_customer_gateway</a>
                        </li>

                        <li<%= sidebar_current("docs-aws-resource-default-network-acl") %>>
                            <a href="/docs/providers/aws/r/default_network_acl.html">aws_default_network_acl</a>
                        </li>

                        <li<%= sidebar_current("docs-aws-resource-default-route-table") %>>
                            <a href="/docs/providers/aws/r/default_route_table.html">aws_default_route_table</a>
                        </li>

                        <li<%= sidebar_current("docs-aws-resource-default-security-group") %>>
                            <a href="/docs/providers/aws/r/default_security_group.html">aws_default_security_group</a>
                        </li>

                        <li<%= sidebar_current("docs-aws-resource-default-subnet") %>>
                            <a href="/docs/providers/aws/r/default_subnet.html">aws_default_subnet</a>
                        </li>

                        <li<%= sidebar_current("docs-aws-resource-default-vpc") %>>
                            <a href="/docs/providers/aws/r/default_vpc.html">aws_default_vpc</a>
                        </li>

                        <li<%= sidebar_current("docs-aws-resource-default-vpc-dhcp-options") %>>
                            <a href="/docs/providers/aws/r/default_vpc_dhcp_options.html">aws_default_vpc_dhcp_options</a>
                        </li>

                        <li<%= sidebar_current("docs-aws-resource-egress-only-internet-gateway") %>>
                          <a href="/docs/providers/aws/r/egress_only_internet_gateway.html">aws_egress_only_internet_gateway</a>
                        </li>

                        <li<%= sidebar_current("docs-aws-resource-flow-log") %>>
                            <a href="/docs/providers/aws/r/flow_log.html">aws_flow_log</a>
                        </li>

                        <li<%= sidebar_current("docs-aws-resource-internet-gateway") %>>
                            <a href="/docs/providers/aws/r/internet_gateway.html">aws_internet_gateway</a>
                        </li>

                        <li<%= sidebar_current("docs-aws-resource-main-route-table-assoc") %>>
                            <a href="/docs/providers/aws/r/main_route_table_assoc.html">aws_main_route_table_association</a>
                        </li>

                        <li<%= sidebar_current("docs-aws-resource-nat-gateway") %>>
                            <a href="/docs/providers/aws/r/nat_gateway.html">aws_nat_gateway</a>
                        </li>

                        <li<%= sidebar_current("docs-aws-resource-network-acl") %>>
                            <a href="/docs/providers/aws/r/network_acl.html">aws_network_acl</a>
                        </li>

                        <li<%= sidebar_current("docs-aws-resource-network-acl-rule") %>>
                          <a href="/docs/providers/aws/r/network_acl_rule.html">aws_network_acl_rule</a>
                        </li>

                        <li<%= sidebar_current("docs-aws-resource-network-interface") %>>
                            <a href="/docs/providers/aws/r/network_interface.html">aws_network_interface</a>
                        </li>
                        <li<%= sidebar_current("docs-aws-resource-network-interface-attachment") %>>
                            <a href="/docs/providers/aws/r/network_interface_attachment.html">aws_network_interface_attachment</a>
                        </li>
                        <li<%= sidebar_current("docs-aws-resource-route|") %>>
                          <a href="/docs/providers/aws/r/route.html">aws_route</a>
                        </li>

                        <li<%= sidebar_current("docs-aws-resource-route-table|") %>>
                            <a href="/docs/providers/aws/r/route_table.html">aws_route_table</a>
                        </li>

                        <li<%= sidebar_current("docs-aws-resource-route-table-association") %>>
                            <a href="/docs/providers/aws/r/route_table_association.html">aws_route_table_association</a>
                        </li>

                        <li<%= sidebar_current("docs-aws-resource-security-group") %>>
                            <a href="/docs/providers/aws/r/security_group.html">aws_security_group</a>
                        </li>

                        <li<%= sidebar_current("docs-aws-resource-network-interface-sg-attachment") %>>
                            <a href="/docs/providers/aws/r/network_interface_sg_attachment.html">aws_network_interface_sg_attachment</a>
                        </li>

                        <li<%= sidebar_current("docs-aws-resource-security-group-rule") %>>
                            <a href="/docs/providers/aws/r/security_group_rule.html">aws_security_group_rule</a>
                        </li>

                        <li<%= sidebar_current("docs-aws-resource-subnet") %>>
                            <a href="/docs/providers/aws/r/subnet.html">aws_subnet</a>
                        </li>

                        <li<%= sidebar_current("docs-aws-resource-vpc") %>>
                            <a href="/docs/providers/aws/r/vpc.html">aws_vpc</a>
                        </li>

                        <li<%= sidebar_current("docs-aws-resource-vpc-dhcp-options") %>>
                            <a href="/docs/providers/aws/r/vpc_dhcp_options.html">aws_vpc_dhcp_options</a>
                        </li>

                        <li<%= sidebar_current("docs-aws-resource-vpc-dhcp-options-association") %>>
                            <a href="/docs/providers/aws/r/vpc_dhcp_options_association.html">aws_vpc_dhcp_options_association</a>
                        </li>

                        <li<%= sidebar_current("docs-aws-resource-vpc-endpoint") %>>
                            <a href="/docs/providers/aws/r/vpc_endpoint.html">aws_vpc_endpoint</a>
                        </li>

                        <li<%= sidebar_current("docs-aws-resource-vpc-endpoint-connection-notification") %>>
                            <a href="/docs/providers/aws/r/vpc_endpoint_connection_notification.html">aws_vpc_endpoint_connection_notification</a>
                        </li>

                        <li<%= sidebar_current("docs-aws-resource-vpc-endpoint-route-table-association") %>>
                            <a href="/docs/providers/aws/r/vpc_endpoint_route_table_association.html">aws_vpc_endpoint_route_table_association</a>
                        </li>

                        <li<%= sidebar_current("docs-aws-resource-vpc-endpoint-service") %>>
                            <a href="/docs/providers/aws/r/vpc_endpoint_service.html">aws_vpc_endpoint_service</a>
                        </li>

                        <li<%= sidebar_current("docs-aws-resource-vpc-endpoint-service-allowed-principal") %>>
                            <a href="/docs/providers/aws/r/vpc_endpoint_service_allowed_principal.html">aws_vpc_endpoint_service_allowed_principal</a>
                        </li>

                        <li<%= sidebar_current("docs-aws-resource-vpc-endpoint-subnet-association") %>>
                            <a href="/docs/providers/aws/r/vpc_endpoint_subnet_association.html">aws_vpc_endpoint_subnet_association</a>
                        </li>

                        <li<%= sidebar_current("docs-aws-resource-vpc-peering") %>>
                            <a href="/docs/providers/aws/r/vpc_peering.html">aws_vpc_peering_connection</a>
                        </li>

                        <li<%= sidebar_current("docs-aws-resource-vpc-peering-accepter") %>>
                            <a href="/docs/providers/aws/r/vpc_peering_accepter.html">aws_vpc_peering_connection_accepter</a>
                        </li>

                        <li<%= sidebar_current("docs-aws-resource-vpc-peering-options") %>>
                            <a href="/docs/providers/aws/r/vpc_peering_options.html">aws_vpc_peering_connection_options</a>
                        </li>

                        <li<%= sidebar_current("docs-aws-resource-vpn-connection") %>>
                            <a href="/docs/providers/aws/r/vpn_connection.html">aws_vpn_connection</a>
                        </li>

                        <li<%= sidebar_current("docs-aws-resource-vpn-connection-route") %>>
                            <a href="/docs/providers/aws/r/vpn_connection_route.html">aws_vpn_connection_route</a>
                        </li>

                        <li<%= sidebar_current("docs-aws-resource-vpn-gateway-x") %>>
                            <a href="/docs/providers/aws/r/vpn_gateway.html">aws_vpn_gateway</a>
                        </li>

                        <li<%= sidebar_current("docs-aws-resource-vpn-gateway-attachment") %>>
                            <a href="/docs/providers/aws/r/vpn_gateway_attachment.html">aws_vpn_gateway_attachment</a>
                        </li>

                        <li<%= sidebar_current("docs-aws-resource-vpn-gateway-route-propagation") %>>
                            <a href="/docs/providers/aws/r/vpn_gateway_route_propagation.html">aws_vpn_gateway_route_propagation</a>
                        </li>

                    </ul>
                </li>

            </ul>
        </div>
    <% end %>

    <%= yield %>
<% end %><|MERGE_RESOLUTION|>--- conflicted
+++ resolved
@@ -64,12 +64,9 @@
                         <li<%= sidebar_current("docs-aws_api_gateway_rest_api") %>>
                             <a href="/docs/providers/aws/d/api_gateway_rest_api.html">aws_api_gateway_rest_api</a>
                         </li>
-<<<<<<< HEAD
-=======
                         <li<%= sidebar_current("docs-aws-datasource-arn") %>>
                             <a href="/docs/providers/aws/d/arn.html">aws_arn</a>
                         </li>
->>>>>>> cebc4962
                         <li<%= sidebar_current("docs-aws-datasource-autoscaling-groups") %>>
                             <a href="/docs/providers/aws/d/autoscaling_groups.html">aws_autoscaling_groups</a>
                         </li>
@@ -1182,27 +1179,21 @@
                         <li<%= sidebar_current("docs-aws-resource-glue-catalog-database") %>>
                             <a href="/docs/providers/aws/r/glue_catalog_database.html">aws_glue_catalog_database</a>
                         </li>
-<<<<<<< HEAD
-=======
                         <li<%= sidebar_current("docs-aws-resource-glue-catalog-table") %>>
                             <a href="/docs/providers/aws/r/glue_catalog_table.html">aws_glue_catalog_table</a>
                         </li>
                         <li<%= sidebar_current("docs-aws-resource-glue-classifier") %>>
                             <a href="/docs/providers/aws/r/glue_classifier.html">aws_glue_classifier</a>
                         </li>
->>>>>>> cebc4962
                         <li<%= sidebar_current("docs-aws-resource-glue-connection") %>>
                             <a href="/docs/providers/aws/r/glue_connection.html">aws_glue_connection</a>
                         </li>
                         <li<%= sidebar_current("docs-aws-resource-glue-job") %>>
                             <a href="/docs/providers/aws/r/glue_job.html">aws_glue_job</a>
                         </li>
-<<<<<<< HEAD
-=======
                         <li<%= sidebar_current("docs-aws-resource-glue-trigger") %>>
                             <a href="/docs/providers/aws/r/glue_trigger.html">aws_glue_trigger</a>
                         </li>
->>>>>>> cebc4962
                     </ul>
                  </li>
 
