---
layout: "aws"
page_title: "Provider: AWS"
sidebar_current: "docs-aws-index"
description: |-
  The Amazon Web Services (AWS) provider is used to interact with the many resources supported by AWS. The provider needs to be configured with the proper credentials before it can be used.
---

# AWS Provider

The Amazon Web Services (AWS) provider is used to interact with the
many resources supported by AWS. The provider needs to be configured
with the proper credentials before it can be used.

Use the navigation to the left to read about the available resources.

## Example Usage

```hcl
# Configure the AWS Provider
provider "aws" {
  access_key = "${var.aws_access_key}"
  secret_key = "${var.aws_secret_key}"
  region     = "us-east-1"
}

# Create a web server
resource "aws_instance" "web" {
  # ...
}
```

## Authentication

The AWS provider offers a flexible means of providing credentials for
authentication. The following methods are supported, in this order, and
explained below:

- Static credentials
- Environment variables
- Shared credentials file
- EC2 Role

### Static credentials ###

Static credentials can be provided by adding an `access_key` and `secret_key` in-line in the
AWS provider block:

Usage:

```hcl
provider "aws" {
  region     = "us-west-2"
  access_key = "anaccesskey"
  secret_key = "asecretkey"
}
```

### Environment variables

You can provide your credentials via the `AWS_ACCESS_KEY_ID` and
`AWS_SECRET_ACCESS_KEY`, environment variables, representing your AWS
Access Key and AWS Secret Key, respectively.  Note that setting your
AWS credentials using either these (or legacy) environment variables
will override the use of `AWS_SHARED_CREDENTIALS_FILE` and `AWS_PROFILE`.
The `AWS_DEFAULT_REGION` and `AWS_SESSION_TOKEN` environment variables
are also used, if applicable:

```hcl
provider "aws" {}
```

Usage:

```hcl
$ export AWS_ACCESS_KEY_ID="anaccesskey"
$ export AWS_SECRET_ACCESS_KEY="asecretkey"
$ export AWS_DEFAULT_REGION="us-west-2"
$ terraform plan
```

### Shared Credentials file

You can use an AWS credentials file to specify your credentials. The
default location is `$HOME/.aws/credentials` on Linux and OS X, or
`"%USERPROFILE%\.aws\credentials"` for Windows users. If we fail to
detect credentials inline, or in the environment, Terraform will check
this location. You can optionally specify a different location in the
configuration by providing the `shared_credentials_file` attribute, or
in the environment with the `AWS_SHARED_CREDENTIALS_FILE` variable. This
method also supports a `profile` configuration and matching
`AWS_PROFILE` environment variable:

Usage:

```hcl
provider "aws" {
  region                  = "us-west-2"
  shared_credentials_file = "/Users/tf_user/.aws/creds"
  profile                 = "customprofile"
}
```

### ECS and CodeBuild Task Roles

If you're running Terraform on ECS or CodeBuild and you have configured an [IAM Task Role](http://docs.aws.amazon.com/AmazonECS/latest/developerguide/task-iam-roles.html),
Terraform will use the container's Task Role. Terraform looks for the presence of the `AWS_CONTAINER_CREDENTIALS_RELATIVE_URI`
environment variable that AWS injects when a Task Role is configured. If you have not defined a Task Role for your container
or CodeBuild job, Terraform will continue to use the [EC2 Role](#ec2-role).

### EC2 Role

If you're running Terraform from an EC2 instance with IAM Instance Profile
using IAM Role, Terraform will just ask
[the metadata API](http://docs.aws.amazon.com/AWSEC2/latest/UserGuide/iam-roles-for-amazon-ec2.html#instance-metadata-security-credentials)
endpoint for credentials.

This is a preferred approach over any other when running in EC2 as you can avoid
hard coding credentials. Instead these are leased on-the-fly by Terraform
which reduces the chance of leakage.

You can provide the custom metadata API endpoint via the `AWS_METADATA_URL` variable
which expects the endpoint URL, including the version, and defaults to `http://169.254.169.254:80/latest`.

The default deadline for the EC2 metadata API endpoint is 100 milliseconds,
which can be overidden by setting the `AWS_METADATA_TIMEOUT` environment
variable. The variable expects a positive golang Time.Duration string, which is
a sequence of decimal numbers and a unit suffix; valid suffixes are `ns`
(nanoseconds), `us` (microseconds), `ms` (milliseconds), `s` (seconds), `m`
(minutes), and `h` (hours). Examples of valid inputs: `100ms`, `250ms`, `1s`,
`2.5s`, `2.5m`, `1m30s`.

### Assume role

If provided with a role ARN, Terraform will attempt to assume this role
using the supplied credentials.

Usage:

```hcl
provider "aws" {
  assume_role {
    role_arn     = "arn:aws:iam::ACCOUNT_ID:role/ROLE_NAME"
    session_name = "SESSION_NAME"
    external_id  = "EXTERNAL_ID"
  }
}
```

## Argument Reference

In addition to [generic `provider` arguments](https://www.terraform.io/docs/configuration/providers.html)
(e.g. `alias` and `version`), the following arguments are supported in the AWS
 `provider` block:

* `access_key` - (Optional) This is the AWS access key. It must be provided, but
  it can also be sourced from the `AWS_ACCESS_KEY_ID` environment variable, or via
  a shared credentials file if `profile` is specified.

* `secret_key` - (Optional) This is the AWS secret key. It must be provided, but
  it can also be sourced from the `AWS_SECRET_ACCESS_KEY` environment variable, or
  via a shared credentials file if `profile` is specified.

* `region` - (Required) This is the AWS region. It must be provided, but
  it can also be sourced from the `AWS_DEFAULT_REGION` environment variables, or
  via a shared credentials file if `profile` is specified.

* `profile` - (Optional) This is the AWS profile name as set in the shared credentials
  file.

* `assume_role` - (Optional) An `assume_role` block (documented below). Only one
  `assume_role` block may be in the configuration.

* `shared_credentials_file` = (Optional) This is the path to the shared credentials file.
  If this is not set and a profile is specified, `~/.aws/credentials` will be used.

* `token` - (Optional) Use this to set an MFA token. It can also be sourced
  from the `AWS_SESSION_TOKEN` environment variable.

* `max_retries` - (Optional) This is the maximum number of times an API
  call is retried, in the case where requests are being throttled or
  experiencing transient failures. The delay between the subsequent API
  calls increases exponentially.

* `allowed_account_ids` - (Optional) List of allowed, white listed, AWS
  account IDs to prevent you from mistakenly using an incorrect one (and
  potentially end up destroying a live environment). Conflicts with
  `forbidden_account_ids`.

* `forbidden_account_ids` - (Optional) List of forbidden, blacklisted,
  AWS account IDs to prevent you mistakenly using a wrong one (and
  potentially end up destroying a live environment). Conflicts with
  `allowed_account_ids`.

* `insecure` - (Optional) Explicitly allow the provider to
  perform "insecure" SSL requests. If omitted, default value is `false`.

* `skip_credentials_validation` - (Optional) Skip the credentials
  validation via the STS API. Useful for AWS API implementations that do
  not have STS available or implemented.

* `skip_get_ec2_platforms` - (Optional) Skip getting the supported EC2
  platforms. Used by users that don't have ec2:DescribeAccountAttributes
  permissions.

* `skip_region_validation` - (Optional) Skip validation of provided region name.
  Useful for AWS-like implementations that use their own region names
  or to bypass the validation for regions that aren't publicly available yet.

* `skip_requesting_account_id` - (Optional) Skip requesting the account
  ID.  Useful for AWS API implementations that do not have the IAM, STS
  API, or metadata API.  When set to `true`, prevents you from managing
  any resource that requires Account ID to construct an ARN, e.g.
  - `aws_db_instance`
  - `aws_db_option_group`
  - `aws_db_parameter_group`
  - `aws_db_security_group`
  - `aws_db_subnet_group`
  - `aws_elasticache_cluster`
  - `aws_glacier_vault`
  - `aws_rds_cluster`
  - `aws_rds_cluster_instance`
  - `aws_rds_cluster_parameter_group`
  - `aws_redshift_cluster`

* `skip_metadata_api_check` - (Optional) Skip the AWS Metadata API
  check.  Useful for AWS API implementations that do not have a metadata
  API endpoint.  Setting to `true` prevents Terraform from authenticating
  via the Metadata API. You may need to use other authentication methods
  like static credentials, configuration variables, or environment
  variables.

* `s3_force_path_style` - (Optional) Set this to `true` to force the
  request to use path-style addressing, i.e.,
  `http://s3.amazonaws.com/BUCKET/KEY`. By default, the S3 client will use
  virtual hosted bucket addressing, `http://BUCKET.s3.amazonaws.com/KEY`,
  when possible. Specific to the Amazon S3 service.

The nested `assume_role` block supports the following:

* `role_arn` - (Required) The ARN of the role to assume.

* `session_name` - (Optional) The session name to use when making the
  AssumeRole call.

* `external_id` - (Optional) The external ID to use when making the
  AssumeRole call.

* `policy` - (Optional) A more restrictive policy to apply to the temporary credentials.
This gives you a way to further restrict the permissions for the resulting temporary
security credentials. You cannot use the passed policy to grant permissions that are
in excess of those allowed by the access policy of the role that is being assumed.

Nested `endpoints` block supports the following:

* `acm` - (Optional) Use this to override the default endpoint
  URL constructed from the `region`. It's typically used to connect to
  custom ACM endpoints.

* `apigateway` - (Optional) Use this to override the default endpoint
  URL constructed from the `region`. It's typically used to connect to
  custom API Gateway endpoints.

* `cloudformation` - (Optional) Use this to override the default endpoint
  URL constructed from the `region`. It's typically used to connect to
  custom CloudFormation endpoints.

* `cloudwatch` - (Optional) Use this to override the default endpoint
  URL constructed from the `region`. It's typically used to connect to
  custom CloudWatch endpoints.

* `cloudwatchevents` - (Optional) Use this to override the default endpoint
  URL constructed from the `region`. It's typically used to connect to
  custom CloudWatchEvents endpoints.

* `cloudwatchlogs` - (Optional) Use this to override the default endpoint
  URL constructed from the `region`. It's typically used to connect to
  custom CloudWatchLogs endpoints.

* `devicefarm` - (Optional) Use this to override the default endpoint
  URL constructed from the `region`. It's typically used to connect to
  custom DeviceFarm endpoints.

* `dynamodb` - (Optional) Use this to override the default endpoint
  URL constructed from the `region`. It's typically used to connect to
  `dynamodb-local`.

* `ec2` - (Optional) Use this to override the default endpoint
  URL constructed from the `region`. It's typically used to connect to
  custom EC2 endpoints.

* `ecr` - (Optional) Use this to override the default endpoint
  URL constructed from the `region`. It's typically used to connect to
  custom ECR endpoints.

* `ecs` - (Optional) Use this to override the default endpoint
  URL constructed from the `region`. It's typically used to connect to
  custom ECS endpoints.

* `elb` - (Optional) Use this to override the default endpoint
  URL constructed from the `region`. It's typically used to connect to
  custom ELB endpoints.

<<<<<<< HEAD
=======
* `efs` - (Optional) Use this to override the default endpoint
  URL constructed from the `region`. It's typically used to connect to
  custom EFS endpoints.

>>>>>>> cebc4962
* `es` - (Optional) Use this to override the default endpoint
  URL constructed from the `region`.  It's typically used to connect to
  custom Elasticsearch endpoints.

* `iam` - (Optional) Use this to override the default endpoint
  URL constructed from the `region`. It's typically used to connect to
  custom IAM endpoints.

* `kinesis` - (Optional) Use this to override the default endpoint
  URL constructed from the `region`. It's typically used to connect to
  `kinesalite`.

* `kms` - (Optional) Use this to override the default endpoint
  URL constructed from the `region`. It's typically used to connect to
  custom KMS endpoints.

* `lambda` - (Optional) Use this to override the default endpoint
  URL constructed from the `region`. It's typically used to connect to
  custom Lambda endpoints.

* `r53` - (Optional) Use this to override the default endpoint
  URL constructed from the `region`. It's typically used to connect to
  custom Route53 endpoints.

* `rds` - (Optional) Use this to override the default endpoint
  URL constructed from the `region`. It's typically used to connect to
  custom RDS endpoints.

* `s3` - (Optional) Use this to override the default endpoint
  URL constructed from the `region`. It's typically used to connect to
  custom S3 endpoints.

* `sns` - (Optional) Use this to override the default endpoint
  URL constructed from the `region`. It's typically used to connect to
  custom SNS endpoints.

* `sqs` - (Optional) Use this to override the default endpoint
  URL constructed from the `region`. It's typically used to connect to
  custom SQS endpoints.

* `sts` - (Optional) Use this to override the default endpoint
  URL constructed from the `region`. It's typically used to connect to
  custom STS endpoints.

* `ssm` - (Optional) Use this to override the default endpoint
  URL constructed from the `region`. It's typically used to connect to
  custom SSM endpoints.

## Getting the Account ID

If you use either `allowed_account_ids` or `forbidden_account_ids`,
Terraform uses several approaches to get the actual account ID
in order to compare it with allowed or forbidden IDs.

Approaches differ per authentication providers:

 * EC2 instance w/ IAM Instance Profile - [Metadata API](http://docs.aws.amazon.com/AWSEC2/latest/UserGuide/ec2-instance-metadata.html)
    is always used. Introduced in Terraform `0.6.16`.
 * All other providers (environment variable, shared credentials file, ...)
    will try two approaches in the following order
   * `iam:GetUser` - Typically useful for IAM Users. It also means
      that each user needs to be privileged to call `iam:GetUser` for themselves.
   * `sts:GetCallerIdentity` - _Should_ work for both IAM Users and federated IAM Roles,
      introduced in Terraform `0.6.16`.
   * `iam:ListRoles` - This is specifically useful for IdP-federated profiles
      which cannot use `iam:GetUser`. It also means that each federated user
      need to be _assuming_ an IAM role which allows `iam:ListRoles`.
      Used in Terraform `0.6.16+`.
      There used to be no better way to get account ID out of the API
      when using federated account until `sts:GetCallerIdentity` was introduced.<|MERGE_RESOLUTION|>--- conflicted
+++ resolved
@@ -301,13 +301,10 @@
   URL constructed from the `region`. It's typically used to connect to
   custom ELB endpoints.
 
-<<<<<<< HEAD
-=======
 * `efs` - (Optional) Use this to override the default endpoint
   URL constructed from the `region`. It's typically used to connect to
   custom EFS endpoints.
 
->>>>>>> cebc4962
 * `es` - (Optional) Use this to override the default endpoint
   URL constructed from the `region`.  It's typically used to connect to
   custom Elasticsearch endpoints.
