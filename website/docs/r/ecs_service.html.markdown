---
layout: "aws"
page_title: "AWS: aws_ecs_service"
sidebar_current: "docs-aws-resource-ecs-service"
description: |-
  Provides an ECS service.
---

# aws_ecs_service

-> **Note:** To prevent a race condition during service deletion, make sure to set `depends_on` to the related `aws_iam_role_policy`; otherwise, the policy may be destroyed too soon and the ECS service will then get stuck in the `DRAINING` state.

Provides an ECS service - effectively a task that is expected to run until an error occurs or a user terminates it (typically a webserver or a database).

See [ECS Services section in AWS developer guide](https://docs.aws.amazon.com/AmazonECS/latest/developerguide/ecs_services.html).

## Example Usage

```hcl
resource "aws_ecs_service" "mongo" {
  name            = "mongodb"
  cluster         = "${aws_ecs_cluster.foo.id}"
  task_definition = "${aws_ecs_task_definition.mongo.arn}"
  desired_count   = 3
  iam_role        = "${aws_iam_role.foo.arn}"
  depends_on      = ["aws_iam_role_policy.foo"]

  ordered_placement_strategy {
    type  = "binpack"
    field = "cpu"
  }

  load_balancer {
    target_group_arn = "${aws_lb_target_group.foo.arn}"
    container_name   = "mongo"
    container_port   = 8080
  }

  placement_constraints {
    type       = "memberOf"
    expression = "attribute:ecs.availability-zone in [us-west-2a, us-west-2b]"
  }
}
```

### Ignoring Changes to Desired Count

You can utilize the generic Terraform resource [lifecycle configuration block](/docs/configuration/resources.html#lifecycle) with `ignore_changes` to create an ECS service with an initial count of running instances, then ignore any changes to that count caused externally (e.g. Application Autoscaling).

```hcl
resource "aws_ecs_service" "example" {
  # ... other configurations ...

  # Example: Create service with 2 instances to start
  desired_count = 2

  # Optional: Allow external changes without Terraform plan difference
  lifecycle {
    ignore_changes = ["desired_count"]
  }
}
```

## Argument Reference

The following arguments are supported:

* `name` - (Required) The name of the service (up to 255 letters, numbers, hyphens, and underscores)
* `task_definition` - (Required) The family and revision (`family:revision`) or full ARN of the task definition that you want to run in your service.
* `desired_count` - (Required) The number of instances of the task definition to place and keep running
* `launch_type` - (Optional) The launch type on which to run your service. The valid values are `EC2` and `FARGATE`. Defaults to `EC2`.
* `cluster` - (Optional) ARN of an ECS cluster
* `iam_role` - (Optional) ARN of the IAM role that allows Amazon ECS to make calls to your load balancer on your behalf. This parameter is required if you are using a load balancer with your service, but only if your task definition does not use the `awsvpc` network mode. If using `awsvpc` network mode, do not specify this role. If your account has already created the Amazon ECS service-linked role, that role is used by default for your service unless you specify a role here.
* `deployment_maximum_percent` - (Optional) The upper limit (as a percentage of the service's desiredCount) of the number of running tasks that can be running in a service during a deployment.
* `deployment_minimum_healthy_percent` - (Optional) The lower limit (as a percentage of the service's desiredCount) of the number of running tasks that must remain running and healthy in a service during a deployment.
* `placement_strategy` - (Optional) **Deprecated**, use `ordered_placement_strategy` instead.
* `ordered_placement_strategy` - (Optional) Service level strategy rules that are taken into consideration during task placement. List from top to bottom in order of precedence. The maximum number of `ordered_placement_strategy` blocks is `5`. Defined below.
* `health_check_grace_period_seconds` - (Optional) Seconds to ignore failing load balancer health checks on newly instantiated tasks to prevent premature shutdown, up to 7200. Only valid for services configured to use load balancers.
* `load_balancer` - (Optional) A load balancer block. Load balancers documented below.
* `placement_constraints` - (Optional) rules that are taken into consideration during task placement. Maximum number of
`placement_constraints` is `10`. Defined below.
<<<<<<< HEAD
* `network_configuration` - (Optional) The network configuration for the service. This parameter is required for task definitions that use the awsvpc network mode to receive their own Elastic Network Interface, and it is not supported for other network modes.
=======
* `network_configuration` - (Optional) The network configuration for the service. This parameter is required for task definitions that use the `awsvpc` network mode to receive their own Elastic Network Interface, and it is not supported for other network modes.
>>>>>>> cebc4962
* `service_registries` - (Optional) The service discovery registries for the service. The maximum number of `service_registries` blocks is `1`.

-> **Note:** As a result of an AWS limitation, a single `load_balancer` can be attached to the ECS service at most. See [related docs](https://docs.aws.amazon.com/AmazonECS/latest/developerguide/service-load-balancing.html#load-balancing-concepts).

Load balancers support the following:

* `elb_name` - (Required for ELB Classic) The name of the ELB (Classic) to associate with the service.
* `target_group_arn` - (Required for ALB/NLB) The ARN of the Load Balancer target group to associate with the service.
* `container_name` - (Required) The name of the container to associate with the load balancer (as it appears in a container definition).
* `container_port` - (Required) The port on the container to associate with the load balancer.

## ordered_placement_strategy

`ordered_placement_strategy` supports the following:

* `type` - (Required) The type of placement strategy. Must be one of: `binpack`, `random`, or `spread`
* `field` - (Optional) For the `spread` placement strategy, valid values are instanceId (or host,
 which has the same effect), or any platform or custom attribute that is applied to a container instance.
 For the `binpack` type, valid values are `memory` and `cpu`. For the `random` type, this attribute is not
 needed. For more information, see [Placement Strategy](https://docs.aws.amazon.com/AmazonECS/latest/APIReference/API_PlacementStrategy.html).

-> **Note:** for `spread`, `host` and `instanceId` will be normalized, by AWS, to be `instanceId`. This means the statefile will show `instanceId` but your config will differ if you use `host`.

## placement_constraints

`placement_constraints` support the following:

* `type` - (Required) The type of constraint. The only valid values at this time are `memberOf` and `distinctInstance`.
* `expression` -  (Optional) Cluster Query Language expression to apply to the constraint. Does not need to be specified
for the `distinctInstance` type.
For more information, see [Cluster Query Language in the Amazon EC2 Container
Service Developer
Guide](https://docs.aws.amazon.com/AmazonECS/latest/developerguide/cluster-query-language.html).

## network_configuration

`network_configuration` support the following:

* `subnets` - (Required) The subnets associated with the task or service.
* `security_groups` - (Optional) The security groups associated with the task or service. If you do not specify a security group, the default security group for the VPC is used.
* `assign_public_ip` - (Optional) Assign a public IP address to the ENI (Fargate launch type only). Valid values are `true` or `false`. Default `false`.

For more information, see [Task Networking](https://docs.aws.amazon.com/AmazonECS/latest/developerguide/task-networking.html)

## service_registries

`service_registries` support the following:

* `registry_arn` - (Required) The ARN of the Service Registry. The currently supported service registry is Amazon Route 53 Auto Naming Service(`aws_service_discovery_service`). For more information, see [Service](https://docs.aws.amazon.com/Route53/latest/APIReference/API_autonaming_Service.html)
* `port` - (Optional) The port value used if your Service Discovery service specified an SRV record.
<<<<<<< HEAD
=======
* `container_port` - (Optional) The port value, already specified in the task definition, to be used for your service discovery service.
* `container_name` - (Optional) The container name value, already specified in the task definition, to be used for your service discovery service.
>>>>>>> cebc4962

## Attributes Reference

In addition to all arguments above, the following attributes are exported:

* `id` - The Amazon Resource Name (ARN) that identifies the service
* `name` - The name of the service
* `cluster` - The Amazon Resource Name (ARN) of cluster which the service runs on
* `iam_role` - The ARN of IAM role used for ELB
* `desired_count` - The number of instances of the task definition

## Import

ECS services can be imported using the `name` together with ecs cluster `name`, e.g.

```
$ terraform import aws_ecs_service.imported cluster-name/service-name
```<|MERGE_RESOLUTION|>--- conflicted
+++ resolved
@@ -79,11 +79,7 @@
 * `load_balancer` - (Optional) A load balancer block. Load balancers documented below.
 * `placement_constraints` - (Optional) rules that are taken into consideration during task placement. Maximum number of
 `placement_constraints` is `10`. Defined below.
-<<<<<<< HEAD
-* `network_configuration` - (Optional) The network configuration for the service. This parameter is required for task definitions that use the awsvpc network mode to receive their own Elastic Network Interface, and it is not supported for other network modes.
-=======
 * `network_configuration` - (Optional) The network configuration for the service. This parameter is required for task definitions that use the `awsvpc` network mode to receive their own Elastic Network Interface, and it is not supported for other network modes.
->>>>>>> cebc4962
 * `service_registries` - (Optional) The service discovery registries for the service. The maximum number of `service_registries` blocks is `1`.
 
 -> **Note:** As a result of an AWS limitation, a single `load_balancer` can be attached to the ECS service at most. See [related docs](https://docs.aws.amazon.com/AmazonECS/latest/developerguide/service-load-balancing.html#load-balancing-concepts).
@@ -134,11 +130,8 @@
 
 * `registry_arn` - (Required) The ARN of the Service Registry. The currently supported service registry is Amazon Route 53 Auto Naming Service(`aws_service_discovery_service`). For more information, see [Service](https://docs.aws.amazon.com/Route53/latest/APIReference/API_autonaming_Service.html)
 * `port` - (Optional) The port value used if your Service Discovery service specified an SRV record.
-<<<<<<< HEAD
-=======
 * `container_port` - (Optional) The port value, already specified in the task definition, to be used for your service discovery service.
 * `container_name` - (Optional) The container name value, already specified in the task definition, to be used for your service discovery service.
->>>>>>> cebc4962
 
 ## Attributes Reference
 
