--- conflicted
+++ resolved
@@ -151,13 +151,10 @@
 
 * `enabled` - (Required) Whether to enable encryption at rest. If the `server_side_encryption` block is not provided then this defaults to `false`.
 
-<<<<<<< HEAD
-=======
 #### `point_in_time_recovery`
 
 * `enabled` - (Required) Whether to enable point-in-time recovery - note that it can take up to 10 minutes to enable for new tables. If the `point_in_time_recovery` block is not provided then this defaults to `false`.
 
->>>>>>> cebc4962
 ### A note about attributes
 
 Only define attributes on the table object that are going to be used as:
