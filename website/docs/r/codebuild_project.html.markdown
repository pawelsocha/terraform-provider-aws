---
layout: "aws"
page_title: "AWS: aws_codebuild_project"
sidebar_current: "docs-aws-resource-codebuild-project"
description: |-
  Provides a CodeBuild Project resource.
---

# aws_codebuild_project

Provides a CodeBuild Project resource.

## Example Usage

```hcl
<<<<<<< HEAD
resource "aws_s3_bucket" "foo" {
  bucket = "test-bucket"
  acl    = "private"
}

resource "aws_iam_role" "codebuild_role" {
  name = "codebuild-role-"
=======
resource "aws_s3_bucket" "example" {
  bucket = "example"
  acl    = "private"
}

resource "aws_iam_role" "example" {
  name = "example"
>>>>>>> cebc4962

  assume_role_policy = <<EOF
{
  "Version": "2012-10-17",
  "Statement": [
    {
      "Effect": "Allow",
      "Principal": {
        "Service": "codebuild.amazonaws.com"
      },
      "Action": "sts:AssumeRole"
    }
  ]
}
EOF
}

resource "aws_iam_role_policy" "example" {
  role        = "${aws_iam_role.example.name}"

  policy = <<POLICY
{
  "Version": "2012-10-17",
  "Statement": [
    {
      "Effect": "Allow",
      "Resource": [
        "*"
      ],
      "Action": [
        "logs:CreateLogGroup",
        "logs:CreateLogStream",
        "logs:PutLogEvents"
      ]
    },
    {
      "Effect": "Allow",
      "Action": [
        "ec2:CreateNetworkInterface",
        "ec2:DescribeDhcpOptions",
        "ec2:DescribeNetworkInterfaces",
        "ec2:DeleteNetworkInterface",
        "ec2:DescribeSubnets",
        "ec2:DescribeSecurityGroups",
        "ec2:DescribeVpcs"
      ],
      "Resource": "*"
    },
    {
      "Effect": "Allow",
      "Action": [
        "s3:*"
      ],
      "Resource": [
        "${aws_s3_bucket.example.arn}",
        "${aws_s3_bucket.example.arn}/*"
      ]
    }
  ]
}
POLICY
}

resource "aws_codebuild_project" "example" {
  name         = "test-project"
  description  = "test_codebuild_project"
  build_timeout      = "5"
  service_role = "${aws_iam_role.example.arn}"

  artifacts {
    type = "NO_ARTIFACTS"
  }

  cache {
    type     = "S3"
<<<<<<< HEAD
    location = "${aws_s3_bucket.foo.bucket}"
=======
    location = "${aws_s3_bucket.example.bucket}"
>>>>>>> cebc4962
  }

  environment {
    compute_type = "BUILD_GENERAL1_SMALL"
    image        = "aws/codebuild/nodejs:6.3.1"
    type         = "LINUX_CONTAINER"

    environment_variable {
      "name"  = "SOME_KEY1"
      "value" = "SOME_VALUE1"
    }

    environment_variable {
      "name"  = "SOME_KEY2"
      "value" = "SOME_VALUE2"
      "type"  = "PARAMETER_STORE"
    }
  }

  source {
    type            = "GITHUB"
    location        = "https://github.com/mitchellh/packer.git"
    git_clone_depth = 1
  }

  vpc_config {
    vpc_id = "vpc-725fca"

    subnets = [
      "subnet-ba35d2e0",
      "subnet-ab129af1",
    ]

    security_group_ids = [
      "sg-f9f27d91",
      "sg-e4f48g23",
    ]
  }

  tags {
    "Environment" = "Test"
  }
}
```

## Argument Reference

The following arguments are supported:

* `artifacts` - (Required) Information about the project's build output artifacts. Artifact blocks are documented below.
* `environment` - (Required) Information about the project's build environment. Environment blocks are documented below.
* `name` - (Required) The projects name.
* `source` - (Required) Information about the project's input source code. Source blocks are documented below.
* `badge_enabled` - (Optional) Generates a publicly-accessible URL for the projects build badge. Available as `badge_url` attribute when enabled.
* `build_timeout` - (Optional) How long in minutes, from 5 to 480 (8 hours), for AWS CodeBuild to wait until timing out any related build that does not get marked as completed. The default is 60 minutes.
* `cache` - (Optional) Information about the cache storage for the project. Cache blocks are documented below.
* `description` - (Optional) A short description of the project.
* `encryption_key` - (Optional) The AWS Key Management Service (AWS KMS) customer master key (CMK) to be used for encrypting the build project's build output artifacts.
* `service_role` - (Optional) The Amazon Resource Name (ARN) of the AWS Identity and Access Management (IAM) role that enables AWS CodeBuild to interact with dependent AWS services on behalf of the AWS account.
* `tags` - (Optional) A mapping of tags to assign to the resource.
<<<<<<< HEAD
* `artifacts` - (Required) Information about the project's build output artifacts. Artifact blocks are documented below.
* `cache` - (Optional) Information about the cache storage for the project. Cache blocks are documented below.
* `environment` - (Required) Information about the project's build environment. Environment blocks are documented below.
* `source` - (Required) Information about the project's input source code. Source blocks are documented below.
=======
>>>>>>> cebc4962
* `vpc_config` - (Optional) Configuration for the builds to run inside a VPC. VPC config blocks are documented below.

`artifacts` supports the following:

* `type` - (Required) The build output artifact's type. Valid values for this parameter are: `CODEPIPELINE`, `NO_ARTIFACTS` or `S3`.
* `location` - (Optional) Information about the build output artifact location. If `type` is set to `CODEPIPELINE` or `NO_ARTIFACTS` then this value will be ignored. If `type` is set to `S3`, this is the name of the output bucket. If `path` is not also specified, then `location` can also specify the path of the output artifact in the output bucket.
* `name` - (Optional) The name of the project. If `type` is set to `S3`, this is the name of the output artifact object
* `namespace_type` - (Optional) The namespace to use in storing build artifacts. If `type` is set to `S3`, then valid values for this parameter are: `BUILD_ID` or `NONE`.
* `packaging` - (Optional) The type of build output artifact to create. If `type` is set to `S3`, valid values for this parameter are: `NONE` or `ZIP`
* `path` - (Optional) If `type` is set to `S3`, this is the path to the output artifact

`cache` supports the following:

* `type` - (Optional) The type of storage that will be used for the AWS CodeBuild project cache. Valid values: `NO_CACHE` and `S3`. Defaults to `NO_CACHE`.
* `location` - (Required when cache type is `S3`) The location where the AWS CodeBuild project stores cached resources. For type `S3` the value must be a valid S3 bucket name/prefix.

`environment` supports the following:

* `compute_type` - (Required) Information about the compute resources the build project will use. Available values for this parameter are: `BUILD_GENERAL1_SMALL`, `BUILD_GENERAL1_MEDIUM` or `BUILD_GENERAL1_LARGE`
* `image` - (Required) The *image identifier* of the Docker image to use for this build project ([list of Docker images provided by AWS CodeBuild.](https://docs.aws.amazon.com/codebuild/latest/userguide/build-env-ref-available.html)). You can read more about the AWS curated environment images in the [documentation](https://docs.aws.amazon.com/codebuild/latest/APIReference/API_ListCuratedEnvironmentImages.html).
* `type` - (Required) The type of build environment to use for related builds. The only valid value is `LINUX_CONTAINER`.
* `environment_variable` - (Optional) A set of environment variables to make available to builds for this build project.
* `privileged_mode` - (Optional) If set to true, enables running the Docker daemon inside a Docker container. Defaults to `false`.

`environment_variable` supports the following:

* `name` - (Required) The environment variable's name or key.
* `value` - (Required) The environment variable's value.
* `type` - (Optional) The type of environment variable. Valid values: `PARAMETER_STORE`, `PLAINTEXT`.

`source` supports the following:

* `type` - (Required) The type of repository that contains the source code to be built. Valid values for this parameter are: `CODECOMMIT`, `CODEPIPELINE`, `GITHUB`, `GITHUB_ENTERPRISE`, `BITBUCKET` or `S3`.
* `auth` - (Optional) Information about the authorization settings for AWS CodeBuild to access the source code to be built. Auth blocks are documented below.
* `buildspec` - (Optional) The build spec declaration to use for this build project's related builds.
* `git_clone_depth` - (Optional) Truncate git history to this many commits.
* `insecure_ssl` - (Optional) Ignore SSL warnings when connecting to source control.
* `location` - (Optional) The location of the source code from git or s3.

`auth` supports the following:

* `type` - (Required) The authorization type to use. The only valid value is `OAUTH`
* `resource` - (Optional) The resource value that applies to the specified authorization type.

`vpc_config` supports the following:

* `security_group_ids` - (Required) The security group IDs to assign to running builds.
* `subnets` - (Required) The subnet IDs within which to run builds.
* `vpc_id` - (Required) The ID of the VPC within which to run builds.

## Attributes Reference

In addition to all arguments above, the following attributes are exported:

* `id` - The ARN of the CodeBuild project.
* `badge_url` - The URL of the build badge when `badge_enabled` is enabled.<|MERGE_RESOLUTION|>--- conflicted
+++ resolved
@@ -13,15 +13,6 @@
 ## Example Usage
 
 ```hcl
-<<<<<<< HEAD
-resource "aws_s3_bucket" "foo" {
-  bucket = "test-bucket"
-  acl    = "private"
-}
-
-resource "aws_iam_role" "codebuild_role" {
-  name = "codebuild-role-"
-=======
 resource "aws_s3_bucket" "example" {
   bucket = "example"
   acl    = "private"
@@ -29,7 +20,6 @@
 
 resource "aws_iam_role" "example" {
   name = "example"
->>>>>>> cebc4962
 
   assume_role_policy = <<EOF
 {
@@ -105,11 +95,7 @@
 
   cache {
     type     = "S3"
-<<<<<<< HEAD
-    location = "${aws_s3_bucket.foo.bucket}"
-=======
     location = "${aws_s3_bucket.example.bucket}"
->>>>>>> cebc4962
   }
 
   environment {
@@ -170,13 +156,6 @@
 * `encryption_key` - (Optional) The AWS Key Management Service (AWS KMS) customer master key (CMK) to be used for encrypting the build project's build output artifacts.
 * `service_role` - (Optional) The Amazon Resource Name (ARN) of the AWS Identity and Access Management (IAM) role that enables AWS CodeBuild to interact with dependent AWS services on behalf of the AWS account.
 * `tags` - (Optional) A mapping of tags to assign to the resource.
-<<<<<<< HEAD
-* `artifacts` - (Required) Information about the project's build output artifacts. Artifact blocks are documented below.
-* `cache` - (Optional) Information about the cache storage for the project. Cache blocks are documented below.
-* `environment` - (Required) Information about the project's build environment. Environment blocks are documented below.
-* `source` - (Required) Information about the project's input source code. Source blocks are documented below.
-=======
->>>>>>> cebc4962
 * `vpc_config` - (Optional) Configuration for the builds to run inside a VPC. VPC config blocks are documented below.
 
 `artifacts` supports the following:
