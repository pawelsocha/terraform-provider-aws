--- conflicted
+++ resolved
@@ -79,11 +79,6 @@
 * `variables` - (Optional) A map that defines the stage variables
 * `tags` - (Optional) A mapping of tags to assign to the resource.
 
-<<<<<<< HEAD
-## Attribute Reference
-
-The following attributes are exported:
-=======
 ### Nested Blocks
 
 #### `access_log_settings`
@@ -95,7 +90,6 @@
 ## Attribute Reference
 
 In addition to all arguments above, the following attributes are exported:
->>>>>>> cebc4962
 
 * `id` - The ID of the stage
 * `invoke_url` - The URL to invoke the API pointing to the stage,
