--- conflicted
+++ resolved
@@ -5,8 +5,4 @@
 const SDKName = "aws-sdk-go"
 
 // SDKVersion is the version of this SDK
-<<<<<<< HEAD
-const SDKVersion = "1.13.32"
-=======
-const SDKVersion = "1.14.0"
->>>>>>> cebc4962
+const SDKVersion = "1.14.0"