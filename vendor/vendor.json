{
	"comment": "",
	"ignore": "appengine test github.com/hashicorp/nomad/ github.com/hashicorp/terraform/backend",
	"package": [
		{
			"checksumSHA1": "jQh1fnoKPKMURvKkpdRjN695nAQ=",
			"path": "github.com/agext/levenshtein",
			"revision": "5f10fee965225ac1eecdc234c09daf5cd9e7f7b6",
			"revisionTime": "2017-02-17T06:30:20Z"
		},
		{
			"checksumSHA1": "LLVyR2dAgkihu0+HdZF+JK0gMMs=",
			"path": "github.com/agl/ed25519",
			"revision": "278e1ec8e8a6e017cd07577924d6766039146ced",
			"revisionTime": "2015-08-30T18:26:16Z"
		},
		{
			"checksumSHA1": "30PBqj9BW03KCVqASvLg3bR+xYc=",
			"path": "github.com/agl/ed25519/edwards25519",
			"revision": "278e1ec8e8a6e017cd07577924d6766039146ced",
			"revisionTime": "2015-08-30T18:26:16Z"
		},
		{
			"checksumSHA1": "FIL83loX9V9APvGQIjJpbxq53F0=",
			"path": "github.com/apparentlymart/go-cidr/cidr",
			"revision": "7e4b007599d4e2076d9a81be723b3912852dda2c",
			"revisionTime": "2017-04-18T07:21:50Z"
		},
		{
			"checksumSHA1": "Ffhtm8iHH7l2ynVVOIGJE3eiuLA=",
			"path": "github.com/apparentlymart/go-textseg/textseg",
			"revision": "b836f5c4d331d1945a2fead7188db25432d73b69",
			"revisionTime": "2017-05-31T20:39:52Z"
		},
		{
			"checksumSHA1": "GCTVJ1J/SGZstNZauuLAnTFOhGA=",
			"path": "github.com/armon/go-radix",
			"revision": "1fca145dffbcaa8fe914309b1ec0cfc67500fe61",
			"revisionTime": "2017-07-27T15:54:43Z"
		},
		{
<<<<<<< HEAD
			"checksumSHA1": "Mn7rZP6y2VKFyogE4/J/uvfHR7E=",
			"path": "github.com/aws/aws-sdk-go/aws",
			"revision": "9b0098a71f6d4d473a26ec8ad3c2feaac6eb1da6",
			"revisionTime": "2018-04-10T22:21:50Z",
			"version": "v1.13.32",
			"versionExact": "v1.13.32"
=======
			"checksumSHA1": "yow528UsPxFO8iWw3nUIl+YGd50=",
			"path": "github.com/aws/aws-sdk-go/aws",
			"revision": "60a85d13d02126d8d15ea3f21fd57ac3a2774f37",
			"revisionTime": "2018-06-04T23:05:18Z",
			"version": "v1.14.0",
			"versionExact": "v1.14.0"
>>>>>>> cebc4962
		},
		{
			"checksumSHA1": "DtuTqKH29YnLjrIJkRYX0HQtXY0=",
			"path": "github.com/aws/aws-sdk-go/aws/arn",
<<<<<<< HEAD
			"revision": "9b0098a71f6d4d473a26ec8ad3c2feaac6eb1da6",
			"revisionTime": "2018-04-10T22:21:50Z",
			"version": "v1.13.32",
			"versionExact": "v1.13.32"
=======
			"revision": "60a85d13d02126d8d15ea3f21fd57ac3a2774f37",
			"revisionTime": "2018-06-04T23:05:18Z",
			"version": "v1.14.0",
			"versionExact": "v1.14.0"
>>>>>>> cebc4962
		},
		{
			"checksumSHA1": "Y9W+4GimK4Fuxq+vyIskVYFRnX4=",
			"path": "github.com/aws/aws-sdk-go/aws/awserr",
<<<<<<< HEAD
			"revision": "9b0098a71f6d4d473a26ec8ad3c2feaac6eb1da6",
			"revisionTime": "2018-04-10T22:21:50Z",
			"version": "v1.13.32",
			"versionExact": "v1.13.32"
=======
			"revision": "60a85d13d02126d8d15ea3f21fd57ac3a2774f37",
			"revisionTime": "2018-06-04T23:05:18Z",
			"version": "v1.14.0",
			"versionExact": "v1.14.0"
>>>>>>> cebc4962
		},
		{
			"checksumSHA1": "yyYr41HZ1Aq0hWc3J5ijXwYEcac=",
			"path": "github.com/aws/aws-sdk-go/aws/awsutil",
<<<<<<< HEAD
			"revision": "9b0098a71f6d4d473a26ec8ad3c2feaac6eb1da6",
			"revisionTime": "2018-04-10T22:21:50Z",
			"version": "v1.13.32",
			"versionExact": "v1.13.32"
=======
			"revision": "60a85d13d02126d8d15ea3f21fd57ac3a2774f37",
			"revisionTime": "2018-06-04T23:05:18Z",
			"version": "v1.14.0",
			"versionExact": "v1.14.0"
>>>>>>> cebc4962
		},
		{
			"checksumSHA1": "hicPtITUionsA+dgs1SpsZUkQu4=",
			"path": "github.com/aws/aws-sdk-go/aws/client",
<<<<<<< HEAD
			"revision": "9b0098a71f6d4d473a26ec8ad3c2feaac6eb1da6",
			"revisionTime": "2018-04-10T22:21:50Z",
			"version": "v1.13.32",
			"versionExact": "v1.13.32"
=======
			"revision": "60a85d13d02126d8d15ea3f21fd57ac3a2774f37",
			"revisionTime": "2018-06-04T23:05:18Z",
			"version": "v1.14.0",
			"versionExact": "v1.14.0"
>>>>>>> cebc4962
		},
		{
			"checksumSHA1": "uEJU4I6dTKaraQKvrljlYKUZwoc=",
			"path": "github.com/aws/aws-sdk-go/aws/client/metadata",
<<<<<<< HEAD
			"revision": "9b0098a71f6d4d473a26ec8ad3c2feaac6eb1da6",
			"revisionTime": "2018-04-10T22:21:50Z",
			"version": "v1.13.32",
			"versionExact": "v1.13.32"
=======
			"revision": "60a85d13d02126d8d15ea3f21fd57ac3a2774f37",
			"revisionTime": "2018-06-04T23:05:18Z",
			"version": "v1.14.0",
			"versionExact": "v1.14.0"
>>>>>>> cebc4962
		},
		{
			"checksumSHA1": "vVSUnICaD9IaBQisCfw0n8zLwig=",
			"path": "github.com/aws/aws-sdk-go/aws/corehandlers",
<<<<<<< HEAD
			"revision": "9b0098a71f6d4d473a26ec8ad3c2feaac6eb1da6",
			"revisionTime": "2018-04-10T22:21:50Z",
			"version": "v1.13.32",
			"versionExact": "v1.13.32"
=======
			"revision": "60a85d13d02126d8d15ea3f21fd57ac3a2774f37",
			"revisionTime": "2018-06-04T23:05:18Z",
			"version": "v1.14.0",
			"versionExact": "v1.14.0"
>>>>>>> cebc4962
		},
		{
			"checksumSHA1": "Y+cPwQL0dZMyqp3wI+KJWmA9KQ8=",
			"path": "github.com/aws/aws-sdk-go/aws/credentials",
<<<<<<< HEAD
			"revision": "9b0098a71f6d4d473a26ec8ad3c2feaac6eb1da6",
			"revisionTime": "2018-04-10T22:21:50Z",
			"version": "v1.13.32",
			"versionExact": "v1.13.32"
=======
			"revision": "60a85d13d02126d8d15ea3f21fd57ac3a2774f37",
			"revisionTime": "2018-06-04T23:05:18Z",
			"version": "v1.14.0",
			"versionExact": "v1.14.0"
>>>>>>> cebc4962
		},
		{
			"checksumSHA1": "u3GOAJLmdvbuNUeUEcZSEAOeL/0=",
			"path": "github.com/aws/aws-sdk-go/aws/credentials/ec2rolecreds",
<<<<<<< HEAD
			"revision": "9b0098a71f6d4d473a26ec8ad3c2feaac6eb1da6",
			"revisionTime": "2018-04-10T22:21:50Z",
			"version": "v1.13.32",
			"versionExact": "v1.13.32"
=======
			"revision": "60a85d13d02126d8d15ea3f21fd57ac3a2774f37",
			"revisionTime": "2018-06-04T23:05:18Z",
			"version": "v1.14.0",
			"versionExact": "v1.14.0"
>>>>>>> cebc4962
		},
		{
			"checksumSHA1": "NUJUTWlc1sV8b7WjfiYc4JZbXl0=",
			"path": "github.com/aws/aws-sdk-go/aws/credentials/endpointcreds",
<<<<<<< HEAD
			"revision": "9b0098a71f6d4d473a26ec8ad3c2feaac6eb1da6",
			"revisionTime": "2018-04-10T22:21:50Z",
			"version": "v1.13.32",
			"versionExact": "v1.13.32"
=======
			"revision": "60a85d13d02126d8d15ea3f21fd57ac3a2774f37",
			"revisionTime": "2018-06-04T23:05:18Z",
			"version": "v1.14.0",
			"versionExact": "v1.14.0"
>>>>>>> cebc4962
		},
		{
			"checksumSHA1": "JEYqmF83O5n5bHkupAzA6STm0no=",
			"path": "github.com/aws/aws-sdk-go/aws/credentials/stscreds",
<<<<<<< HEAD
			"revision": "9b0098a71f6d4d473a26ec8ad3c2feaac6eb1da6",
			"revisionTime": "2018-04-10T22:21:50Z",
			"version": "v1.13.32",
			"versionExact": "v1.13.32"
		},
		{
			"checksumSHA1": "HogDW/Wu6ZKTDrQ2HSzG8/vj9Ag=",
			"path": "github.com/aws/aws-sdk-go/aws/defaults",
			"revision": "9b0098a71f6d4d473a26ec8ad3c2feaac6eb1da6",
			"revisionTime": "2018-04-10T22:21:50Z",
			"version": "v1.13.32",
			"versionExact": "v1.13.32"
=======
			"revision": "60a85d13d02126d8d15ea3f21fd57ac3a2774f37",
			"revisionTime": "2018-06-04T23:05:18Z",
			"version": "v1.14.0",
			"versionExact": "v1.14.0"
		},
		{
			"checksumSHA1": "W4R+WW4t2Ty5mbKypFoATk3tqTA=",
			"path": "github.com/aws/aws-sdk-go/aws/csm",
			"revision": "60a85d13d02126d8d15ea3f21fd57ac3a2774f37",
			"revisionTime": "2018-06-04T23:05:18Z",
			"version": "v1.14.0",
			"versionExact": "v1.14.0"
		},
		{
			"checksumSHA1": "HogDW/Wu6ZKTDrQ2HSzG8/vj9Ag=",
			"path": "github.com/aws/aws-sdk-go/aws/defaults",
			"revision": "60a85d13d02126d8d15ea3f21fd57ac3a2774f37",
			"revisionTime": "2018-06-04T23:05:18Z",
			"version": "v1.14.0",
			"versionExact": "v1.14.0"
>>>>>>> cebc4962
		},
		{
			"checksumSHA1": "pDnK93CqjQ4ROSW8Y/RuHXjv52M=",
			"path": "github.com/aws/aws-sdk-go/aws/ec2metadata",
<<<<<<< HEAD
			"revision": "9b0098a71f6d4d473a26ec8ad3c2feaac6eb1da6",
			"revisionTime": "2018-04-10T22:21:50Z",
			"version": "v1.13.32",
			"versionExact": "v1.13.32"
		},
		{
			"checksumSHA1": "n2pGWBtTzupMkJrj1UKU67rU0/c=",
			"path": "github.com/aws/aws-sdk-go/aws/endpoints",
			"revision": "9b0098a71f6d4d473a26ec8ad3c2feaac6eb1da6",
			"revisionTime": "2018-04-10T22:21:50Z",
			"version": "v1.13.32",
			"versionExact": "v1.13.32"
		},
		{
			"checksumSHA1": "CntJM8T3dRgC0e1i66CIbP8uCSY=",
			"path": "github.com/aws/aws-sdk-go/aws/request",
			"revision": "9b0098a71f6d4d473a26ec8ad3c2feaac6eb1da6",
			"revisionTime": "2018-04-10T22:21:50Z",
			"version": "v1.13.32",
			"versionExact": "v1.13.32"
		},
		{
			"checksumSHA1": "J66FLqo++F1PXLUU8XQqYaageSc=",
			"path": "github.com/aws/aws-sdk-go/aws/session",
			"revision": "9b0098a71f6d4d473a26ec8ad3c2feaac6eb1da6",
			"revisionTime": "2018-04-10T22:21:50Z",
			"version": "v1.13.32",
			"versionExact": "v1.13.32"
=======
			"revision": "60a85d13d02126d8d15ea3f21fd57ac3a2774f37",
			"revisionTime": "2018-06-04T23:05:18Z",
			"version": "v1.14.0",
			"versionExact": "v1.14.0"
		},
		{
			"checksumSHA1": "grMynvpfyTKuULQ6KFTZqQFA76M=",
			"path": "github.com/aws/aws-sdk-go/aws/endpoints",
			"revision": "60a85d13d02126d8d15ea3f21fd57ac3a2774f37",
			"revisionTime": "2018-06-04T23:05:18Z",
			"version": "v1.14.0",
			"versionExact": "v1.14.0"
		},
		{
			"checksumSHA1": "bZRS4Sp4uAL5INdU2oFIaM2az1Y=",
			"path": "github.com/aws/aws-sdk-go/aws/request",
			"revision": "60a85d13d02126d8d15ea3f21fd57ac3a2774f37",
			"revisionTime": "2018-06-04T23:05:18Z",
			"version": "v1.14.0",
			"versionExact": "v1.14.0"
		},
		{
			"checksumSHA1": "+d8hhT6Ih+DsRpkF44pvw+IkI7w=",
			"path": "github.com/aws/aws-sdk-go/aws/session",
			"revision": "60a85d13d02126d8d15ea3f21fd57ac3a2774f37",
			"revisionTime": "2018-06-04T23:05:18Z",
			"version": "v1.14.0",
			"versionExact": "v1.14.0"
>>>>>>> cebc4962
		},
		{
			"checksumSHA1": "BqDC+Sxo3hrC6WYvwx1U4OObaT4=",
			"path": "github.com/aws/aws-sdk-go/aws/signer/v4",
<<<<<<< HEAD
			"revision": "9b0098a71f6d4d473a26ec8ad3c2feaac6eb1da6",
			"revisionTime": "2018-04-10T22:21:50Z",
			"version": "v1.13.32",
			"versionExact": "v1.13.32"
=======
			"revision": "60a85d13d02126d8d15ea3f21fd57ac3a2774f37",
			"revisionTime": "2018-06-04T23:05:18Z",
			"version": "v1.14.0",
			"versionExact": "v1.14.0"
>>>>>>> cebc4962
		},
		{
			"checksumSHA1": "wjxQlU1PYxrDRFoL1Vek8Wch7jk=",
			"path": "github.com/aws/aws-sdk-go/internal/sdkio",
<<<<<<< HEAD
			"revision": "9b0098a71f6d4d473a26ec8ad3c2feaac6eb1da6",
			"revisionTime": "2018-04-10T22:21:50Z",
			"version": "v1.13.32",
			"versionExact": "v1.13.32"
=======
			"revision": "60a85d13d02126d8d15ea3f21fd57ac3a2774f37",
			"revisionTime": "2018-06-04T23:05:18Z",
			"version": "v1.14.0",
			"versionExact": "v1.14.0"
>>>>>>> cebc4962
		},
		{
			"checksumSHA1": "MYLldFRnsZh21TfCkgkXCT3maPU=",
			"path": "github.com/aws/aws-sdk-go/internal/sdkrand",
<<<<<<< HEAD
			"revision": "9b0098a71f6d4d473a26ec8ad3c2feaac6eb1da6",
			"revisionTime": "2018-04-10T22:21:50Z",
			"version": "v1.13.32",
			"versionExact": "v1.13.32"
=======
			"revision": "60a85d13d02126d8d15ea3f21fd57ac3a2774f37",
			"revisionTime": "2018-06-04T23:05:18Z",
			"version": "v1.14.0",
			"versionExact": "v1.14.0"
>>>>>>> cebc4962
		},
		{
			"checksumSHA1": "04ypv4x12l4q0TksA1zEVsmgpvw=",
			"path": "github.com/aws/aws-sdk-go/internal/shareddefaults",
<<<<<<< HEAD
			"revision": "9b0098a71f6d4d473a26ec8ad3c2feaac6eb1da6",
			"revisionTime": "2018-04-10T22:21:50Z",
			"version": "v1.13.32",
			"versionExact": "v1.13.32"
=======
			"revision": "60a85d13d02126d8d15ea3f21fd57ac3a2774f37",
			"revisionTime": "2018-06-04T23:05:18Z",
			"version": "v1.14.0",
			"versionExact": "v1.14.0"
>>>>>>> cebc4962
		},
		{
			"checksumSHA1": "Ij9RP5HrBWBYYb3/LEMHNNZXH9g=",
			"path": "github.com/aws/aws-sdk-go/private/protocol",
<<<<<<< HEAD
			"revision": "9b0098a71f6d4d473a26ec8ad3c2feaac6eb1da6",
			"revisionTime": "2018-04-10T22:21:50Z",
			"version": "v1.13.32",
			"versionExact": "v1.13.32"
=======
			"revision": "60a85d13d02126d8d15ea3f21fd57ac3a2774f37",
			"revisionTime": "2018-06-04T23:05:18Z",
			"version": "v1.14.0",
			"versionExact": "v1.14.0"
>>>>>>> cebc4962
		},
		{
			"checksumSHA1": "GQuRJY72iGQrufDqIaB50zG27u0=",
			"path": "github.com/aws/aws-sdk-go/private/protocol/ec2query",
<<<<<<< HEAD
			"revision": "9b0098a71f6d4d473a26ec8ad3c2feaac6eb1da6",
			"revisionTime": "2018-04-10T22:21:50Z",
			"version": "v1.13.32",
			"versionExact": "v1.13.32"
=======
			"revision": "60a85d13d02126d8d15ea3f21fd57ac3a2774f37",
			"revisionTime": "2018-06-04T23:05:18Z",
			"version": "v1.14.0",
			"versionExact": "v1.14.0"
		},
		{
			"checksumSHA1": "2ywNMWQ3qxbz/dzuuOC/42xXzWM=",
			"path": "github.com/aws/aws-sdk-go/private/protocol/eventstream",
			"revision": "60a85d13d02126d8d15ea3f21fd57ac3a2774f37",
			"revisionTime": "2018-06-04T23:05:18Z",
			"version": "v1.14.0",
			"versionExact": "v1.14.0"
		},
		{
			"checksumSHA1": "/JJPEdYxSgTTDqUDTAaSJQSKNn0=",
			"path": "github.com/aws/aws-sdk-go/private/protocol/eventstream/eventstreamapi",
			"revision": "60a85d13d02126d8d15ea3f21fd57ac3a2774f37",
			"revisionTime": "2018-06-04T23:05:18Z",
			"version": "v1.14.0",
			"versionExact": "v1.14.0"
>>>>>>> cebc4962
		},
		{
			"checksumSHA1": "yHfT5DTbeCLs4NE2Rgnqrhe15ls=",
			"path": "github.com/aws/aws-sdk-go/private/protocol/json/jsonutil",
<<<<<<< HEAD
			"revision": "9b0098a71f6d4d473a26ec8ad3c2feaac6eb1da6",
			"revisionTime": "2018-04-10T22:21:50Z",
			"version": "v1.13.32",
			"versionExact": "v1.13.32"
=======
			"revision": "60a85d13d02126d8d15ea3f21fd57ac3a2774f37",
			"revisionTime": "2018-06-04T23:05:18Z",
			"version": "v1.14.0",
			"versionExact": "v1.14.0"
>>>>>>> cebc4962
		},
		{
			"checksumSHA1": "R00RL5jJXRYq1iiK1+PGvMfvXyM=",
			"path": "github.com/aws/aws-sdk-go/private/protocol/jsonrpc",
<<<<<<< HEAD
			"revision": "9b0098a71f6d4d473a26ec8ad3c2feaac6eb1da6",
			"revisionTime": "2018-04-10T22:21:50Z",
			"version": "v1.13.32",
			"versionExact": "v1.13.32"
=======
			"revision": "60a85d13d02126d8d15ea3f21fd57ac3a2774f37",
			"revisionTime": "2018-06-04T23:05:18Z",
			"version": "v1.14.0",
			"versionExact": "v1.14.0"
>>>>>>> cebc4962
		},
		{
			"checksumSHA1": "SBBVYdLcocjdPzMWgDuR8vcOfDQ=",
			"path": "github.com/aws/aws-sdk-go/private/protocol/query",
<<<<<<< HEAD
			"revision": "9b0098a71f6d4d473a26ec8ad3c2feaac6eb1da6",
			"revisionTime": "2018-04-10T22:21:50Z",
			"version": "v1.13.32",
			"versionExact": "v1.13.32"
=======
			"revision": "60a85d13d02126d8d15ea3f21fd57ac3a2774f37",
			"revisionTime": "2018-06-04T23:05:18Z",
			"version": "v1.14.0",
			"versionExact": "v1.14.0"
>>>>>>> cebc4962
		},
		{
			"checksumSHA1": "9V1PvtFQ9MObZTc3sa86WcuOtOU=",
			"path": "github.com/aws/aws-sdk-go/private/protocol/query/queryutil",
<<<<<<< HEAD
			"revision": "9b0098a71f6d4d473a26ec8ad3c2feaac6eb1da6",
			"revisionTime": "2018-04-10T22:21:50Z",
			"version": "v1.13.32",
			"versionExact": "v1.13.32"
=======
			"revision": "60a85d13d02126d8d15ea3f21fd57ac3a2774f37",
			"revisionTime": "2018-06-04T23:05:18Z",
			"version": "v1.14.0",
			"versionExact": "v1.14.0"
>>>>>>> cebc4962
		},
		{
			"checksumSHA1": "/2Ppb4vP/H+B3cM7bOOEeA7Z0iY=",
			"path": "github.com/aws/aws-sdk-go/private/protocol/rest",
<<<<<<< HEAD
			"revision": "9b0098a71f6d4d473a26ec8ad3c2feaac6eb1da6",
			"revisionTime": "2018-04-10T22:21:50Z",
			"version": "v1.13.32",
			"versionExact": "v1.13.32"
=======
			"revision": "60a85d13d02126d8d15ea3f21fd57ac3a2774f37",
			"revisionTime": "2018-06-04T23:05:18Z",
			"version": "v1.14.0",
			"versionExact": "v1.14.0"
>>>>>>> cebc4962
		},
		{
			"checksumSHA1": "Rpu8KBtHZgvhkwHxUfaky+qW+G4=",
			"path": "github.com/aws/aws-sdk-go/private/protocol/restjson",
<<<<<<< HEAD
			"revision": "9b0098a71f6d4d473a26ec8ad3c2feaac6eb1da6",
			"revisionTime": "2018-04-10T22:21:50Z",
			"version": "v1.13.32",
			"versionExact": "v1.13.32"
=======
			"revision": "60a85d13d02126d8d15ea3f21fd57ac3a2774f37",
			"revisionTime": "2018-06-04T23:05:18Z",
			"version": "v1.14.0",
			"versionExact": "v1.14.0"
>>>>>>> cebc4962
		},
		{
			"checksumSHA1": "ODo+ko8D6unAxZuN1jGzMcN4QCc=",
			"path": "github.com/aws/aws-sdk-go/private/protocol/restxml",
<<<<<<< HEAD
			"revision": "9b0098a71f6d4d473a26ec8ad3c2feaac6eb1da6",
			"revisionTime": "2018-04-10T22:21:50Z",
			"version": "v1.13.32",
			"versionExact": "v1.13.32"
=======
			"revision": "60a85d13d02126d8d15ea3f21fd57ac3a2774f37",
			"revisionTime": "2018-06-04T23:05:18Z",
			"version": "v1.14.0",
			"versionExact": "v1.14.0"
>>>>>>> cebc4962
		},
		{
			"checksumSHA1": "6zosteWJqUGM9+t9dkANQymMA9s=",
			"path": "github.com/aws/aws-sdk-go/private/protocol/xml/xmlutil",
<<<<<<< HEAD
			"revision": "9b0098a71f6d4d473a26ec8ad3c2feaac6eb1da6",
			"revisionTime": "2018-04-10T22:21:50Z",
			"version": "v1.13.32",
			"versionExact": "v1.13.32"
=======
			"revision": "60a85d13d02126d8d15ea3f21fd57ac3a2774f37",
			"revisionTime": "2018-06-04T23:05:18Z",
			"version": "v1.14.0",
			"versionExact": "v1.14.0"
>>>>>>> cebc4962
		},
		{
			"checksumSHA1": "F6mth+G7dXN1GI+nktaGo8Lx8aE=",
			"path": "github.com/aws/aws-sdk-go/private/signer/v2",
<<<<<<< HEAD
			"revision": "9b0098a71f6d4d473a26ec8ad3c2feaac6eb1da6",
			"revisionTime": "2018-04-10T22:21:50Z",
			"version": "v1.13.32",
			"versionExact": "v1.13.32"
		},
		{
			"checksumSHA1": "krjKYP+Z5qrFgZkHccphnuPdYd0=",
			"path": "github.com/aws/aws-sdk-go/service/acm",
			"revision": "9b0098a71f6d4d473a26ec8ad3c2feaac6eb1da6",
			"revisionTime": "2018-04-10T22:21:50Z",
			"version": "v1.13.32",
			"versionExact": "v1.13.32"
		},
		{
			"checksumSHA1": "WliJXTogdly9qe5xEV6Fn2zklcs=",
			"path": "github.com/aws/aws-sdk-go/service/acmpca",
			"revision": "9b0098a71f6d4d473a26ec8ad3c2feaac6eb1da6",
			"revisionTime": "2018-04-10T22:21:50Z",
			"version": "v1.13.32",
			"versionExact": "v1.13.32"
		},
		{
			"checksumSHA1": "rQmpNRto8bpB17qNubhGzRh/Aj8=",
			"path": "github.com/aws/aws-sdk-go/service/apigateway",
			"revision": "9b0098a71f6d4d473a26ec8ad3c2feaac6eb1da6",
			"revisionTime": "2018-04-10T22:21:50Z",
			"version": "v1.13.32",
			"versionExact": "v1.13.32"
		},
		{
			"checksumSHA1": "7o1gMXoE8cemDzkZFUrQknQS4Yo=",
			"path": "github.com/aws/aws-sdk-go/service/applicationautoscaling",
			"revision": "9b0098a71f6d4d473a26ec8ad3c2feaac6eb1da6",
			"revisionTime": "2018-04-10T22:21:50Z",
			"version": "v1.13.32",
			"versionExact": "v1.13.32"
		},
		{
			"checksumSHA1": "s0TQJfF7ZqeS9IH4hdvX5EQk2l8=",
			"path": "github.com/aws/aws-sdk-go/service/appsync",
			"revision": "9b0098a71f6d4d473a26ec8ad3c2feaac6eb1da6",
			"revisionTime": "2018-04-10T22:21:50Z",
			"version": "v1.13.32",
			"versionExact": "v1.13.32"
		},
		{
			"checksumSHA1": "YlKOG1eZClZYmcRwJQO+LfEQrVY=",
			"path": "github.com/aws/aws-sdk-go/service/athena",
			"revision": "9b0098a71f6d4d473a26ec8ad3c2feaac6eb1da6",
			"revisionTime": "2018-04-10T22:21:50Z",
			"version": "v1.13.32",
			"versionExact": "v1.13.32"
		},
		{
			"checksumSHA1": "58ARAtV4EKAIv5zpieVjvJMFjO0=",
			"path": "github.com/aws/aws-sdk-go/service/autoscaling",
			"revision": "9b0098a71f6d4d473a26ec8ad3c2feaac6eb1da6",
			"revisionTime": "2018-04-10T22:21:50Z",
			"version": "v1.13.32",
			"versionExact": "v1.13.32"
		},
		{
			"checksumSHA1": "s6of5mfMFZtYy6BRo/tIafylOUc=",
			"path": "github.com/aws/aws-sdk-go/service/batch",
			"revision": "9b0098a71f6d4d473a26ec8ad3c2feaac6eb1da6",
			"revisionTime": "2018-04-10T22:21:50Z",
			"version": "v1.13.32",
			"versionExact": "v1.13.32"
		},
		{
			"checksumSHA1": "MJPsaJkyrCml4VZOsbNGo9Fl0C8=",
			"path": "github.com/aws/aws-sdk-go/service/budgets",
			"revision": "9b0098a71f6d4d473a26ec8ad3c2feaac6eb1da6",
			"revisionTime": "2018-04-10T22:21:50Z",
			"version": "v1.13.32",
			"versionExact": "v1.13.32"
		},
		{
			"checksumSHA1": "AQGPL+fXjjKhBmyb37QAG05R/Qw=",
			"path": "github.com/aws/aws-sdk-go/service/cloud9",
			"revision": "9b0098a71f6d4d473a26ec8ad3c2feaac6eb1da6",
			"revisionTime": "2018-04-10T22:21:50Z",
			"version": "v1.13.32",
			"versionExact": "v1.13.32"
		},
		{
			"checksumSHA1": "NU6AqUCd5TOrxaqFdWmo8l2oeOI=",
			"path": "github.com/aws/aws-sdk-go/service/cloudformation",
			"revision": "9b0098a71f6d4d473a26ec8ad3c2feaac6eb1da6",
			"revisionTime": "2018-04-10T22:21:50Z",
			"version": "v1.13.32",
			"versionExact": "v1.13.32"
		},
		{
			"checksumSHA1": "hCz5z7QQz1416cCjbhjGjvbrdpY=",
			"path": "github.com/aws/aws-sdk-go/service/cloudfront",
			"revision": "9b0098a71f6d4d473a26ec8ad3c2feaac6eb1da6",
			"revisionTime": "2018-04-10T22:21:50Z",
			"version": "v1.13.32",
			"versionExact": "v1.13.32"
		},
		{
			"checksumSHA1": "8PdtKqSEcLQ1V0Gnl2FAHJoOQy0=",
			"path": "github.com/aws/aws-sdk-go/service/cloudhsmv2",
			"revision": "9b0098a71f6d4d473a26ec8ad3c2feaac6eb1da6",
			"revisionTime": "2018-04-10T22:21:50Z",
			"version": "v1.13.32",
			"versionExact": "v1.13.32"
		},
		{
			"checksumSHA1": "kM7Fxkb1OdCiOOmTlRIadqnsdt0=",
			"path": "github.com/aws/aws-sdk-go/service/cloudsearch",
			"revision": "9b0098a71f6d4d473a26ec8ad3c2feaac6eb1da6",
			"revisionTime": "2018-04-10T22:21:50Z",
			"version": "v1.13.32",
			"versionExact": "v1.13.32"
		},
		{
			"checksumSHA1": "pKJec2iJiKDSY5UKmLSeYxLxucg=",
			"path": "github.com/aws/aws-sdk-go/service/cloudtrail",
			"revision": "9b0098a71f6d4d473a26ec8ad3c2feaac6eb1da6",
			"revisionTime": "2018-04-10T22:21:50Z",
			"version": "v1.13.32",
			"versionExact": "v1.13.32"
		},
		{
			"checksumSHA1": "BD7EvXghMHMw52wtxISIhpJ4CTk=",
			"path": "github.com/aws/aws-sdk-go/service/cloudwatch",
			"revision": "9b0098a71f6d4d473a26ec8ad3c2feaac6eb1da6",
			"revisionTime": "2018-04-10T22:21:50Z",
			"version": "v1.13.32",
			"versionExact": "v1.13.32"
		},
		{
			"checksumSHA1": "6Q9ZHEAsu92jsFOCwJAI+SjYYAk=",
			"path": "github.com/aws/aws-sdk-go/service/cloudwatchevents",
			"revision": "9b0098a71f6d4d473a26ec8ad3c2feaac6eb1da6",
			"revisionTime": "2018-04-10T22:21:50Z",
			"version": "v1.13.32",
			"versionExact": "v1.13.32"
		},
		{
			"checksumSHA1": "YNl9xTPOb1SFVmwXDtmwzyGsx8U=",
			"path": "github.com/aws/aws-sdk-go/service/cloudwatchlogs",
			"revision": "9b0098a71f6d4d473a26ec8ad3c2feaac6eb1da6",
			"revisionTime": "2018-04-10T22:21:50Z",
			"version": "v1.13.32",
			"versionExact": "v1.13.32"
		},
		{
			"checksumSHA1": "p/I/GLsXOoZ0XdhDuSQ+lP4NlYM=",
			"path": "github.com/aws/aws-sdk-go/service/codebuild",
			"revision": "9b0098a71f6d4d473a26ec8ad3c2feaac6eb1da6",
			"revisionTime": "2018-04-10T22:21:50Z",
			"version": "v1.13.32",
			"versionExact": "v1.13.32"
		},
		{
			"checksumSHA1": "4KiQdvEfpTf2g+UF2rWlLg/kgok=",
			"path": "github.com/aws/aws-sdk-go/service/codecommit",
			"revision": "9b0098a71f6d4d473a26ec8ad3c2feaac6eb1da6",
			"revisionTime": "2018-04-10T22:21:50Z",
			"version": "v1.13.32",
			"versionExact": "v1.13.32"
		},
		{
			"checksumSHA1": "mLFFVXyhKLYgoKSJ17URM/GXdNc=",
			"path": "github.com/aws/aws-sdk-go/service/codedeploy",
			"revision": "9b0098a71f6d4d473a26ec8ad3c2feaac6eb1da6",
			"revisionTime": "2018-04-10T22:21:50Z",
			"version": "v1.13.32",
			"versionExact": "v1.13.32"
		},
		{
			"checksumSHA1": "bh5IjjK9tKextJTq+gLV+6zhmL8=",
			"path": "github.com/aws/aws-sdk-go/service/codepipeline",
			"revision": "9b0098a71f6d4d473a26ec8ad3c2feaac6eb1da6",
			"revisionTime": "2018-04-10T22:21:50Z",
			"version": "v1.13.32",
			"versionExact": "v1.13.32"
		},
		{
			"checksumSHA1": "cx2wG4c6Q5gSTsAU6D/UZMQN/Kg=",
			"path": "github.com/aws/aws-sdk-go/service/cognitoidentity",
			"revision": "9b0098a71f6d4d473a26ec8ad3c2feaac6eb1da6",
			"revisionTime": "2018-04-10T22:21:50Z",
			"version": "v1.13.32",
			"versionExact": "v1.13.32"
		},
		{
			"checksumSHA1": "k4lfEcz91J29Wax6GPBlUUQb5bk=",
			"path": "github.com/aws/aws-sdk-go/service/cognitoidentityprovider",
			"revision": "9b0098a71f6d4d473a26ec8ad3c2feaac6eb1da6",
			"revisionTime": "2018-04-10T22:21:50Z",
			"version": "v1.13.32",
			"versionExact": "v1.13.32"
		},
		{
			"checksumSHA1": "qrxVu09idcoHIT2HqDJIbV3weUE=",
			"path": "github.com/aws/aws-sdk-go/service/configservice",
			"revision": "9b0098a71f6d4d473a26ec8ad3c2feaac6eb1da6",
			"revisionTime": "2018-04-10T22:21:50Z",
			"version": "v1.13.32",
			"versionExact": "v1.13.32"
		},
		{
			"checksumSHA1": "FEUIC6EG3tPnTuvmIsV4b3r9D+k=",
			"path": "github.com/aws/aws-sdk-go/service/databasemigrationservice",
			"revision": "9b0098a71f6d4d473a26ec8ad3c2feaac6eb1da6",
			"revisionTime": "2018-04-10T22:21:50Z",
			"version": "v1.13.32",
			"versionExact": "v1.13.32"
		},
		{
			"checksumSHA1": "I5sSvXLvlj9Ppv0HCbFXdN4tqn4=",
			"path": "github.com/aws/aws-sdk-go/service/dax",
			"revision": "9b0098a71f6d4d473a26ec8ad3c2feaac6eb1da6",
			"revisionTime": "2018-04-10T22:21:50Z",
			"version": "v1.13.32",
			"versionExact": "v1.13.32"
		},
		{
			"checksumSHA1": "WMCgYV6S5ZeQo6pjIFTStdmBVcg=",
			"path": "github.com/aws/aws-sdk-go/service/devicefarm",
			"revision": "9b0098a71f6d4d473a26ec8ad3c2feaac6eb1da6",
			"revisionTime": "2018-04-10T22:21:50Z",
			"version": "v1.13.32",
			"versionExact": "v1.13.32"
		},
		{
			"checksumSHA1": "hurqUivjVxLHaXEd2oS8JrwMGQs=",
			"path": "github.com/aws/aws-sdk-go/service/directconnect",
			"revision": "9b0098a71f6d4d473a26ec8ad3c2feaac6eb1da6",
			"revisionTime": "2018-04-10T22:21:50Z",
			"version": "v1.13.32",
			"versionExact": "v1.13.32"
		},
		{
			"checksumSHA1": "zxX7V0AIU1x2yX5Uyd9RMe0C3ok=",
			"path": "github.com/aws/aws-sdk-go/service/directoryservice",
			"revision": "9b0098a71f6d4d473a26ec8ad3c2feaac6eb1da6",
			"revisionTime": "2018-04-10T22:21:50Z",
			"version": "v1.13.32",
			"versionExact": "v1.13.32"
		},
		{
			"checksumSHA1": "Ae8sc+KEu6BMw89WRwaq4Ol/87g=",
			"path": "github.com/aws/aws-sdk-go/service/dynamodb",
			"revision": "9b0098a71f6d4d473a26ec8ad3c2feaac6eb1da6",
			"revisionTime": "2018-04-10T22:21:50Z",
			"version": "v1.13.32",
			"versionExact": "v1.13.32"
		},
		{
			"checksumSHA1": "12jA2n3aIJzdwvOxl+dvtx5S4CI=",
			"path": "github.com/aws/aws-sdk-go/service/ec2",
			"revision": "9b0098a71f6d4d473a26ec8ad3c2feaac6eb1da6",
			"revisionTime": "2018-04-10T22:21:50Z",
			"version": "v1.13.32",
			"versionExact": "v1.13.32"
		},
		{
			"checksumSHA1": "V3D5pDdtXS0yVShpS/fOqFGxCrA=",
			"path": "github.com/aws/aws-sdk-go/service/ecr",
			"revision": "9b0098a71f6d4d473a26ec8ad3c2feaac6eb1da6",
			"revisionTime": "2018-04-10T22:21:50Z",
			"version": "v1.13.32",
			"versionExact": "v1.13.32"
		},
		{
			"checksumSHA1": "7igFr0esmtcs9V0F9iMs2k5uNDI=",
			"path": "github.com/aws/aws-sdk-go/service/ecs",
			"revision": "9b0098a71f6d4d473a26ec8ad3c2feaac6eb1da6",
			"revisionTime": "2018-04-10T22:21:50Z",
			"version": "v1.13.32",
			"versionExact": "v1.13.32"
		},
		{
			"checksumSHA1": "PQnfXJ0ZQIIMiqUUFs4bkUPHqnc=",
			"path": "github.com/aws/aws-sdk-go/service/efs",
			"revision": "9b0098a71f6d4d473a26ec8ad3c2feaac6eb1da6",
			"revisionTime": "2018-04-10T22:21:50Z",
			"version": "v1.13.32",
			"versionExact": "v1.13.32"
		},
		{
			"checksumSHA1": "pZoO4JKc/TJACuq1n9IHuhovD4k=",
			"path": "github.com/aws/aws-sdk-go/service/elasticache",
			"revision": "9b0098a71f6d4d473a26ec8ad3c2feaac6eb1da6",
			"revisionTime": "2018-04-10T22:21:50Z",
			"version": "v1.13.32",
			"versionExact": "v1.13.32"
		},
		{
			"checksumSHA1": "s0INIDkP10AOmJkmTpCHpazIwUw=",
			"path": "github.com/aws/aws-sdk-go/service/elasticbeanstalk",
			"revision": "9b0098a71f6d4d473a26ec8ad3c2feaac6eb1da6",
			"revisionTime": "2018-04-10T22:21:50Z",
			"version": "v1.13.32",
			"versionExact": "v1.13.32"
		},
		{
			"checksumSHA1": "BSSURh/ALTj0QW5BWPJkW3i+FN0=",
			"path": "github.com/aws/aws-sdk-go/service/elasticsearchservice",
			"revision": "9b0098a71f6d4d473a26ec8ad3c2feaac6eb1da6",
			"revisionTime": "2018-04-10T22:21:50Z",
			"version": "v1.13.32",
			"versionExact": "v1.13.32"
		},
		{
			"checksumSHA1": "JpvcQ+tc0yz2WZ0ne6zzxlbfscI=",
			"path": "github.com/aws/aws-sdk-go/service/elastictranscoder",
			"revision": "9b0098a71f6d4d473a26ec8ad3c2feaac6eb1da6",
			"revisionTime": "2018-04-10T22:21:50Z",
			"version": "v1.13.32",
			"versionExact": "v1.13.32"
		},
		{
			"checksumSHA1": "MgdGxbP8vjCkzkj1ukmU5Uqh3UA=",
			"path": "github.com/aws/aws-sdk-go/service/elb",
			"revision": "9b0098a71f6d4d473a26ec8ad3c2feaac6eb1da6",
			"revisionTime": "2018-04-10T22:21:50Z",
			"version": "v1.13.32",
			"versionExact": "v1.13.32"
		},
		{
			"checksumSHA1": "hgqHUngsP+NPjkZVqevXuioHnkE=",
			"path": "github.com/aws/aws-sdk-go/service/elbv2",
			"revision": "9b0098a71f6d4d473a26ec8ad3c2feaac6eb1da6",
			"revisionTime": "2018-04-10T22:21:50Z",
			"version": "v1.13.32",
			"versionExact": "v1.13.32"
		},
		{
			"checksumSHA1": "OQuas8ovzB34Yb2bCMBDsu8teu4=",
			"path": "github.com/aws/aws-sdk-go/service/emr",
			"revision": "9b0098a71f6d4d473a26ec8ad3c2feaac6eb1da6",
			"revisionTime": "2018-04-10T22:21:50Z",
			"version": "v1.13.32",
			"versionExact": "v1.13.32"
		},
		{
			"checksumSHA1": "hUosfOQhleGpv6UWGnbDf/eB5Ts=",
			"path": "github.com/aws/aws-sdk-go/service/firehose",
			"revision": "9b0098a71f6d4d473a26ec8ad3c2feaac6eb1da6",
			"revisionTime": "2018-04-10T22:21:50Z",
			"version": "v1.13.32",
			"versionExact": "v1.13.32"
		},
		{
			"checksumSHA1": "4DYLn0HnMhZvXXgx6VjbS/V0srA=",
			"path": "github.com/aws/aws-sdk-go/service/fms",
			"revision": "9b0098a71f6d4d473a26ec8ad3c2feaac6eb1da6",
			"revisionTime": "2018-04-10T22:21:50Z",
			"version": "v1.13.32",
			"versionExact": "v1.13.32"
		},
		{
			"checksumSHA1": "UPwhm+XWgDTDZ4wUziP+9RHOozg=",
			"path": "github.com/aws/aws-sdk-go/service/gamelift",
			"revision": "9b0098a71f6d4d473a26ec8ad3c2feaac6eb1da6",
			"revisionTime": "2018-04-10T22:21:50Z",
			"version": "v1.13.32",
			"versionExact": "v1.13.32"
		},
		{
			"checksumSHA1": "N1F3vRsnxAZyfr4v7iK+MagWuGU=",
			"path": "github.com/aws/aws-sdk-go/service/glacier",
			"revision": "9b0098a71f6d4d473a26ec8ad3c2feaac6eb1da6",
			"revisionTime": "2018-04-10T22:21:50Z",
			"version": "v1.13.32",
			"versionExact": "v1.13.32"
		},
		{
			"checksumSHA1": "2bqJtsfs1LDLLhczU/SNtmvkjcw=",
			"path": "github.com/aws/aws-sdk-go/service/glue",
			"revision": "9b0098a71f6d4d473a26ec8ad3c2feaac6eb1da6",
			"revisionTime": "2018-04-10T22:21:50Z",
			"version": "v1.13.32",
			"versionExact": "v1.13.32"
		},
		{
			"checksumSHA1": "YZJXefe33AjqEWaIm8ufdQc0atE=",
			"path": "github.com/aws/aws-sdk-go/service/guardduty",
			"revision": "9b0098a71f6d4d473a26ec8ad3c2feaac6eb1da6",
			"revisionTime": "2018-04-10T22:21:50Z",
			"version": "v1.13.32",
			"versionExact": "v1.13.32"
		},
		{
			"checksumSHA1": "DHrIPXQ0QzjE+Hnfwk0INR4rUkU=",
			"path": "github.com/aws/aws-sdk-go/service/iam",
			"revision": "9b0098a71f6d4d473a26ec8ad3c2feaac6eb1da6",
			"revisionTime": "2018-04-10T22:21:50Z",
			"version": "v1.13.32",
			"versionExact": "v1.13.32"
		},
		{
			"checksumSHA1": "pvrqgHDeZ3gAHIiZyZfwXOi9GD4=",
			"path": "github.com/aws/aws-sdk-go/service/inspector",
			"revision": "9b0098a71f6d4d473a26ec8ad3c2feaac6eb1da6",
			"revisionTime": "2018-04-10T22:21:50Z",
			"version": "v1.13.32",
			"versionExact": "v1.13.32"
		},
		{
			"checksumSHA1": "TpvdN/5q0qLBHZhQQlB4cyQOxR4=",
			"path": "github.com/aws/aws-sdk-go/service/iot",
			"revision": "9b0098a71f6d4d473a26ec8ad3c2feaac6eb1da6",
			"revisionTime": "2018-04-10T22:21:50Z",
			"version": "v1.13.32",
			"versionExact": "v1.13.32"
		},
		{
			"checksumSHA1": "zdG3e3bdyNaBuApO06pygeSJsJ4=",
			"path": "github.com/aws/aws-sdk-go/service/kinesis",
			"revision": "9b0098a71f6d4d473a26ec8ad3c2feaac6eb1da6",
			"revisionTime": "2018-04-10T22:21:50Z",
			"version": "v1.13.32",
			"versionExact": "v1.13.32"
		},
		{
			"checksumSHA1": "zmOo5EeLSGFEuIBiRQsVd4+SBJ0=",
			"path": "github.com/aws/aws-sdk-go/service/kms",
			"revision": "9b0098a71f6d4d473a26ec8ad3c2feaac6eb1da6",
			"revisionTime": "2018-04-10T22:21:50Z",
			"version": "v1.13.32",
			"versionExact": "v1.13.32"
		},
		{
			"checksumSHA1": "nlvFlqVKHyuyYHG88H3Yt/OA1e0=",
			"path": "github.com/aws/aws-sdk-go/service/lambda",
			"revision": "9b0098a71f6d4d473a26ec8ad3c2feaac6eb1da6",
			"revisionTime": "2018-04-10T22:21:50Z",
			"version": "v1.13.32",
			"versionExact": "v1.13.32"
		},
		{
			"checksumSHA1": "AO97b1GChOs2geiFc//6YcpVfX8=",
			"path": "github.com/aws/aws-sdk-go/service/lexmodelbuildingservice",
			"revision": "9b0098a71f6d4d473a26ec8ad3c2feaac6eb1da6",
			"revisionTime": "2018-04-10T22:21:50Z",
			"version": "v1.13.32",
			"versionExact": "v1.13.32"
		},
		{
			"checksumSHA1": "jyxQ6TEdSl9/j7qC0LCkVMSXkog=",
			"path": "github.com/aws/aws-sdk-go/service/lightsail",
			"revision": "9b0098a71f6d4d473a26ec8ad3c2feaac6eb1da6",
			"revisionTime": "2018-04-10T22:21:50Z",
			"version": "v1.13.32",
			"versionExact": "v1.13.32"
		},
		{
			"checksumSHA1": "lKyAXJ4S6uXuSR1/pQ9gCGHYSLI=",
			"path": "github.com/aws/aws-sdk-go/service/mediaconvert",
			"revision": "9b0098a71f6d4d473a26ec8ad3c2feaac6eb1da6",
			"revisionTime": "2018-04-10T22:21:50Z",
			"version": "v1.13.32",
			"versionExact": "v1.13.32"
		},
		{
			"checksumSHA1": "eYt7GSKmi5G+h1R+Y1qIbs2Zn4o=",
			"path": "github.com/aws/aws-sdk-go/service/medialive",
			"revision": "9b0098a71f6d4d473a26ec8ad3c2feaac6eb1da6",
			"revisionTime": "2018-04-10T22:21:50Z",
			"version": "v1.13.32",
			"versionExact": "v1.13.32"
		},
		{
			"checksumSHA1": "ETmB3lf15r4sn18bB9ilBQVXto4=",
			"path": "github.com/aws/aws-sdk-go/service/mediapackage",
			"revision": "9b0098a71f6d4d473a26ec8ad3c2feaac6eb1da6",
			"revisionTime": "2018-04-10T22:21:50Z",
			"version": "v1.13.32",
			"versionExact": "v1.13.32"
		},
		{
			"checksumSHA1": "I1sxeu8aJOiM3a5/tnJya8blE3A=",
			"path": "github.com/aws/aws-sdk-go/service/mediastore",
			"revision": "9b0098a71f6d4d473a26ec8ad3c2feaac6eb1da6",
			"revisionTime": "2018-04-10T22:21:50Z",
			"version": "v1.13.32",
			"versionExact": "v1.13.32"
		},
		{
			"checksumSHA1": "AnipOpUAJroLkoknx4xacrO0qSA=",
			"path": "github.com/aws/aws-sdk-go/service/mediastoredata",
			"revision": "9b0098a71f6d4d473a26ec8ad3c2feaac6eb1da6",
			"revisionTime": "2018-04-10T22:21:50Z",
			"version": "v1.13.32",
			"versionExact": "v1.13.32"
		},
		{
			"checksumSHA1": "lAweYYdjcZ6acj6oI3HI9hX3eIQ=",
			"path": "github.com/aws/aws-sdk-go/service/mq",
			"revision": "9b0098a71f6d4d473a26ec8ad3c2feaac6eb1da6",
			"revisionTime": "2018-04-10T22:21:50Z",
			"version": "v1.13.32",
			"versionExact": "v1.13.32"
		},
		{
			"checksumSHA1": "X/WdGuHGMxRCvufmQxstVjdbFT4=",
			"path": "github.com/aws/aws-sdk-go/service/opsworks",
			"revision": "9b0098a71f6d4d473a26ec8ad3c2feaac6eb1da6",
			"revisionTime": "2018-04-10T22:21:50Z",
			"version": "v1.13.32",
			"versionExact": "v1.13.32"
		},
		{
			"checksumSHA1": "smOJ/rypXb18/Rjryf2a85paSa4=",
			"path": "github.com/aws/aws-sdk-go/service/organizations",
			"revision": "9b0098a71f6d4d473a26ec8ad3c2feaac6eb1da6",
			"revisionTime": "2018-04-10T22:21:50Z",
			"version": "v1.13.32",
			"versionExact": "v1.13.32"
		},
		{
			"checksumSHA1": "vL235vodhgG61BkUxRD4B7io+zk=",
			"path": "github.com/aws/aws-sdk-go/service/rds",
			"revision": "9b0098a71f6d4d473a26ec8ad3c2feaac6eb1da6",
			"revisionTime": "2018-04-10T22:21:50Z",
			"version": "v1.13.32",
			"versionExact": "v1.13.32"
		},
		{
			"checksumSHA1": "kapXC7OZ1fnkZ3N6p19+WUafn40=",
			"path": "github.com/aws/aws-sdk-go/service/redshift",
			"revision": "9b0098a71f6d4d473a26ec8ad3c2feaac6eb1da6",
			"revisionTime": "2018-04-10T22:21:50Z",
			"version": "v1.13.32",
			"versionExact": "v1.13.32"
		},
		{
			"checksumSHA1": "Hi/sxx81pqe+fI5VrS5+UK2DsDU=",
			"path": "github.com/aws/aws-sdk-go/service/route53",
			"revision": "9b0098a71f6d4d473a26ec8ad3c2feaac6eb1da6",
			"revisionTime": "2018-04-10T22:21:50Z",
			"version": "v1.13.32",
			"versionExact": "v1.13.32"
		},
		{
			"checksumSHA1": "KidzwXO5VKKI9zIuTAUsuF7KxIM=",
			"path": "github.com/aws/aws-sdk-go/service/s3",
			"revision": "9b0098a71f6d4d473a26ec8ad3c2feaac6eb1da6",
			"revisionTime": "2018-04-10T22:21:50Z",
			"version": "v1.13.32",
			"versionExact": "v1.13.32"
		},
		{
			"checksumSHA1": "HtsbSppcf5M5q+zrbhJqcFlVN5I=",
			"path": "github.com/aws/aws-sdk-go/service/sagemaker",
			"revision": "9b0098a71f6d4d473a26ec8ad3c2feaac6eb1da6",
			"revisionTime": "2018-04-10T22:21:50Z",
			"version": "v1.13.32",
			"versionExact": "v1.13.32"
		},
		{
			"checksumSHA1": "p1xuYwYaBe6v4ORN6IgBG3zQGrc=",
			"path": "github.com/aws/aws-sdk-go/service/secretsmanager",
			"revision": "9b0098a71f6d4d473a26ec8ad3c2feaac6eb1da6",
			"revisionTime": "2018-04-10T22:21:50Z",
			"version": "v1.13.32",
			"versionExact": "v1.13.32"
		},
		{
			"checksumSHA1": "cyCJGeDReKwRq69kTcd4lozkuIg=",
			"path": "github.com/aws/aws-sdk-go/service/servicecatalog",
			"revision": "9b0098a71f6d4d473a26ec8ad3c2feaac6eb1da6",
			"revisionTime": "2018-04-10T22:21:50Z",
			"version": "v1.13.32",
			"versionExact": "v1.13.32"
		},
		{
			"checksumSHA1": "NLj37wyUZIo8/Rp3zp+LDfr878M=",
			"path": "github.com/aws/aws-sdk-go/service/servicediscovery",
			"revision": "9b0098a71f6d4d473a26ec8ad3c2feaac6eb1da6",
			"revisionTime": "2018-04-10T22:21:50Z",
			"version": "v1.13.32",
			"versionExact": "v1.13.32"
		},
		{
			"checksumSHA1": "nXAp7K8BCFvsaSdorGV7swBEQgA=",
			"path": "github.com/aws/aws-sdk-go/service/ses",
			"revision": "9b0098a71f6d4d473a26ec8ad3c2feaac6eb1da6",
			"revisionTime": "2018-04-10T22:21:50Z",
			"version": "v1.13.32",
			"versionExact": "v1.13.32"
		},
		{
			"checksumSHA1": "q4qCE/5OiBJA1k8P0jQRx9UhKvs=",
			"path": "github.com/aws/aws-sdk-go/service/sfn",
			"revision": "9b0098a71f6d4d473a26ec8ad3c2feaac6eb1da6",
			"revisionTime": "2018-04-10T22:21:50Z",
			"version": "v1.13.32",
			"versionExact": "v1.13.32"
		},
		{
			"checksumSHA1": "hAIPfcEcdc8xJ7MseIufmssdE/s=",
			"path": "github.com/aws/aws-sdk-go/service/simpledb",
			"revision": "9b0098a71f6d4d473a26ec8ad3c2feaac6eb1da6",
			"revisionTime": "2018-04-10T22:21:50Z",
			"version": "v1.13.32",
			"versionExact": "v1.13.32"
		},
		{
			"checksumSHA1": "1Fin0tclPDC/+rL7V06GrzXaMXI=",
			"path": "github.com/aws/aws-sdk-go/service/sns",
			"revision": "9b0098a71f6d4d473a26ec8ad3c2feaac6eb1da6",
			"revisionTime": "2018-04-10T22:21:50Z",
			"version": "v1.13.32",
			"versionExact": "v1.13.32"
		},
		{
			"checksumSHA1": "T8ABBS2aS6yRTD6w3kjpgFLe/Zw=",
			"path": "github.com/aws/aws-sdk-go/service/sqs",
			"revision": "9b0098a71f6d4d473a26ec8ad3c2feaac6eb1da6",
			"revisionTime": "2018-04-10T22:21:50Z",
			"version": "v1.13.32",
			"versionExact": "v1.13.32"
		},
		{
			"checksumSHA1": "mS1K6ch7/XVpXDOI5//FqSeI/f0=",
			"path": "github.com/aws/aws-sdk-go/service/ssm",
			"revision": "9b0098a71f6d4d473a26ec8ad3c2feaac6eb1da6",
			"revisionTime": "2018-04-10T22:21:50Z",
			"version": "v1.13.32",
			"versionExact": "v1.13.32"
		},
		{
			"checksumSHA1": "llx3DydC0nTbF0cZoYUjO9P1eZw=",
			"path": "github.com/aws/aws-sdk-go/service/sts",
			"revision": "9b0098a71f6d4d473a26ec8ad3c2feaac6eb1da6",
			"revisionTime": "2018-04-10T22:21:50Z",
			"version": "v1.13.32",
			"versionExact": "v1.13.32"
		},
		{
			"checksumSHA1": "i1yLjEKjcDxm0rakhcaDuAcQb7I=",
			"path": "github.com/aws/aws-sdk-go/service/swf",
			"revision": "9b0098a71f6d4d473a26ec8ad3c2feaac6eb1da6",
			"revisionTime": "2018-04-10T22:21:50Z",
			"version": "v1.13.32",
			"versionExact": "v1.13.32"
		},
		{
			"checksumSHA1": "Mf9nXjY0+Lq5RxEGEIYCYL8u+Kc=",
			"path": "github.com/aws/aws-sdk-go/service/waf",
			"revision": "9b0098a71f6d4d473a26ec8ad3c2feaac6eb1da6",
			"revisionTime": "2018-04-10T22:21:50Z",
			"version": "v1.13.32",
			"versionExact": "v1.13.32"
		},
		{
			"checksumSHA1": "iRNs3RoLjrzcBsPrSynhbEqY/4s=",
			"path": "github.com/aws/aws-sdk-go/service/wafregional",
			"revision": "9b0098a71f6d4d473a26ec8ad3c2feaac6eb1da6",
			"revisionTime": "2018-04-10T22:21:50Z",
			"version": "v1.13.32",
			"versionExact": "v1.13.32"
		},
		{
			"checksumSHA1": "z1UVKeq050lEoz9dgu/itKRc900=",
			"path": "github.com/aws/aws-sdk-go/service/workspaces",
			"revision": "9b0098a71f6d4d473a26ec8ad3c2feaac6eb1da6",
			"revisionTime": "2018-04-10T22:21:50Z",
			"version": "v1.13.32",
			"versionExact": "v1.13.32"
=======
			"revision": "60a85d13d02126d8d15ea3f21fd57ac3a2774f37",
			"revisionTime": "2018-06-04T23:05:18Z",
			"version": "v1.14.0",
			"versionExact": "v1.14.0"
		},
		{
			"checksumSHA1": "icNLLSAexjtbkVyi/mEoowKn7TM=",
			"path": "github.com/aws/aws-sdk-go/service/acm",
			"revision": "60a85d13d02126d8d15ea3f21fd57ac3a2774f37",
			"revisionTime": "2018-06-04T23:05:18Z",
			"version": "v1.14.0",
			"versionExact": "v1.14.0"
		},
		{
			"checksumSHA1": "HplIlQpFWtaMwe0olJfmoo3sJcc=",
			"path": "github.com/aws/aws-sdk-go/service/acmpca",
			"revision": "60a85d13d02126d8d15ea3f21fd57ac3a2774f37",
			"revisionTime": "2018-06-04T23:05:18Z",
			"version": "v1.14.0",
			"versionExact": "v1.14.0"
		},
		{
			"checksumSHA1": "gheZFdV5PcyzQmYa59dFyS/BYRE=",
			"path": "github.com/aws/aws-sdk-go/service/apigateway",
			"revision": "60a85d13d02126d8d15ea3f21fd57ac3a2774f37",
			"revisionTime": "2018-06-04T23:05:18Z",
			"version": "v1.14.0",
			"versionExact": "v1.14.0"
		},
		{
			"checksumSHA1": "WueKFMAZM7iPJSihPp/0Mry3b5w=",
			"path": "github.com/aws/aws-sdk-go/service/applicationautoscaling",
			"revision": "60a85d13d02126d8d15ea3f21fd57ac3a2774f37",
			"revisionTime": "2018-06-04T23:05:18Z",
			"version": "v1.14.0",
			"versionExact": "v1.14.0"
		},
		{
			"checksumSHA1": "nzUGe3sO4xxtH83cw7rBZq9lyiI=",
			"path": "github.com/aws/aws-sdk-go/service/appsync",
			"revision": "60a85d13d02126d8d15ea3f21fd57ac3a2774f37",
			"revisionTime": "2018-06-04T23:05:18Z",
			"version": "v1.14.0",
			"versionExact": "v1.14.0"
		},
		{
			"checksumSHA1": "dN8v1XcKbVAkfnw+MuQhbip9jTw=",
			"path": "github.com/aws/aws-sdk-go/service/athena",
			"revision": "60a85d13d02126d8d15ea3f21fd57ac3a2774f37",
			"revisionTime": "2018-06-04T23:05:18Z",
			"version": "v1.14.0",
			"versionExact": "v1.14.0"
		},
		{
			"checksumSHA1": "AnXBeqOKS0ad/OmaN9QlFCgSdeY=",
			"path": "github.com/aws/aws-sdk-go/service/autoscaling",
			"revision": "60a85d13d02126d8d15ea3f21fd57ac3a2774f37",
			"revisionTime": "2018-06-04T23:05:18Z",
			"version": "v1.14.0",
			"versionExact": "v1.14.0"
		},
		{
			"checksumSHA1": "z0/DLuHQZzChNvLzUInKV+Lev/k=",
			"path": "github.com/aws/aws-sdk-go/service/batch",
			"revision": "60a85d13d02126d8d15ea3f21fd57ac3a2774f37",
			"revisionTime": "2018-06-04T23:05:18Z",
			"version": "v1.14.0",
			"versionExact": "v1.14.0"
		},
		{
			"checksumSHA1": "s+CV8CfnX7YJLG0zcAa+gvTrq9g=",
			"path": "github.com/aws/aws-sdk-go/service/budgets",
			"revision": "60a85d13d02126d8d15ea3f21fd57ac3a2774f37",
			"revisionTime": "2018-06-04T23:05:18Z",
			"version": "v1.14.0",
			"versionExact": "v1.14.0"
		},
		{
			"checksumSHA1": "yZLZ2ku9xdQHGbOmWBAqUQFtpg0=",
			"path": "github.com/aws/aws-sdk-go/service/cloud9",
			"revision": "60a85d13d02126d8d15ea3f21fd57ac3a2774f37",
			"revisionTime": "2018-06-04T23:05:18Z",
			"version": "v1.14.0",
			"versionExact": "v1.14.0"
		},
		{
			"checksumSHA1": "lKIc8G2LzbdDilnsUdPFzXpIZN0=",
			"path": "github.com/aws/aws-sdk-go/service/cloudformation",
			"revision": "60a85d13d02126d8d15ea3f21fd57ac3a2774f37",
			"revisionTime": "2018-06-04T23:05:18Z",
			"version": "v1.14.0",
			"versionExact": "v1.14.0"
		},
		{
			"checksumSHA1": "qGchJkU7EOQ6+Sw97pYZ5jNdemE=",
			"path": "github.com/aws/aws-sdk-go/service/cloudfront",
			"revision": "60a85d13d02126d8d15ea3f21fd57ac3a2774f37",
			"revisionTime": "2018-06-04T23:05:18Z",
			"version": "v1.14.0",
			"versionExact": "v1.14.0"
		},
		{
			"checksumSHA1": "Cw8nuWo0kgac7Ospu6pcPiWGLP8=",
			"path": "github.com/aws/aws-sdk-go/service/cloudhsmv2",
			"revision": "60a85d13d02126d8d15ea3f21fd57ac3a2774f37",
			"revisionTime": "2018-06-04T23:05:18Z",
			"version": "v1.14.0",
			"versionExact": "v1.14.0"
		},
		{
			"checksumSHA1": "UpLN7n+Gh5GH4MQxaAz8rv8jJXg=",
			"path": "github.com/aws/aws-sdk-go/service/cloudsearch",
			"revision": "60a85d13d02126d8d15ea3f21fd57ac3a2774f37",
			"revisionTime": "2018-06-04T23:05:18Z",
			"version": "v1.14.0",
			"versionExact": "v1.14.0"
		},
		{
			"checksumSHA1": "TI5seh5lq95G6sAl8zvjPAYbPrE=",
			"path": "github.com/aws/aws-sdk-go/service/cloudtrail",
			"revision": "60a85d13d02126d8d15ea3f21fd57ac3a2774f37",
			"revisionTime": "2018-06-04T23:05:18Z",
			"version": "v1.14.0",
			"versionExact": "v1.14.0"
		},
		{
			"checksumSHA1": "N4DxAf2obzkWyhZXi6sjzvrvfkE=",
			"path": "github.com/aws/aws-sdk-go/service/cloudwatch",
			"revision": "60a85d13d02126d8d15ea3f21fd57ac3a2774f37",
			"revisionTime": "2018-06-04T23:05:18Z",
			"version": "v1.14.0",
			"versionExact": "v1.14.0"
		},
		{
			"checksumSHA1": "k8qFGvgSm7+IxvsBwubScOheA5I=",
			"path": "github.com/aws/aws-sdk-go/service/cloudwatchevents",
			"revision": "60a85d13d02126d8d15ea3f21fd57ac3a2774f37",
			"revisionTime": "2018-06-04T23:05:18Z",
			"version": "v1.14.0",
			"versionExact": "v1.14.0"
		},
		{
			"checksumSHA1": "gyc9YgSiM3BUm0xq2bq6wAjIye4=",
			"path": "github.com/aws/aws-sdk-go/service/cloudwatchlogs",
			"revision": "60a85d13d02126d8d15ea3f21fd57ac3a2774f37",
			"revisionTime": "2018-06-04T23:05:18Z",
			"version": "v1.14.0",
			"versionExact": "v1.14.0"
		},
		{
			"checksumSHA1": "nRCAv4j8pK6Yo0Cct1sO6UqtUsc=",
			"path": "github.com/aws/aws-sdk-go/service/codebuild",
			"revision": "60a85d13d02126d8d15ea3f21fd57ac3a2774f37",
			"revisionTime": "2018-06-04T23:05:18Z",
			"version": "v1.14.0",
			"versionExact": "v1.14.0"
		},
		{
			"checksumSHA1": "PkFtAdj1+DkwlDynYcA0qk0Ie1Q=",
			"path": "github.com/aws/aws-sdk-go/service/codecommit",
			"revision": "60a85d13d02126d8d15ea3f21fd57ac3a2774f37",
			"revisionTime": "2018-06-04T23:05:18Z",
			"version": "v1.14.0",
			"versionExact": "v1.14.0"
		},
		{
			"checksumSHA1": "jNdpbNmmirlluTWU9FFUIOcOtOw=",
			"path": "github.com/aws/aws-sdk-go/service/codedeploy",
			"revision": "60a85d13d02126d8d15ea3f21fd57ac3a2774f37",
			"revisionTime": "2018-06-04T23:05:18Z",
			"version": "v1.14.0",
			"versionExact": "v1.14.0"
		},
		{
			"checksumSHA1": "hrxEpIJA4pw/QIvsQGRA5ie8u3Q=",
			"path": "github.com/aws/aws-sdk-go/service/codepipeline",
			"revision": "60a85d13d02126d8d15ea3f21fd57ac3a2774f37",
			"revisionTime": "2018-06-04T23:05:18Z",
			"version": "v1.14.0",
			"versionExact": "v1.14.0"
		},
		{
			"checksumSHA1": "VICTgoxfIUQDmEPzz/x+vNAVWdU=",
			"path": "github.com/aws/aws-sdk-go/service/cognitoidentity",
			"revision": "60a85d13d02126d8d15ea3f21fd57ac3a2774f37",
			"revisionTime": "2018-06-04T23:05:18Z",
			"version": "v1.14.0",
			"versionExact": "v1.14.0"
		},
		{
			"checksumSHA1": "SsvLlbsC9ivlJ8HNE4/EpFXlJSE=",
			"path": "github.com/aws/aws-sdk-go/service/cognitoidentityprovider",
			"revision": "60a85d13d02126d8d15ea3f21fd57ac3a2774f37",
			"revisionTime": "2018-06-04T23:05:18Z",
			"version": "v1.14.0",
			"versionExact": "v1.14.0"
		},
		{
			"checksumSHA1": "OHN5BEcmi7CJIlx+6Uze+aMA49s=",
			"path": "github.com/aws/aws-sdk-go/service/configservice",
			"revision": "60a85d13d02126d8d15ea3f21fd57ac3a2774f37",
			"revisionTime": "2018-06-04T23:05:18Z",
			"version": "v1.14.0",
			"versionExact": "v1.14.0"
		},
		{
			"checksumSHA1": "5tc1cqGB2fQvgbm5Dy2xRkw5hAU=",
			"path": "github.com/aws/aws-sdk-go/service/databasemigrationservice",
			"revision": "60a85d13d02126d8d15ea3f21fd57ac3a2774f37",
			"revisionTime": "2018-06-04T23:05:18Z",
			"version": "v1.14.0",
			"versionExact": "v1.14.0"
		},
		{
			"checksumSHA1": "NzIc6fQDS/r7cPiS+mymXIwAZ2o=",
			"path": "github.com/aws/aws-sdk-go/service/dax",
			"revision": "60a85d13d02126d8d15ea3f21fd57ac3a2774f37",
			"revisionTime": "2018-06-04T23:05:18Z",
			"version": "v1.14.0",
			"versionExact": "v1.14.0"
		},
		{
			"checksumSHA1": "uuqJ5z51az/x5eeyMTJByCSK9oo=",
			"path": "github.com/aws/aws-sdk-go/service/devicefarm",
			"revision": "60a85d13d02126d8d15ea3f21fd57ac3a2774f37",
			"revisionTime": "2018-06-04T23:05:18Z",
			"version": "v1.14.0",
			"versionExact": "v1.14.0"
		},
		{
			"checksumSHA1": "txT38J2l/2IRxx0zBfLgo6wfsCk=",
			"path": "github.com/aws/aws-sdk-go/service/directconnect",
			"revision": "60a85d13d02126d8d15ea3f21fd57ac3a2774f37",
			"revisionTime": "2018-06-04T23:05:18Z",
			"version": "v1.14.0",
			"versionExact": "v1.14.0"
		},
		{
			"checksumSHA1": "yp4/e0fwfubFFvVwf5fjCq8+g8A=",
			"path": "github.com/aws/aws-sdk-go/service/directoryservice",
			"revision": "60a85d13d02126d8d15ea3f21fd57ac3a2774f37",
			"revisionTime": "2018-06-04T23:05:18Z",
			"version": "v1.14.0",
			"versionExact": "v1.14.0"
		},
		{
			"checksumSHA1": "84L48NhMSrhczhlhgJWwZ/IV3R0=",
			"path": "github.com/aws/aws-sdk-go/service/dynamodb",
			"revision": "60a85d13d02126d8d15ea3f21fd57ac3a2774f37",
			"revisionTime": "2018-06-04T23:05:18Z",
			"version": "v1.14.0",
			"versionExact": "v1.14.0"
		},
		{
			"checksumSHA1": "cuffkFl2LN+J/n8KG7pi3DL4+W0=",
			"path": "github.com/aws/aws-sdk-go/service/ec2",
			"revision": "60a85d13d02126d8d15ea3f21fd57ac3a2774f37",
			"revisionTime": "2018-06-04T23:05:18Z",
			"version": "v1.14.0",
			"versionExact": "v1.14.0"
		},
		{
			"checksumSHA1": "IVYXmukn+rPCj0Sq/VEdnXIbams=",
			"path": "github.com/aws/aws-sdk-go/service/ecr",
			"revision": "60a85d13d02126d8d15ea3f21fd57ac3a2774f37",
			"revisionTime": "2018-06-04T23:05:18Z",
			"version": "v1.14.0",
			"versionExact": "v1.14.0"
		},
		{
			"checksumSHA1": "5v6Vm7xP2EmyuYhMULE35V+rwxc=",
			"path": "github.com/aws/aws-sdk-go/service/ecs",
			"revision": "60a85d13d02126d8d15ea3f21fd57ac3a2774f37",
			"revisionTime": "2018-06-04T23:05:18Z",
			"version": "v1.14.0",
			"versionExact": "v1.14.0"
		},
		{
			"checksumSHA1": "65m8IegeLtRStO3Vlsk1n1xjctk=",
			"path": "github.com/aws/aws-sdk-go/service/efs",
			"revision": "60a85d13d02126d8d15ea3f21fd57ac3a2774f37",
			"revisionTime": "2018-06-04T23:05:18Z",
			"version": "v1.14.0",
			"versionExact": "v1.14.0"
		},
		{
			"checksumSHA1": "b94Lg6Cd3RFRKfKBrOVpjkrVh/Y=",
			"path": "github.com/aws/aws-sdk-go/service/eks",
			"revision": "60a85d13d02126d8d15ea3f21fd57ac3a2774f37",
			"revisionTime": "2018-06-04T23:05:18Z",
			"version": "v1.14.0",
			"versionExact": "v1.14.0"
		},
		{
			"checksumSHA1": "z9BRP3NdNqas2z81TySw2dujS3A=",
			"path": "github.com/aws/aws-sdk-go/service/elasticache",
			"revision": "60a85d13d02126d8d15ea3f21fd57ac3a2774f37",
			"revisionTime": "2018-06-04T23:05:18Z",
			"version": "v1.14.0",
			"versionExact": "v1.14.0"
		},
		{
			"checksumSHA1": "wVSdzCjBAE3enZXGlQqQhwe1t84=",
			"path": "github.com/aws/aws-sdk-go/service/elasticbeanstalk",
			"revision": "60a85d13d02126d8d15ea3f21fd57ac3a2774f37",
			"revisionTime": "2018-06-04T23:05:18Z",
			"version": "v1.14.0",
			"versionExact": "v1.14.0"
		},
		{
			"checksumSHA1": "iGNKg4PFBRfB6DX3TMv6K2sP7QQ=",
			"path": "github.com/aws/aws-sdk-go/service/elasticsearchservice",
			"revision": "60a85d13d02126d8d15ea3f21fd57ac3a2774f37",
			"revisionTime": "2018-06-04T23:05:18Z",
			"version": "v1.14.0",
			"versionExact": "v1.14.0"
		},
		{
			"checksumSHA1": "XSffwdsnhaFywzoP2yxkjPaJf1Y=",
			"path": "github.com/aws/aws-sdk-go/service/elastictranscoder",
			"revision": "60a85d13d02126d8d15ea3f21fd57ac3a2774f37",
			"revisionTime": "2018-06-04T23:05:18Z",
			"version": "v1.14.0",
			"versionExact": "v1.14.0"
		},
		{
			"checksumSHA1": "dRf+FPPbJm74GqF3BDbaoaf5KbM=",
			"path": "github.com/aws/aws-sdk-go/service/elb",
			"revision": "60a85d13d02126d8d15ea3f21fd57ac3a2774f37",
			"revisionTime": "2018-06-04T23:05:18Z",
			"version": "v1.14.0",
			"versionExact": "v1.14.0"
		},
		{
			"checksumSHA1": "tnBLz+je0qxfYTfOWqZVyzCVajI=",
			"path": "github.com/aws/aws-sdk-go/service/elbv2",
			"revision": "60a85d13d02126d8d15ea3f21fd57ac3a2774f37",
			"revisionTime": "2018-06-04T23:05:18Z",
			"version": "v1.14.0",
			"versionExact": "v1.14.0"
		},
		{
			"checksumSHA1": "F0m/QORHlxssOUE3bksmZTrpyzM=",
			"path": "github.com/aws/aws-sdk-go/service/emr",
			"revision": "60a85d13d02126d8d15ea3f21fd57ac3a2774f37",
			"revisionTime": "2018-06-04T23:05:18Z",
			"version": "v1.14.0",
			"versionExact": "v1.14.0"
		},
		{
			"checksumSHA1": "0XG6jo3rddARKG79z5ryqB3Zb7M=",
			"path": "github.com/aws/aws-sdk-go/service/firehose",
			"revision": "60a85d13d02126d8d15ea3f21fd57ac3a2774f37",
			"revisionTime": "2018-06-04T23:05:18Z",
			"version": "v1.14.0",
			"versionExact": "v1.14.0"
		},
		{
			"checksumSHA1": "l1UuSbyIJYSLB/dE/RLjHHr6+g0=",
			"path": "github.com/aws/aws-sdk-go/service/fms",
			"revision": "60a85d13d02126d8d15ea3f21fd57ac3a2774f37",
			"revisionTime": "2018-06-04T23:05:18Z",
			"version": "v1.14.0",
			"versionExact": "v1.14.0"
		},
		{
			"checksumSHA1": "MWYtV542JKbmzC0WqmklCp8u34g=",
			"path": "github.com/aws/aws-sdk-go/service/gamelift",
			"revision": "60a85d13d02126d8d15ea3f21fd57ac3a2774f37",
			"revisionTime": "2018-06-04T23:05:18Z",
			"version": "v1.14.0",
			"versionExact": "v1.14.0"
		},
		{
			"checksumSHA1": "lHpe5oh6xF3tATbJ0hA8YwpZqP4=",
			"path": "github.com/aws/aws-sdk-go/service/glacier",
			"revision": "60a85d13d02126d8d15ea3f21fd57ac3a2774f37",
			"revisionTime": "2018-06-04T23:05:18Z",
			"version": "v1.14.0",
			"versionExact": "v1.14.0"
		},
		{
			"checksumSHA1": "yxQpD1A+3Vxe3IKGX/Jwve0tkJ0=",
			"path": "github.com/aws/aws-sdk-go/service/glue",
			"revision": "60a85d13d02126d8d15ea3f21fd57ac3a2774f37",
			"revisionTime": "2018-06-04T23:05:18Z",
			"version": "v1.14.0",
			"versionExact": "v1.14.0"
		},
		{
			"checksumSHA1": "amSxqxRb2nDFXm9vPasvG24C904=",
			"path": "github.com/aws/aws-sdk-go/service/guardduty",
			"revision": "60a85d13d02126d8d15ea3f21fd57ac3a2774f37",
			"revisionTime": "2018-06-04T23:05:18Z",
			"version": "v1.14.0",
			"versionExact": "v1.14.0"
		},
		{
			"checksumSHA1": "2fW5rVTwFXBjEsV8TfQNdibLQQM=",
			"path": "github.com/aws/aws-sdk-go/service/iam",
			"revision": "60a85d13d02126d8d15ea3f21fd57ac3a2774f37",
			"revisionTime": "2018-06-04T23:05:18Z",
			"version": "v1.14.0",
			"versionExact": "v1.14.0"
		},
		{
			"checksumSHA1": "ArB4JBn8TxkODaCzg3o7JaCe1TA=",
			"path": "github.com/aws/aws-sdk-go/service/inspector",
			"revision": "60a85d13d02126d8d15ea3f21fd57ac3a2774f37",
			"revisionTime": "2018-06-04T23:05:18Z",
			"version": "v1.14.0",
			"versionExact": "v1.14.0"
		},
		{
			"checksumSHA1": "Pj10knRcMdJvMk8PonY3QEaXhOc=",
			"path": "github.com/aws/aws-sdk-go/service/iot",
			"revision": "60a85d13d02126d8d15ea3f21fd57ac3a2774f37",
			"revisionTime": "2018-06-04T23:05:18Z",
			"version": "v1.14.0",
			"versionExact": "v1.14.0"
		},
		{
			"checksumSHA1": "vJCPPvHq0jmGC1GEf4SrsjUHRxk=",
			"path": "github.com/aws/aws-sdk-go/service/kinesis",
			"revision": "60a85d13d02126d8d15ea3f21fd57ac3a2774f37",
			"revisionTime": "2018-06-04T23:05:18Z",
			"version": "v1.14.0",
			"versionExact": "v1.14.0"
		},
		{
			"checksumSHA1": "ARppTdal/LnCl/FXh28Ii31GQMs=",
			"path": "github.com/aws/aws-sdk-go/service/kms",
			"revision": "60a85d13d02126d8d15ea3f21fd57ac3a2774f37",
			"revisionTime": "2018-06-04T23:05:18Z",
			"version": "v1.14.0",
			"versionExact": "v1.14.0"
		},
		{
			"checksumSHA1": "3EVmOU4ALB/2+lxV+y8eFmCGvb4=",
			"path": "github.com/aws/aws-sdk-go/service/lambda",
			"revision": "60a85d13d02126d8d15ea3f21fd57ac3a2774f37",
			"revisionTime": "2018-06-04T23:05:18Z",
			"version": "v1.14.0",
			"versionExact": "v1.14.0"
		},
		{
			"checksumSHA1": "wrEpYDyNKpsXNsPoV2r/q6VnLzM=",
			"path": "github.com/aws/aws-sdk-go/service/lexmodelbuildingservice",
			"revision": "60a85d13d02126d8d15ea3f21fd57ac3a2774f37",
			"revisionTime": "2018-06-04T23:05:18Z",
			"version": "v1.14.0",
			"versionExact": "v1.14.0"
		},
		{
			"checksumSHA1": "4/xr/6I0+oOyOcpN2HbIr31OVxc=",
			"path": "github.com/aws/aws-sdk-go/service/lightsail",
			"revision": "60a85d13d02126d8d15ea3f21fd57ac3a2774f37",
			"revisionTime": "2018-06-04T23:05:18Z",
			"version": "v1.14.0",
			"versionExact": "v1.14.0"
		},
		{
			"checksumSHA1": "wcU0JF5+gkSK0B4tt7tltDC1fmw=",
			"path": "github.com/aws/aws-sdk-go/service/mediaconvert",
			"revision": "60a85d13d02126d8d15ea3f21fd57ac3a2774f37",
			"revisionTime": "2018-06-04T23:05:18Z",
			"version": "v1.14.0",
			"versionExact": "v1.14.0"
		},
		{
			"checksumSHA1": "4NwpxCnTyKCH7TBmMOtySrpNOt8=",
			"path": "github.com/aws/aws-sdk-go/service/medialive",
			"revision": "60a85d13d02126d8d15ea3f21fd57ac3a2774f37",
			"revisionTime": "2018-06-04T23:05:18Z",
			"version": "v1.14.0",
			"versionExact": "v1.14.0"
		},
		{
			"checksumSHA1": "C0IVbo/IIqtwjN9FzBP2xuN9tVE=",
			"path": "github.com/aws/aws-sdk-go/service/mediapackage",
			"revision": "60a85d13d02126d8d15ea3f21fd57ac3a2774f37",
			"revisionTime": "2018-06-04T23:05:18Z",
			"version": "v1.14.0",
			"versionExact": "v1.14.0"
		},
		{
			"checksumSHA1": "t/R/0xU0mufuVqFm7eupnGJHEMY=",
			"path": "github.com/aws/aws-sdk-go/service/mediastore",
			"revision": "60a85d13d02126d8d15ea3f21fd57ac3a2774f37",
			"revisionTime": "2018-06-04T23:05:18Z",
			"version": "v1.14.0",
			"versionExact": "v1.14.0"
		},
		{
			"checksumSHA1": "JblylaVkaXAJpDarZTfOoqEOzPA=",
			"path": "github.com/aws/aws-sdk-go/service/mediastoredata",
			"revision": "60a85d13d02126d8d15ea3f21fd57ac3a2774f37",
			"revisionTime": "2018-06-04T23:05:18Z",
			"version": "v1.14.0",
			"versionExact": "v1.14.0"
		},
		{
			"checksumSHA1": "u0iow8ORt9b268lcJAVCVPbOIww=",
			"path": "github.com/aws/aws-sdk-go/service/mq",
			"revision": "60a85d13d02126d8d15ea3f21fd57ac3a2774f37",
			"revisionTime": "2018-06-04T23:05:18Z",
			"version": "v1.14.0",
			"versionExact": "v1.14.0"
		},
		{
			"checksumSHA1": "1MgcJOzhM8dpb8ioMiYKZUusUR8=",
			"path": "github.com/aws/aws-sdk-go/service/neptune",
			"revision": "60a85d13d02126d8d15ea3f21fd57ac3a2774f37",
			"revisionTime": "2018-06-04T23:05:18Z",
			"version": "v1.14.0",
			"versionExact": "v1.14.0"
		},
		{
			"checksumSHA1": "3fL2AHxNGt5Zneao0L0rPWicP+A=",
			"path": "github.com/aws/aws-sdk-go/service/opsworks",
			"revision": "60a85d13d02126d8d15ea3f21fd57ac3a2774f37",
			"revisionTime": "2018-06-04T23:05:18Z",
			"version": "v1.14.0",
			"versionExact": "v1.14.0"
		},
		{
			"checksumSHA1": "8+Ut2yZlstbgm65CRwoJvDenGZY=",
			"path": "github.com/aws/aws-sdk-go/service/organizations",
			"revision": "60a85d13d02126d8d15ea3f21fd57ac3a2774f37",
			"revisionTime": "2018-06-04T23:05:18Z",
			"version": "v1.14.0",
			"versionExact": "v1.14.0"
		},
		{
			"checksumSHA1": "YQ6WRsRCFcEMPVYOs4uVI+v3Q6Q=",
			"path": "github.com/aws/aws-sdk-go/service/rds",
			"revision": "60a85d13d02126d8d15ea3f21fd57ac3a2774f37",
			"revisionTime": "2018-06-04T23:05:18Z",
			"version": "v1.14.0",
			"versionExact": "v1.14.0"
		},
		{
			"checksumSHA1": "W5RS2LpTpmZcg5Zx/XZ4dC337Ts=",
			"path": "github.com/aws/aws-sdk-go/service/redshift",
			"revision": "60a85d13d02126d8d15ea3f21fd57ac3a2774f37",
			"revisionTime": "2018-06-04T23:05:18Z",
			"version": "v1.14.0",
			"versionExact": "v1.14.0"
		},
		{
			"checksumSHA1": "lFXM8XpT1dzK+5hazyEY2zgrqAk=",
			"path": "github.com/aws/aws-sdk-go/service/route53",
			"revision": "60a85d13d02126d8d15ea3f21fd57ac3a2774f37",
			"revisionTime": "2018-06-04T23:05:18Z",
			"version": "v1.14.0",
			"versionExact": "v1.14.0"
		},
		{
			"checksumSHA1": "YmZtX0SKULpSeWWtmq15Etnxdj4=",
			"path": "github.com/aws/aws-sdk-go/service/s3",
			"revision": "60a85d13d02126d8d15ea3f21fd57ac3a2774f37",
			"revisionTime": "2018-06-04T23:05:18Z",
			"version": "v1.14.0",
			"versionExact": "v1.14.0"
		},
		{
			"checksumSHA1": "9yFRAnN7WYBGrqhuTiG9de9czaM=",
			"path": "github.com/aws/aws-sdk-go/service/sagemaker",
			"revision": "60a85d13d02126d8d15ea3f21fd57ac3a2774f37",
			"revisionTime": "2018-06-04T23:05:18Z",
			"version": "v1.14.0",
			"versionExact": "v1.14.0"
		},
		{
			"checksumSHA1": "WLucfXlavsTLoiDJWfqeu7/tBp4=",
			"path": "github.com/aws/aws-sdk-go/service/secretsmanager",
			"revision": "60a85d13d02126d8d15ea3f21fd57ac3a2774f37",
			"revisionTime": "2018-06-04T23:05:18Z",
			"version": "v1.14.0",
			"versionExact": "v1.14.0"
		},
		{
			"checksumSHA1": "PVO2BA9vUNGnBLc4MXdlDKBZwv8=",
			"path": "github.com/aws/aws-sdk-go/service/servicecatalog",
			"revision": "60a85d13d02126d8d15ea3f21fd57ac3a2774f37",
			"revisionTime": "2018-06-04T23:05:18Z",
			"version": "v1.14.0",
			"versionExact": "v1.14.0"
		},
		{
			"checksumSHA1": "/kV4ehPl3wDXCpz5bKBvetJzX+I=",
			"path": "github.com/aws/aws-sdk-go/service/servicediscovery",
			"revision": "60a85d13d02126d8d15ea3f21fd57ac3a2774f37",
			"revisionTime": "2018-06-04T23:05:18Z",
			"version": "v1.14.0",
			"versionExact": "v1.14.0"
		},
		{
			"checksumSHA1": "pP0jHii9PCvEsmrmgnFzgU2b3xA=",
			"path": "github.com/aws/aws-sdk-go/service/ses",
			"revision": "60a85d13d02126d8d15ea3f21fd57ac3a2774f37",
			"revisionTime": "2018-06-04T23:05:18Z",
			"version": "v1.14.0",
			"versionExact": "v1.14.0"
		},
		{
			"checksumSHA1": "yrnNkOvlN6kG8KfO+NZ5fZA5hew=",
			"path": "github.com/aws/aws-sdk-go/service/sfn",
			"revision": "60a85d13d02126d8d15ea3f21fd57ac3a2774f37",
			"revisionTime": "2018-06-04T23:05:18Z",
			"version": "v1.14.0",
			"versionExact": "v1.14.0"
		},
		{
			"checksumSHA1": "FxyGpQxZZj95K+HmtFtkJZEXi5E=",
			"path": "github.com/aws/aws-sdk-go/service/simpledb",
			"revision": "60a85d13d02126d8d15ea3f21fd57ac3a2774f37",
			"revisionTime": "2018-06-04T23:05:18Z",
			"version": "v1.14.0",
			"versionExact": "v1.14.0"
		},
		{
			"checksumSHA1": "sEeC7D4grNggaKxWcofBQX/HyAw=",
			"path": "github.com/aws/aws-sdk-go/service/sns",
			"revision": "60a85d13d02126d8d15ea3f21fd57ac3a2774f37",
			"revisionTime": "2018-06-04T23:05:18Z",
			"version": "v1.14.0",
			"versionExact": "v1.14.0"
		},
		{
			"checksumSHA1": "c7VBBFkctgWKeIbnwuuKmYpzocQ=",
			"path": "github.com/aws/aws-sdk-go/service/sqs",
			"revision": "60a85d13d02126d8d15ea3f21fd57ac3a2774f37",
			"revisionTime": "2018-06-04T23:05:18Z",
			"version": "v1.14.0",
			"versionExact": "v1.14.0"
		},
		{
			"checksumSHA1": "P6qcqRs7eQQoUBXR/GtNaOLtJUc=",
			"path": "github.com/aws/aws-sdk-go/service/ssm",
			"revision": "60a85d13d02126d8d15ea3f21fd57ac3a2774f37",
			"revisionTime": "2018-06-04T23:05:18Z",
			"version": "v1.14.0",
			"versionExact": "v1.14.0"
		},
		{
			"checksumSHA1": "8oXVUCBenZzaXkvkfx5H7hDEpnY=",
			"path": "github.com/aws/aws-sdk-go/service/sts",
			"revision": "60a85d13d02126d8d15ea3f21fd57ac3a2774f37",
			"revisionTime": "2018-06-04T23:05:18Z",
			"version": "v1.14.0",
			"versionExact": "v1.14.0"
		},
		{
			"checksumSHA1": "Wy0MZEERBJE4cKOzIX3LW/cV2CU=",
			"path": "github.com/aws/aws-sdk-go/service/swf",
			"revision": "60a85d13d02126d8d15ea3f21fd57ac3a2774f37",
			"revisionTime": "2018-06-04T23:05:18Z",
			"version": "v1.14.0",
			"versionExact": "v1.14.0"
		},
		{
			"checksumSHA1": "b8m3sDM8RBL16Su60vWEVLbYGvA=",
			"path": "github.com/aws/aws-sdk-go/service/waf",
			"revision": "60a85d13d02126d8d15ea3f21fd57ac3a2774f37",
			"revisionTime": "2018-06-04T23:05:18Z",
			"version": "v1.14.0",
			"versionExact": "v1.14.0"
		},
		{
			"checksumSHA1": "kaO7lKAVw7wdfBF9qW6WhaBKBMQ=",
			"path": "github.com/aws/aws-sdk-go/service/wafregional",
			"revision": "60a85d13d02126d8d15ea3f21fd57ac3a2774f37",
			"revisionTime": "2018-06-04T23:05:18Z",
			"version": "v1.14.0",
			"versionExact": "v1.14.0"
		},
		{
			"checksumSHA1": "QQEtSKxzvK3pYO4S0+JjtsJypmw=",
			"path": "github.com/aws/aws-sdk-go/service/workspaces",
			"revision": "60a85d13d02126d8d15ea3f21fd57ac3a2774f37",
			"revisionTime": "2018-06-04T23:05:18Z",
			"version": "v1.14.0",
			"versionExact": "v1.14.0"
>>>>>>> cebc4962
		},
		{
			"checksumSHA1": "usT4LCSQItkFvFOQT7cBlkCuGaE=",
			"path": "github.com/beevik/etree",
			"revision": "af219c0c7ea1b67ec263c0b1b1b96d284a9181ce",
			"revisionTime": "2017-10-15T22:09:51Z"
		},
		{
			"checksumSHA1": "nqw2Qn5xUklssHTubS5HDvEL9L4=",
			"path": "github.com/bgentry/go-netrc/netrc",
			"revision": "9fd32a8b3d3d3f9d43c341bfe098430e07609480",
			"revisionTime": "2014-04-22T17:41:19Z"
		},
		{
			"checksumSHA1": "oTmBS67uxM6OXB/+OJUAG9LK4jw=",
			"path": "github.com/bgentry/speakeasy",
			"revision": "4aabc24848ce5fd31929f7d1e4ea74d3709c14cd",
			"revisionTime": "2017-04-17T20:07:03Z"
		},
		{
			"checksumSHA1": "OT4XN9z5k69e2RsMSpwW74B+yk4=",
			"path": "github.com/blang/semver",
			"revision": "2ee87856327ba09384cabd113bc6b5d174e9ec0f",
			"revisionTime": "2017-07-27T06:48:18Z"
		},
		{
			"checksumSHA1": "dvabztWVQX8f6oMLRyv4dLH+TGY=",
			"path": "github.com/davecgh/go-spew/spew",
			"revision": "346938d642f2ec3594ed81d874461961cd0faa76",
			"revisionTime": "2016-10-29T20:57:26Z"
		},
		{
			"checksumSHA1": "BCv50o5pDkoSG3vYKOSai1Z8p3w=",
			"path": "github.com/fsouza/go-dockerclient",
			"revision": "1d4f4ae73768d3ca16a6fb964694f58dc5eba601",
			"revisionTime": "2016-04-27T17:25:47Z",
			"tree": true
		},
		{
			"checksumSHA1": "1K+xrZ1PBez190iGt5OnMtGdih4=",
			"comment": "v1.8.6",
			"path": "github.com/go-ini/ini",
			"revision": "766e555c68dc8bda90d197ee8946c37519c19409",
			"revisionTime": "2017-01-17T13:00:17Z"
		},
		{
			"checksumSHA1": "yqF125xVSkmfLpIVGrLlfE05IUk=",
			"path": "github.com/golang/protobuf/proto",
			"revision": "1e59b77b52bf8e4b449a57e6f79f21226d571845",
			"revisionTime": "2017-11-13T18:07:20Z"
		},
		{
			"checksumSHA1": "VfkiItDBFFkZluaAMAzJipDXNBY=",
			"path": "github.com/golang/protobuf/ptypes",
			"revision": "1e59b77b52bf8e4b449a57e6f79f21226d571845",
			"revisionTime": "2017-11-13T18:07:20Z"
		},
		{
			"checksumSHA1": "UB9scpDxeFjQe5tEthuR4zCLRu4=",
			"path": "github.com/golang/protobuf/ptypes/any",
			"revision": "1e59b77b52bf8e4b449a57e6f79f21226d571845",
			"revisionTime": "2017-11-13T18:07:20Z"
		},
		{
			"checksumSHA1": "hUjAj0dheFVDl84BAnSWj9qy2iY=",
			"path": "github.com/golang/protobuf/ptypes/duration",
			"revision": "1e59b77b52bf8e4b449a57e6f79f21226d571845",
			"revisionTime": "2017-11-13T18:07:20Z"
		},
		{
			"checksumSHA1": "O2ItP5rmfrgxPufhjJXbFlXuyL8=",
			"path": "github.com/golang/protobuf/ptypes/timestamp",
			"revision": "1e59b77b52bf8e4b449a57e6f79f21226d571845",
			"revisionTime": "2017-11-13T18:07:20Z"
		},
		{
			"checksumSHA1": "cdOCt0Yb+hdErz8NAQqayxPmRsY=",
			"path": "github.com/hashicorp/errwrap",
			"revision": "7554cd9344cec97297fa6649b055a8c98c2a1e55"
		},
		{
			"checksumSHA1": "b8F628srIitj5p7Y130xc9k0QWs=",
			"path": "github.com/hashicorp/go-cleanhttp",
			"revision": "3573b8b52aa7b37b9358d966a898feb387f62437",
			"revisionTime": "2017-02-11T01:34:15Z"
		},
		{
			"checksumSHA1": "fvjFEz5PBN1m9ALWf9UuLgTFWLg=",
			"path": "github.com/hashicorp/go-getter",
			"revision": "90bb99a48d86cf1d327cee9968f7428f90ba13c1",
			"revisionTime": "2018-03-27T01:01:14Z"
		},
		{
			"checksumSHA1": "9J+kDr29yDrwsdu2ULzewmqGjpA=",
			"path": "github.com/hashicorp/go-getter/helper/url",
			"revision": "90bb99a48d86cf1d327cee9968f7428f90ba13c1",
			"revisionTime": "2018-03-27T01:01:14Z"
		},
		{
			"checksumSHA1": "AA0aYmdg4pb5gPCUSXg8iPzxLag=",
			"path": "github.com/hashicorp/go-hclog",
			"revision": "ca137eb4b4389c9bc6f1a6d887f056bf16c00510",
			"revisionTime": "2017-10-05T15:17:51Z"
		},
		{
			"checksumSHA1": "lrSl49G23l6NhfilxPM0XFs5rZo=",
			"path": "github.com/hashicorp/go-multierror",
			"revision": "d30f09973e19c1dfcd120b2d9c4f168e68d6b5d5"
		},
		{
			"checksumSHA1": "R6me0jVmcT/OPo80Fe0qo5fRwHc=",
			"path": "github.com/hashicorp/go-plugin",
			"revision": "a5174f84d7f8ff00fb07ab4ef1f380d32eee0e63",
			"revisionTime": "2017-08-16T15:18:19Z"
		},
		{
			"checksumSHA1": "CduvzBFfTv77nhjtXPGdIjQQLMI=",
			"path": "github.com/hashicorp/go-safetemp",
			"revision": "b1a1dbde6fdc11e3ae79efd9039009e22d4ae240",
			"revisionTime": "2018-03-26T21:11:50Z"
		},
		{
			"checksumSHA1": "85XUnluYJL7F55ptcwdmN8eSOsk=",
			"path": "github.com/hashicorp/go-uuid",
			"revision": "36289988d83ca270bc07c234c36f364b0dd9c9a7"
		},
		{
			"checksumSHA1": "EcZfls6vcqjasWV/nBlu+C+EFmc=",
			"path": "github.com/hashicorp/go-version",
			"revision": "e96d3840402619007766590ecea8dd7af1292276",
			"revisionTime": "2016-10-31T18:26:05Z"
		},
		{
			"checksumSHA1": "o3XZZdOnSnwQSpYw215QV75ZDeI=",
			"path": "github.com/hashicorp/hcl",
			"revision": "a4b07c25de5ff55ad3b8936cea69a79a3d95a855",
			"revisionTime": "2017-05-04T19:02:34Z"
		},
		{
			"checksumSHA1": "XQmjDva9JCGGkIecOgwtBEMCJhU=",
			"path": "github.com/hashicorp/hcl/hcl/ast",
			"revision": "a4b07c25de5ff55ad3b8936cea69a79a3d95a855",
			"revisionTime": "2017-05-04T19:02:34Z"
		},
		{
			"checksumSHA1": "teokXoyRXEJ0vZHOWBD11l5YFNI=",
			"path": "github.com/hashicorp/hcl/hcl/parser",
			"revision": "a4b07c25de5ff55ad3b8936cea69a79a3d95a855",
			"revisionTime": "2017-05-04T19:02:34Z"
		},
		{
			"checksumSHA1": "z6wdP4mRw4GVjShkNHDaOWkbxS0=",
			"path": "github.com/hashicorp/hcl/hcl/scanner",
			"revision": "a4b07c25de5ff55ad3b8936cea69a79a3d95a855",
			"revisionTime": "2017-05-04T19:02:34Z"
		},
		{
			"checksumSHA1": "oS3SCN9Wd6D8/LG0Yx1fu84a7gI=",
			"path": "github.com/hashicorp/hcl/hcl/strconv",
			"revision": "a4b07c25de5ff55ad3b8936cea69a79a3d95a855",
			"revisionTime": "2017-05-04T19:02:34Z"
		},
		{
			"checksumSHA1": "c6yprzj06ASwCo18TtbbNNBHljA=",
			"path": "github.com/hashicorp/hcl/hcl/token",
			"revision": "a4b07c25de5ff55ad3b8936cea69a79a3d95a855",
			"revisionTime": "2017-05-04T19:02:34Z"
		},
		{
			"checksumSHA1": "PwlfXt7mFS8UYzWxOK5DOq0yxS0=",
			"path": "github.com/hashicorp/hcl/json/parser",
			"revision": "a4b07c25de5ff55ad3b8936cea69a79a3d95a855",
			"revisionTime": "2017-05-04T19:02:34Z"
		},
		{
			"checksumSHA1": "YdvFsNOMSWMLnY6fcliWQa0O5Fw=",
			"path": "github.com/hashicorp/hcl/json/scanner",
			"revision": "a4b07c25de5ff55ad3b8936cea69a79a3d95a855",
			"revisionTime": "2017-05-04T19:02:34Z"
		},
		{
			"checksumSHA1": "fNlXQCQEnb+B3k5UDL/r15xtSJY=",
			"path": "github.com/hashicorp/hcl/json/token",
			"revision": "a4b07c25de5ff55ad3b8936cea69a79a3d95a855",
			"revisionTime": "2017-05-04T19:02:34Z"
		},
		{
			"checksumSHA1": "6kxMiZSmgazD/CZgmnEeEMJSAOM=",
			"path": "github.com/hashicorp/hcl2/gohcl",
			"revision": "44bad6dbf5490f5da17ec991e664df3d017b706f",
			"revisionTime": "2017-10-03T23:27:34Z"
		},
		{
			"checksumSHA1": "TsNlThzf92FMwcnM4Fc0mArHroU=",
			"path": "github.com/hashicorp/hcl2/hcl",
			"revision": "44bad6dbf5490f5da17ec991e664df3d017b706f",
			"revisionTime": "2017-10-03T23:27:34Z"
		},
		{
			"checksumSHA1": "+Dv8V2cfl7Vy6rUklhXj5Cli8aU=",
			"path": "github.com/hashicorp/hcl2/hcl/hclsyntax",
			"revision": "44bad6dbf5490f5da17ec991e664df3d017b706f",
			"revisionTime": "2017-10-03T23:27:34Z"
		},
		{
			"checksumSHA1": "GAArMzjaoFNPa7HFnhjZmaeBZII=",
			"path": "github.com/hashicorp/hcl2/hcl/json",
			"revision": "44bad6dbf5490f5da17ec991e664df3d017b706f",
			"revisionTime": "2017-10-03T23:27:34Z"
		},
		{
			"checksumSHA1": "u6YPoPz3GflgHb1dN1YN8nCWAXY=",
			"path": "github.com/hashicorp/hcl2/hcldec",
			"revision": "44bad6dbf5490f5da17ec991e664df3d017b706f",
			"revisionTime": "2017-10-03T23:27:34Z"
		},
		{
			"checksumSHA1": "IzmftuG99BqNhbFGhxZaGwtiMtM=",
			"path": "github.com/hashicorp/hcl2/hclparse",
			"revision": "44bad6dbf5490f5da17ec991e664df3d017b706f",
			"revisionTime": "2017-10-03T23:27:34Z"
		},
		{
			"checksumSHA1": "M09yxoBoCEtG7EcHR8aEWLzMMJc=",
			"path": "github.com/hashicorp/hil",
			"revision": "fac2259da677551de1fb92b844c4d020a38d8468",
			"revisionTime": "2017-05-12T21:33:05Z"
		},
		{
			"checksumSHA1": "0S0KeBcfqVFYBPeZkuJ4fhQ5mCA=",
			"path": "github.com/hashicorp/hil/ast",
			"revision": "fac2259da677551de1fb92b844c4d020a38d8468",
			"revisionTime": "2017-05-12T21:33:05Z"
		},
		{
			"checksumSHA1": "P5PZ3k7SmqWmxgJ8Q0gLzeNpGhE=",
			"path": "github.com/hashicorp/hil/parser",
			"revision": "fac2259da677551de1fb92b844c4d020a38d8468",
			"revisionTime": "2017-05-12T21:33:05Z"
		},
		{
			"checksumSHA1": "DC1k5kOua4oFqmo+JRt0YzfP44o=",
			"path": "github.com/hashicorp/hil/scanner",
			"revision": "fac2259da677551de1fb92b844c4d020a38d8468",
			"revisionTime": "2017-05-12T21:33:05Z"
		},
		{
			"checksumSHA1": "vt+P9D2yWDO3gdvdgCzwqunlhxU=",
			"path": "github.com/hashicorp/logutils",
			"revision": "0dc08b1671f34c4250ce212759ebd880f743d883",
			"revisionTime": "2015-06-09T07:04:31Z"
		},
		{
			"checksumSHA1": "D2qVXjDywJu6wLj/4NCTsFnRrvw=",
			"path": "github.com/hashicorp/terraform/config",
			"revision": "41e50bd32a8825a84535e353c3674af8ce799161",
			"revisionTime": "2018-04-10T16:50:42Z",
			"version": "v0.11.7",
			"versionExact": "v0.11.7"
		},
		{
			"checksumSHA1": "WzQP2WfiCYlaALKZVqEFsxZsG1o=",
			"path": "github.com/hashicorp/terraform/config/configschema",
			"revision": "41e50bd32a8825a84535e353c3674af8ce799161",
			"revisionTime": "2018-04-10T16:50:42Z",
			"version": "v0.11.7",
			"versionExact": "v0.11.7"
		},
		{
			"checksumSHA1": "3V7300kyZF+AGy/cOKV0+P6M3LY=",
			"path": "github.com/hashicorp/terraform/config/hcl2shim",
			"revision": "41e50bd32a8825a84535e353c3674af8ce799161",
			"revisionTime": "2018-04-10T16:50:42Z",
			"version": "v0.11.7",
			"versionExact": "v0.11.7"
		},
		{
			"checksumSHA1": "HayBWvFE+t9aERoz9kpE2MODurk=",
			"path": "github.com/hashicorp/terraform/config/module",
			"revision": "41e50bd32a8825a84535e353c3674af8ce799161",
			"revisionTime": "2018-04-10T16:50:42Z",
			"version": "v0.11.7",
			"versionExact": "v0.11.7"
		},
		{
			"checksumSHA1": "mPbjVPD2enEey45bP4M83W2AxlY=",
			"path": "github.com/hashicorp/terraform/dag",
			"revision": "41e50bd32a8825a84535e353c3674af8ce799161",
			"revisionTime": "2018-04-10T16:50:42Z",
			"version": "v0.11.7",
			"versionExact": "v0.11.7"
		},
		{
			"checksumSHA1": "P8gNPDuOzmiK4Lz9xG7OBy4Rlm8=",
			"path": "github.com/hashicorp/terraform/flatmap",
			"revision": "41e50bd32a8825a84535e353c3674af8ce799161",
			"revisionTime": "2018-04-10T16:50:42Z",
			"version": "v0.11.7",
			"versionExact": "v0.11.7"
		},
		{
			"checksumSHA1": "zx5DLo5aV0xDqxGTzSibXg7HHAA=",
			"path": "github.com/hashicorp/terraform/helper/acctest",
			"revision": "41e50bd32a8825a84535e353c3674af8ce799161",
			"revisionTime": "2018-04-10T16:50:42Z",
			"version": "v0.11.7",
			"versionExact": "v0.11.7"
		},
		{
			"checksumSHA1": "uT6Q9RdSRAkDjyUgQlJ2XKJRab4=",
			"path": "github.com/hashicorp/terraform/helper/config",
			"revision": "41e50bd32a8825a84535e353c3674af8ce799161",
			"revisionTime": "2018-04-10T16:50:42Z",
			"version": "v0.11.7",
			"versionExact": "v0.11.7"
		},
		{
			"checksumSHA1": "qVmQPoZmJ2w2OnaxIheWfuwun6g=",
			"path": "github.com/hashicorp/terraform/helper/customdiff",
			"revision": "41e50bd32a8825a84535e353c3674af8ce799161",
			"revisionTime": "2018-04-10T16:50:42Z",
			"version": "v0.11.7",
			"versionExact": "v0.11.7"
		},
		{
			"checksumSHA1": "FH5eOEHfHgdxPC/JnfmCeSBk66U=",
			"path": "github.com/hashicorp/terraform/helper/encryption",
			"revision": "41e50bd32a8825a84535e353c3674af8ce799161",
			"revisionTime": "2018-04-10T16:50:42Z",
			"version": "v0.11.7",
			"versionExact": "v0.11.7"
		},
		{
			"checksumSHA1": "KNvbU1r5jv0CBeQLnEtDoL3dRtc=",
			"path": "github.com/hashicorp/terraform/helper/hashcode",
			"revision": "41e50bd32a8825a84535e353c3674af8ce799161",
			"revisionTime": "2018-04-10T16:50:42Z",
			"version": "v0.11.7",
			"versionExact": "v0.11.7"
		},
		{
			"checksumSHA1": "B267stWNQd0/pBTXHfI/tJsxzfc=",
			"path": "github.com/hashicorp/terraform/helper/hilmapstructure",
			"revision": "41e50bd32a8825a84535e353c3674af8ce799161",
			"revisionTime": "2018-04-10T16:50:42Z",
			"version": "v0.11.7",
			"versionExact": "v0.11.7"
		},
		{
			"checksumSHA1": "BAXV9ruAyno3aFgwYI2/wWzB2Gc=",
			"path": "github.com/hashicorp/terraform/helper/logging",
			"revision": "41e50bd32a8825a84535e353c3674af8ce799161",
			"revisionTime": "2018-04-10T16:50:42Z",
			"version": "v0.11.7",
			"versionExact": "v0.11.7"
		},
		{
			"checksumSHA1": "twkFd4x71kBnDfrdqO5nhs8dMOY=",
			"path": "github.com/hashicorp/terraform/helper/mutexkv",
			"revision": "41e50bd32a8825a84535e353c3674af8ce799161",
			"revisionTime": "2018-04-10T16:50:42Z",
			"version": "v0.11.7",
			"versionExact": "v0.11.7"
		},
		{
			"checksumSHA1": "ImyqbHM/xe3eAT2moIjLI8ksuks=",
			"path": "github.com/hashicorp/terraform/helper/pathorcontents",
			"revision": "41e50bd32a8825a84535e353c3674af8ce799161",
			"revisionTime": "2018-04-10T16:50:42Z",
			"version": "v0.11.7",
			"versionExact": "v0.11.7"
		},
		{
			"checksumSHA1": "ryCWu7RtMlYrAfSevaI7RtaXe98=",
			"path": "github.com/hashicorp/terraform/helper/resource",
			"revision": "41e50bd32a8825a84535e353c3674af8ce799161",
			"revisionTime": "2018-04-10T16:50:42Z",
			"version": "v0.11.7",
			"versionExact": "v0.11.7"
		},
		{
			"checksumSHA1": "JHxGzmxcIS8NyLX9pGhK5beIra4=",
			"path": "github.com/hashicorp/terraform/helper/schema",
			"revision": "41e50bd32a8825a84535e353c3674af8ce799161",
			"revisionTime": "2018-04-10T16:50:42Z",
			"version": "v0.11.7",
			"versionExact": "v0.11.7"
		},
		{
			"checksumSHA1": "Fzbv+N7hFXOtrR6E7ZcHT3jEE9s=",
			"path": "github.com/hashicorp/terraform/helper/structure",
			"revision": "41e50bd32a8825a84535e353c3674af8ce799161",
			"revisionTime": "2018-04-10T16:50:42Z",
			"version": "v0.11.7",
			"versionExact": "v0.11.7"
		},
		{
			"checksumSHA1": "nEC56vB6M60BJtGPe+N9rziHqLg=",
			"path": "github.com/hashicorp/terraform/helper/validation",
			"revision": "41e50bd32a8825a84535e353c3674af8ce799161",
			"revisionTime": "2018-04-10T16:50:42Z",
			"version": "v0.11.7",
			"versionExact": "v0.11.7"
		},
		{
			"checksumSHA1": "kD1ayilNruf2cES1LDfNZjYRscQ=",
			"path": "github.com/hashicorp/terraform/httpclient",
			"revision": "41e50bd32a8825a84535e353c3674af8ce799161",
			"revisionTime": "2018-04-10T16:50:42Z",
			"version": "v0.11.7",
			"versionExact": "v0.11.7"
		},
		{
			"checksumSHA1": "yFWmdS6yEJZpRJzUqd/mULqCYGk=",
			"path": "github.com/hashicorp/terraform/moduledeps",
			"revision": "41e50bd32a8825a84535e353c3674af8ce799161",
			"revisionTime": "2018-04-10T16:50:42Z",
			"version": "v0.11.7",
			"versionExact": "v0.11.7"
		},
		{
			"checksumSHA1": "DqaoG++NXRCfvH/OloneLWrM+3k=",
			"path": "github.com/hashicorp/terraform/plugin",
			"revision": "41e50bd32a8825a84535e353c3674af8ce799161",
			"revisionTime": "2018-04-10T16:50:42Z",
			"version": "v0.11.7",
			"versionExact": "v0.11.7"
		},
		{
			"checksumSHA1": "tx5xrdiUWdAHqoRV5aEfALgT1aU=",
			"path": "github.com/hashicorp/terraform/plugin/discovery",
			"revision": "41e50bd32a8825a84535e353c3674af8ce799161",
			"revisionTime": "2018-04-10T16:50:42Z",
			"version": "v0.11.7",
			"versionExact": "v0.11.7"
		},
		{
			"checksumSHA1": "f6wDpr0uHKZqQw4ztvxMrtiuvQo=",
			"path": "github.com/hashicorp/terraform/registry",
			"revision": "41e50bd32a8825a84535e353c3674af8ce799161",
			"revisionTime": "2018-04-10T16:50:42Z",
			"version": "v0.11.7",
			"versionExact": "v0.11.7"
		},
		{
			"checksumSHA1": "cR87P4V5aiEfvF+1qoBi2JQyQS4=",
			"path": "github.com/hashicorp/terraform/registry/regsrc",
			"revision": "41e50bd32a8825a84535e353c3674af8ce799161",
			"revisionTime": "2018-04-10T16:50:42Z",
			"version": "v0.11.7",
			"versionExact": "v0.11.7"
		},
		{
			"checksumSHA1": "y9IXgIJQq9XNy1zIYUV2Kc0KsnA=",
			"path": "github.com/hashicorp/terraform/registry/response",
			"revision": "41e50bd32a8825a84535e353c3674af8ce799161",
			"revisionTime": "2018-04-10T16:50:42Z",
			"version": "v0.11.7",
			"versionExact": "v0.11.7"
		},
		{
			"checksumSHA1": "VXlzRRDVOqeMvnnrbUcR9H64OA4=",
			"path": "github.com/hashicorp/terraform/svchost",
			"revision": "41e50bd32a8825a84535e353c3674af8ce799161",
			"revisionTime": "2018-04-10T16:50:42Z",
			"version": "v0.11.7",
			"versionExact": "v0.11.7"
		},
		{
			"checksumSHA1": "GzcKNlFL0N77JVjU8qbltXE4R3k=",
			"path": "github.com/hashicorp/terraform/svchost/auth",
			"revision": "41e50bd32a8825a84535e353c3674af8ce799161",
			"revisionTime": "2018-04-10T16:50:42Z",
			"version": "v0.11.7",
			"versionExact": "v0.11.7"
		},
		{
			"checksumSHA1": "jiDWmQieUE6OoUBMs53hj9P/JDQ=",
			"path": "github.com/hashicorp/terraform/svchost/disco",
			"revision": "41e50bd32a8825a84535e353c3674af8ce799161",
			"revisionTime": "2018-04-10T16:50:42Z",
			"version": "v0.11.7",
			"versionExact": "v0.11.7"
		},
		{
			"checksumSHA1": "lHCKONqlaHsn5cEaYltad7dvRq8=",
			"path": "github.com/hashicorp/terraform/terraform",
			"revision": "41e50bd32a8825a84535e353c3674af8ce799161",
			"revisionTime": "2018-04-10T16:50:42Z",
			"version": "v0.11.7",
			"versionExact": "v0.11.7"
		},
		{
			"checksumSHA1": "+K+oz9mMTmQMxIA3KVkGRfjvm9I=",
			"path": "github.com/hashicorp/terraform/tfdiags",
			"revision": "41e50bd32a8825a84535e353c3674af8ce799161",
			"revisionTime": "2018-04-10T16:50:42Z",
			"version": "v0.11.7",
			"versionExact": "v0.11.7"
		},
		{
			"checksumSHA1": "+attjxAt9nwFpCjxWEL08YwpGD8=",
			"path": "github.com/hashicorp/terraform/version",
			"revision": "41e50bd32a8825a84535e353c3674af8ce799161",
			"revisionTime": "2018-04-10T16:50:42Z",
			"version": "v0.11.7",
			"versionExact": "v0.11.7"
		},
		{
			"checksumSHA1": "ft77GtqeZEeCXioGpF/s6DlGm/U=",
			"path": "github.com/hashicorp/vault/helper/compressutil",
			"revision": "9a60bf2a50e4dd1ba4b929a3ccf8072435cbdd0a",
			"revisionTime": "2016-10-29T21:01:49Z"
		},
		{
			"checksumSHA1": "yUiSTPf0QUuL2r/81sjuytqBoeQ=",
			"path": "github.com/hashicorp/vault/helper/jsonutil",
			"revision": "9a60bf2a50e4dd1ba4b929a3ccf8072435cbdd0a",
			"revisionTime": "2016-10-29T21:01:49Z"
		},
		{
			"checksumSHA1": "YmXAnTwbzhLLBZM+1tQrJiG3qpc=",
			"path": "github.com/hashicorp/vault/helper/pgpkeys",
			"revision": "9a60bf2a50e4dd1ba4b929a3ccf8072435cbdd0a",
			"revisionTime": "2016-10-29T21:01:49Z"
		},
		{
			"checksumSHA1": "ZhK6IO2XN81Y+3RAjTcVm1Ic7oU=",
			"path": "github.com/hashicorp/yamux",
			"revision": "d1caa6c97c9fc1cc9e83bbe34d0603f9ff0ce8bd",
			"revisionTime": "2016-07-20T23:31:40Z"
		},
		{
			"checksumSHA1": "77PKgZO4nQy8w8CKOQAc9/vrAmo=",
			"path": "github.com/jen20/awspolicyequivalence",
			"revision": "9fbcaca9f9f868b9560463d0790aae33b2322945",
			"revisionTime": "2018-03-16T12:05:52Z"
		},
		{
			"checksumSHA1": "0ZrwvB6KoGPj2PoDNSEJwxQ6Mog=",
			"comment": "0.2.2-2-gc01cf91",
			"path": "github.com/jmespath/go-jmespath",
			"revision": "bd40a432e4c76585ef6b72d3fd96fb9b6dc7b68d",
			"revisionTime": "2016-08-03T19:07:31Z"
		},
		{
			"checksumSHA1": "VJk3rOWfxEV9Ilig5lgzH1qg8Ss=",
			"path": "github.com/keybase/go-crypto/brainpool",
			"revision": "93f5b35093ba15e0f86e412cc5c767d5c10c15fd",
			"revisionTime": "2016-10-04T15:35:44Z"
		},
		{
			"checksumSHA1": "rnRjEJs5luF+DIXp2J6LFcQk8Gg=",
			"path": "github.com/keybase/go-crypto/cast5",
			"revision": "93f5b35093ba15e0f86e412cc5c767d5c10c15fd",
			"revisionTime": "2016-10-04T15:35:44Z"
		},
		{
			"checksumSHA1": "RKwVWtzsYFaWX8gw0/LVrDGt2uw=",
			"path": "github.com/keybase/go-crypto/openpgp",
			"revision": "93f5b35093ba15e0f86e412cc5c767d5c10c15fd",
			"revisionTime": "2016-10-04T15:35:44Z"
		},
		{
			"checksumSHA1": "y61I7+hCekP1Rk0qxgUQ+iozXak=",
			"path": "github.com/keybase/go-crypto/openpgp/armor",
			"revision": "93f5b35093ba15e0f86e412cc5c767d5c10c15fd",
			"revisionTime": "2016-10-04T15:35:44Z"
		},
		{
			"checksumSHA1": "uxXG9IC/XF8jwwvZUbW65+x8/+M=",
			"path": "github.com/keybase/go-crypto/openpgp/elgamal",
			"revision": "93f5b35093ba15e0f86e412cc5c767d5c10c15fd",
			"revisionTime": "2016-10-04T15:35:44Z"
		},
		{
			"checksumSHA1": "EyUf82Yknzc75m8RcA21CNQINw0=",
			"path": "github.com/keybase/go-crypto/openpgp/errors",
			"revision": "93f5b35093ba15e0f86e412cc5c767d5c10c15fd",
			"revisionTime": "2016-10-04T15:35:44Z"
		},
		{
			"checksumSHA1": "8JashgD7DyCk3ZIzk69PGmbwbFs=",
			"path": "github.com/keybase/go-crypto/openpgp/packet",
			"revision": "93f5b35093ba15e0f86e412cc5c767d5c10c15fd",
			"revisionTime": "2016-10-04T15:35:44Z"
		},
		{
			"checksumSHA1": "BGDxg1Xtsz0DSPzdQGJLLQqfYc8=",
			"path": "github.com/keybase/go-crypto/openpgp/s2k",
			"revision": "93f5b35093ba15e0f86e412cc5c767d5c10c15fd",
			"revisionTime": "2016-10-04T15:35:44Z"
		},
		{
			"checksumSHA1": "rE3pp7b3gfcmBregzpIvN5IdFhY=",
			"path": "github.com/keybase/go-crypto/rsa",
			"revision": "93f5b35093ba15e0f86e412cc5c767d5c10c15fd",
			"revisionTime": "2016-10-04T15:35:44Z"
		},
		{
			"checksumSHA1": "trzmsZQDCc13zk/6qANox7Z/KCg=",
			"path": "github.com/mattn/go-isatty",
			"revision": "fc9e8d8ef48496124e79ae0df75490096eccf6fe",
			"revisionTime": "2017-03-22T23:44:13Z"
		},
		{
			"checksumSHA1": "jXakiCRizt6jtyeGh+DeuA76Bh0=",
			"path": "github.com/mitchellh/cli",
			"revision": "8a539dbef410aa4191e0bcc7a6246c104b313009",
			"revisionTime": "2017-08-03T04:29:10Z"
		},
		{
			"checksumSHA1": "+p4JY4wmFQAppCdlrJ8Kxybmht8=",
			"path": "github.com/mitchellh/copystructure",
			"revision": "d23ffcb85de31694d6ccaa23ccb4a03e55c1303f",
			"revisionTime": "2017-05-25T01:39:02Z"
		},
		{
			"checksumSHA1": "V/quM7+em2ByJbWBLOsEwnY3j/Q=",
			"path": "github.com/mitchellh/go-homedir",
			"revision": "b8bc1bf767474819792c23f32d8286a45736f1c6",
			"revisionTime": "2016-12-03T19:45:07Z"
		},
		{
			"checksumSHA1": "bDdhmDk8q6utWrccBhEOa6IoGkE=",
			"path": "github.com/mitchellh/go-testing-interface",
			"revision": "a61a99592b77c9ba629d254a693acffaeb4b7e28",
			"revisionTime": "2017-10-04T22:19:16Z"
		},
		{
			"checksumSHA1": "L3leymg2RT8hFl5uL+5KP/LpBkg=",
			"path": "github.com/mitchellh/go-wordwrap",
			"revision": "ad45545899c7b13c020ea92b2072220eefad42b8",
			"revisionTime": "2015-03-14T17:03:34Z"
		},
		{
			"checksumSHA1": "xyoJKalfQwTUN1qzZGQKWYAwl0A=",
			"path": "github.com/mitchellh/hashstructure",
			"revision": "6b17d669fac5e2f71c16658d781ec3fdd3802b69"
		},
		{
			"checksumSHA1": "MlX15lJuV8DYARX5RJY8rqrSEWQ=",
			"path": "github.com/mitchellh/mapstructure",
			"revision": "53818660ed4955e899c0bcafa97299a388bd7c8e",
			"revisionTime": "2017-03-07T20:11:23Z"
		},
		{
			"checksumSHA1": "AMU63CNOg4XmIhVR/S/Xttt1/f0=",
			"path": "github.com/mitchellh/reflectwalk",
			"revision": "63d60e9d0dbc60cf9164e6510889b0db6683d98c",
			"revisionTime": "2017-07-26T20:21:17Z"
		},
		{
			"checksumSHA1": "6OEUkwOM0qgI6YxR+BDEn6YMvpU=",
			"path": "github.com/posener/complete",
			"revision": "f4461a52b6329c11190f11fe3384ec8aa964e21c",
			"revisionTime": "2017-07-30T19:30:24Z"
		},
		{
			"checksumSHA1": "NB7uVS0/BJDmNu68vPAlbrq4TME=",
			"path": "github.com/posener/complete/cmd",
			"revision": "f4461a52b6329c11190f11fe3384ec8aa964e21c",
			"revisionTime": "2017-07-30T19:30:24Z"
		},
		{
			"checksumSHA1": "kuS9vs+TMQzTGzXteL6EZ5HuKrU=",
			"path": "github.com/posener/complete/cmd/install",
			"revision": "f4461a52b6329c11190f11fe3384ec8aa964e21c",
			"revisionTime": "2017-07-30T19:30:24Z"
		},
		{
			"checksumSHA1": "DMo94FwJAm9ZCYCiYdJU2+bh4no=",
			"path": "github.com/posener/complete/match",
			"revision": "f4461a52b6329c11190f11fe3384ec8aa964e21c",
			"revisionTime": "2017-07-30T19:30:24Z"
		},
		{
			"checksumSHA1": "zmC8/3V4ls53DJlNTKDZwPSC/dA=",
			"path": "github.com/satori/go.uuid",
			"revision": "b061729afc07e77a8aa4fad0a2fd840958f1942a",
			"revisionTime": "2016-09-27T10:08:44Z"
		},
		{
			"checksumSHA1": "iqUXcP3VA+G1/gVLRpQpBUt/BuA=",
			"path": "github.com/satori/uuid",
			"revision": "b061729afc07e77a8aa4fad0a2fd840958f1942a",
			"revisionTime": "2016-09-27T10:08:44Z"
		},
		{
			"checksumSHA1": "EUR26b2t3XDPxiEMwDBtn8Ajp8A=",
			"path": "github.com/terraform-providers/terraform-provider-template/template",
			"revision": "38db8c17785b8a21666fe6c784682186f0c172ed",
			"revisionTime": "2017-06-21T15:27:00Z",
			"version": "v0.1.1",
			"versionExact": "v0.1.1"
		},
		{
			"checksumSHA1": "519bsJW8eD/VZN/d1AfLYziNT3w=",
			"path": "github.com/terraform-providers/terraform-provider-tls/tls",
			"revision": "ce653893fc49a0459f8f8e7f59295d5c81d5f1ef",
			"revisionTime": "2017-06-21T10:02:45Z",
			"version": "v0.1.0",
			"versionExact": "v0.1.0"
		},
		{
			"checksumSHA1": "qgMa75aMGbkFY0jIqqqgVnCUoNA=",
			"path": "github.com/ulikunitz/xz",
			"revision": "0c6b41e72360850ca4f98dc341fd999726ea007f",
			"revisionTime": "2017-06-05T21:53:11Z"
		},
		{
			"checksumSHA1": "vjnTkzNrMs5Xj6so/fq0mQ6dT1c=",
			"path": "github.com/ulikunitz/xz/internal/hash",
			"revision": "0c6b41e72360850ca4f98dc341fd999726ea007f",
			"revisionTime": "2017-06-05T21:53:11Z"
		},
		{
			"checksumSHA1": "m0pm57ASBK/CTdmC0ppRHO17mBs=",
			"path": "github.com/ulikunitz/xz/internal/xlog",
			"revision": "0c6b41e72360850ca4f98dc341fd999726ea007f",
			"revisionTime": "2017-06-05T21:53:11Z"
		},
		{
			"checksumSHA1": "2vZw6zc8xuNlyVz2QKvdlNSZQ1U=",
			"path": "github.com/ulikunitz/xz/lzma",
			"revision": "0c6b41e72360850ca4f98dc341fd999726ea007f",
			"revisionTime": "2017-06-05T21:53:11Z"
		},
		{
			"checksumSHA1": "TudZOVOvOvR5zw7EFbvD3eZpmLI=",
			"path": "github.com/zclconf/go-cty/cty",
			"revision": "709e4033eeb037dc543dbc2048065dfb814ce316",
			"revisionTime": "2018-01-06T05:58:34Z"
		},
		{
			"checksumSHA1": "IjvfMUZ9S1L1NM0haXwMfKzkyvM=",
			"path": "github.com/zclconf/go-cty/cty/convert",
			"revision": "709e4033eeb037dc543dbc2048065dfb814ce316",
			"revisionTime": "2018-01-06T05:58:34Z"
		},
		{
			"checksumSHA1": "TU21yqpRZdbEbH8pp4I5YsQa00E=",
			"path": "github.com/zclconf/go-cty/cty/function",
			"revision": "709e4033eeb037dc543dbc2048065dfb814ce316",
			"revisionTime": "2018-01-06T05:58:34Z"
		},
		{
			"checksumSHA1": "Ke4kpRBTSophcLSCrusR8XxSC0Y=",
			"path": "github.com/zclconf/go-cty/cty/function/stdlib",
			"revision": "709e4033eeb037dc543dbc2048065dfb814ce316",
			"revisionTime": "2018-01-06T05:58:34Z"
		},
		{
			"checksumSHA1": "tmCzwfNXOEB1sSO7TKVzilb2vjA=",
			"path": "github.com/zclconf/go-cty/cty/gocty",
			"revision": "709e4033eeb037dc543dbc2048065dfb814ce316",
			"revisionTime": "2018-01-06T05:58:34Z"
		},
		{
			"checksumSHA1": "1ApmO+Q33+Oem/3f6BU6sztJWNc=",
			"path": "github.com/zclconf/go-cty/cty/json",
			"revision": "709e4033eeb037dc543dbc2048065dfb814ce316",
			"revisionTime": "2018-01-06T05:58:34Z"
		},
		{
			"checksumSHA1": "gH4rRyzIQknMIXAJfpvC04KTsME=",
			"path": "github.com/zclconf/go-cty/cty/set",
			"revision": "709e4033eeb037dc543dbc2048065dfb814ce316",
			"revisionTime": "2018-01-06T05:58:34Z"
		},
		{
			"checksumSHA1": "oCH3J96RWvO8W4xjix47PModpio=",
			"path": "golang.org/x/crypto/bcrypt",
			"revision": "b3c9a1d25cfbbbab0ff4780b71c4f54e6e92a0de",
			"revisionTime": "2018-01-09T18:05:24Z"
		},
		{
			"checksumSHA1": "oVPHWesOmZ02vLq2fglGvf+AMgk=",
			"path": "golang.org/x/crypto/blowfish",
			"revision": "b3c9a1d25cfbbbab0ff4780b71c4f54e6e92a0de",
			"revisionTime": "2018-01-09T18:05:24Z"
		},
		{
			"checksumSHA1": "TT1rac6kpQp2vz24m5yDGUNQ/QQ=",
			"path": "golang.org/x/crypto/cast5",
			"revision": "b3c9a1d25cfbbbab0ff4780b71c4f54e6e92a0de",
			"revisionTime": "2018-01-09T18:05:24Z"
		},
		{
			"checksumSHA1": "IQkUIOnvlf0tYloFx9mLaXSvXWQ=",
			"path": "golang.org/x/crypto/curve25519",
			"revision": "b3c9a1d25cfbbbab0ff4780b71c4f54e6e92a0de",
			"revisionTime": "2018-01-09T18:05:24Z"
		},
		{
			"checksumSHA1": "1hwn8cgg4EVXhCpJIqmMbzqnUo0=",
			"path": "golang.org/x/crypto/ed25519",
			"revision": "b3c9a1d25cfbbbab0ff4780b71c4f54e6e92a0de",
			"revisionTime": "2018-01-09T18:05:24Z"
		},
		{
			"checksumSHA1": "LXFcVx8I587SnWmKycSDEq9yvK8=",
			"path": "golang.org/x/crypto/ed25519/internal/edwards25519",
			"revision": "b3c9a1d25cfbbbab0ff4780b71c4f54e6e92a0de",
			"revisionTime": "2018-01-09T18:05:24Z"
		},
		{
			"checksumSHA1": "ooU7jaiYSUKlg5BVllI8lsq+5Qk=",
			"path": "golang.org/x/crypto/openpgp",
			"revision": "b3c9a1d25cfbbbab0ff4780b71c4f54e6e92a0de",
			"revisionTime": "2018-01-09T18:05:24Z"
		},
		{
			"checksumSHA1": "olOKkhrdkYQHZ0lf1orrFQPQrv4=",
			"path": "golang.org/x/crypto/openpgp/armor",
			"revision": "b3c9a1d25cfbbbab0ff4780b71c4f54e6e92a0de",
			"revisionTime": "2018-01-09T18:05:24Z"
		},
		{
			"checksumSHA1": "eo/KtdjieJQXH7Qy+faXFcF70ME=",
			"path": "golang.org/x/crypto/openpgp/elgamal",
			"revision": "b3c9a1d25cfbbbab0ff4780b71c4f54e6e92a0de",
			"revisionTime": "2018-01-09T18:05:24Z"
		},
		{
			"checksumSHA1": "rlxVSaGgqdAgwblsErxTxIfuGfg=",
			"path": "golang.org/x/crypto/openpgp/errors",
			"revision": "b3c9a1d25cfbbbab0ff4780b71c4f54e6e92a0de",
			"revisionTime": "2018-01-09T18:05:24Z"
		},
		{
			"checksumSHA1": "Pq88+Dgh04UdXWZN6P+bLgYnbRc=",
			"path": "golang.org/x/crypto/openpgp/packet",
			"revision": "b3c9a1d25cfbbbab0ff4780b71c4f54e6e92a0de",
			"revisionTime": "2018-01-09T18:05:24Z"
		},
		{
			"checksumSHA1": "s2qT4UwvzBSkzXuiuMkowif1Olw=",
			"path": "golang.org/x/crypto/openpgp/s2k",
			"revision": "b3c9a1d25cfbbbab0ff4780b71c4f54e6e92a0de",
			"revisionTime": "2018-01-09T18:05:24Z"
		},
		{
			"checksumSHA1": "NHjGg73p5iGZ+7tflJ4cVABNmKE=",
			"path": "golang.org/x/crypto/ssh",
			"revision": "b3c9a1d25cfbbbab0ff4780b71c4f54e6e92a0de",
			"revisionTime": "2018-01-09T18:05:24Z"
		},
		{
			"checksumSHA1": "GtamqiJoL7PGHsN454AoffBFMa8=",
			"path": "golang.org/x/net/context",
			"revision": "4b14673ba32bee7f5ac0f990a48f033919fd418b",
			"revisionTime": "2017-09-15T10:16:46Z"
		},
		{
			"checksumSHA1": "vqc3a+oTUGX8PmD0TS+qQ7gmN8I=",
			"path": "golang.org/x/net/html",
			"revision": "f5079bd7f6f74e23c4d65efa0f4ce14cbd6a3c0f",
			"revisionTime": "2017-07-19T21:11:51Z"
		},
		{
			"checksumSHA1": "z79z5msRzgU48FCZxSuxfU8b4rs=",
			"path": "golang.org/x/net/html/atom",
			"revision": "f5079bd7f6f74e23c4d65efa0f4ce14cbd6a3c0f",
			"revisionTime": "2017-07-19T21:11:51Z"
		},
		{
			"checksumSHA1": "SHTyxlWxNjRwA7o3AiBM87PawSA=",
			"path": "golang.org/x/net/http2",
			"revision": "4b14673ba32bee7f5ac0f990a48f033919fd418b",
			"revisionTime": "2017-09-15T10:16:46Z"
		},
		{
			"checksumSHA1": "ezWhc7n/FtqkLDQKeU2JbW+80tE=",
			"path": "golang.org/x/net/http2/hpack",
			"revision": "4b14673ba32bee7f5ac0f990a48f033919fd418b",
			"revisionTime": "2017-09-15T10:16:46Z"
		},
		{
			"checksumSHA1": "H181RWl7GTS90aCWW6v4atV3pAg=",
			"path": "golang.org/x/net/idna",
			"revision": "4b14673ba32bee7f5ac0f990a48f033919fd418b",
			"revisionTime": "2017-09-15T10:16:46Z"
		},
		{
			"checksumSHA1": "UxahDzW2v4mf/+aFxruuupaoIwo=",
			"path": "golang.org/x/net/internal/timeseries",
			"revision": "4b14673ba32bee7f5ac0f990a48f033919fd418b",
			"revisionTime": "2017-09-15T10:16:46Z"
		},
		{
			"checksumSHA1": "3xyuaSNmClqG4YWC7g0isQIbUTc=",
			"path": "golang.org/x/net/lex/httplex",
			"revision": "4b14673ba32bee7f5ac0f990a48f033919fd418b",
			"revisionTime": "2017-09-15T10:16:46Z"
		},
		{
			"checksumSHA1": "u/r66lwYfgg682u5hZG7/E7+VCY=",
			"path": "golang.org/x/net/trace",
			"revision": "4b14673ba32bee7f5ac0f990a48f033919fd418b",
			"revisionTime": "2017-09-15T10:16:46Z"
		},
		{
			"checksumSHA1": "NqlOcIqzDg46JUFFXqZdKUER0B0=",
			"path": "golang.org/x/sys/unix",
			"revision": "d8f5ea21b9295e315e612b4bcf4bedea93454d4d",
			"revisionTime": "2017-08-03T09:04:06Z"
		},
		{
			"checksumSHA1": "tltivJ/uj/lqLk05IqGfCv2F/E8=",
			"path": "golang.org/x/text/secure/bidirule",
			"revision": "6eab0e8f74e86c598ec3b6fad4888e0c11482d48",
			"revisionTime": "2017-09-27T13:34:20Z"
		},
		{
			"checksumSHA1": "ziMb9+ANGRJSSIuxYdRbA+cDRBQ=",
			"path": "golang.org/x/text/transform",
			"revision": "6eab0e8f74e86c598ec3b6fad4888e0c11482d48",
			"revisionTime": "2017-09-27T13:34:20Z"
		},
		{
			"checksumSHA1": "iB6/RoQIzBaZxVi+t7tzbkwZTlo=",
			"path": "golang.org/x/text/unicode/bidi",
			"revision": "6eab0e8f74e86c598ec3b6fad4888e0c11482d48",
			"revisionTime": "2017-09-27T13:34:20Z"
		},
		{
			"checksumSHA1": "km/8bLtOpIP7sua4MnEmiSDYTAE=",
			"path": "golang.org/x/text/unicode/norm",
			"revision": "6eab0e8f74e86c598ec3b6fad4888e0c11482d48",
			"revisionTime": "2017-09-27T13:34:20Z"
		},
		{
			"checksumSHA1": "Tc3BU26zThLzcyqbVtiSEp7EpU8=",
			"path": "google.golang.org/genproto/googleapis/rpc/status",
			"revision": "f676e0f3ac6395ff1a529ae59a6670878a8371a6",
			"revisionTime": "2017-10-02T23:26:14Z"
		},
		{
			"checksumSHA1": "7JepG/D1rIwHGPYpcTUc5RLdNiQ=",
			"path": "google.golang.org/grpc",
			"revision": "b5eab4ccac6df282ff981436a5a87554d7377c75",
			"revisionTime": "2017-10-25T22:59:19Z"
		},
		{
			"checksumSHA1": "HoJvHF9RxOinJPAAbAhfZSNUxBY=",
			"path": "google.golang.org/grpc/balancer",
			"revision": "b5eab4ccac6df282ff981436a5a87554d7377c75",
			"revisionTime": "2017-10-25T22:59:19Z"
		},
		{
			"checksumSHA1": "os98urLvZVriKRbHhIsipJfcT7Q=",
			"path": "google.golang.org/grpc/balancer/roundrobin",
			"revision": "b5eab4ccac6df282ff981436a5a87554d7377c75",
			"revisionTime": "2017-10-25T22:59:19Z"
		},
		{
			"checksumSHA1": "Dkjgw1HasWvqct0IuiZdjbD7O0c=",
			"path": "google.golang.org/grpc/codes",
			"revision": "b5eab4ccac6df282ff981436a5a87554d7377c75",
			"revisionTime": "2017-10-25T22:59:19Z"
		},
		{
			"checksumSHA1": "XH2WYcDNwVO47zYShREJjcYXm0Y=",
			"path": "google.golang.org/grpc/connectivity",
			"revision": "b5eab4ccac6df282ff981436a5a87554d7377c75",
			"revisionTime": "2017-10-25T22:59:19Z"
		},
		{
			"checksumSHA1": "EEpFv96tNVcG9Z42ehroNbG/VKI=",
			"path": "google.golang.org/grpc/credentials",
			"revision": "b5eab4ccac6df282ff981436a5a87554d7377c75",
			"revisionTime": "2017-10-25T22:59:19Z"
		},
		{
			"checksumSHA1": "H7SuPUqbPcdbNqgl+k3ohuwMAwE=",
			"path": "google.golang.org/grpc/grpclb/grpc_lb_v1/messages",
			"revision": "b5eab4ccac6df282ff981436a5a87554d7377c75",
			"revisionTime": "2017-10-25T22:59:19Z"
		},
		{
			"checksumSHA1": "ntHev01vgZgeIh5VFRmbLx/BSTo=",
			"path": "google.golang.org/grpc/grpclog",
			"revision": "b5eab4ccac6df282ff981436a5a87554d7377c75",
			"revisionTime": "2017-10-25T22:59:19Z"
		},
		{
			"checksumSHA1": "/M6Lug7Dj22dZNu4X6bZDVa5mkQ=",
			"path": "google.golang.org/grpc/health",
			"revision": "b5eab4ccac6df282ff981436a5a87554d7377c75",
			"revisionTime": "2017-10-25T22:59:19Z"
		},
		{
			"checksumSHA1": "6vY7tYjV84pnr3sDctzx53Bs8b0=",
			"path": "google.golang.org/grpc/health/grpc_health_v1",
			"revision": "b5eab4ccac6df282ff981436a5a87554d7377c75",
			"revisionTime": "2017-10-25T22:59:19Z"
		},
		{
			"checksumSHA1": "U9vDe05/tQrvFBojOQX8Xk12W9I=",
			"path": "google.golang.org/grpc/internal",
			"revision": "b5eab4ccac6df282ff981436a5a87554d7377c75",
			"revisionTime": "2017-10-25T22:59:19Z"
		},
		{
			"checksumSHA1": "hcuHgKp8W0wIzoCnNfKI8NUss5o=",
			"path": "google.golang.org/grpc/keepalive",
			"revision": "b5eab4ccac6df282ff981436a5a87554d7377c75",
			"revisionTime": "2017-10-25T22:59:19Z"
		},
		{
			"checksumSHA1": "KeUmTZV+2X46C49cKyjp+xM7fvw=",
			"path": "google.golang.org/grpc/metadata",
			"revision": "b5eab4ccac6df282ff981436a5a87554d7377c75",
			"revisionTime": "2017-10-25T22:59:19Z"
		},
		{
			"checksumSHA1": "dgwdT20kXe4ZbXBOFbTwVQt8rmA=",
			"path": "google.golang.org/grpc/naming",
			"revision": "b5eab4ccac6df282ff981436a5a87554d7377c75",
			"revisionTime": "2017-10-25T22:59:19Z"
		},
		{
			"checksumSHA1": "n5EgDdBqFMa2KQFhtl+FF/4gIFo=",
			"path": "google.golang.org/grpc/peer",
			"revision": "b5eab4ccac6df282ff981436a5a87554d7377c75",
			"revisionTime": "2017-10-25T22:59:19Z"
		},
		{
			"checksumSHA1": "H7VyP18nJ9MmoB5r9+I7EKVEeVM=",
			"path": "google.golang.org/grpc/resolver",
			"revision": "b5eab4ccac6df282ff981436a5a87554d7377c75",
			"revisionTime": "2017-10-25T22:59:19Z"
		},
		{
			"checksumSHA1": "WpWF+bDzObsHf+bjoGpb/abeFxo=",
			"path": "google.golang.org/grpc/resolver/dns",
			"revision": "b5eab4ccac6df282ff981436a5a87554d7377c75",
			"revisionTime": "2017-10-25T22:59:19Z"
		},
		{
			"checksumSHA1": "zs9M4xE8Lyg4wvuYvR00XoBxmuw=",
			"path": "google.golang.org/grpc/resolver/passthrough",
			"revision": "b5eab4ccac6df282ff981436a5a87554d7377c75",
			"revisionTime": "2017-10-25T22:59:19Z"
		},
		{
			"checksumSHA1": "G9lgXNi7qClo5sM2s6TbTHLFR3g=",
			"path": "google.golang.org/grpc/stats",
			"revision": "b5eab4ccac6df282ff981436a5a87554d7377c75",
			"revisionTime": "2017-10-25T22:59:19Z"
		},
		{
			"checksumSHA1": "3Dwz4RLstDHMPyDA7BUsYe+JP4w=",
			"path": "google.golang.org/grpc/status",
			"revision": "b5eab4ccac6df282ff981436a5a87554d7377c75",
			"revisionTime": "2017-10-25T22:59:19Z"
		},
		{
			"checksumSHA1": "qvArRhlrww5WvRmbyMF2mUfbJew=",
			"path": "google.golang.org/grpc/tap",
			"revision": "b5eab4ccac6df282ff981436a5a87554d7377c75",
			"revisionTime": "2017-10-25T22:59:19Z"
		},
		{
			"checksumSHA1": "8r/f3JOiyV+A11ljE4oEQtRQXAU=",
			"path": "google.golang.org/grpc/transport",
			"revision": "b5eab4ccac6df282ff981436a5a87554d7377c75",
			"revisionTime": "2017-10-25T22:59:19Z"
		},
		{
			"checksumSHA1": "fALlQNY1fM99NesfLJ50KguWsio=",
			"path": "gopkg.in/yaml.v2",
			"revision": "cd8b52f8269e0feb286dfeef29f8fe4d5b397e0b",
			"revisionTime": "2017-04-07T17:21:22Z"
		}
	],
	"rootPath": "github.com/terraform-providers/terraform-provider-aws"
}<|MERGE_RESOLUTION|>--- conflicted
+++ resolved
@@ -39,229 +39,112 @@
 			"revisionTime": "2017-07-27T15:54:43Z"
 		},
 		{
-<<<<<<< HEAD
-			"checksumSHA1": "Mn7rZP6y2VKFyogE4/J/uvfHR7E=",
-			"path": "github.com/aws/aws-sdk-go/aws",
-			"revision": "9b0098a71f6d4d473a26ec8ad3c2feaac6eb1da6",
-			"revisionTime": "2018-04-10T22:21:50Z",
-			"version": "v1.13.32",
-			"versionExact": "v1.13.32"
-=======
 			"checksumSHA1": "yow528UsPxFO8iWw3nUIl+YGd50=",
 			"path": "github.com/aws/aws-sdk-go/aws",
 			"revision": "60a85d13d02126d8d15ea3f21fd57ac3a2774f37",
 			"revisionTime": "2018-06-04T23:05:18Z",
 			"version": "v1.14.0",
 			"versionExact": "v1.14.0"
->>>>>>> cebc4962
 		},
 		{
 			"checksumSHA1": "DtuTqKH29YnLjrIJkRYX0HQtXY0=",
 			"path": "github.com/aws/aws-sdk-go/aws/arn",
-<<<<<<< HEAD
-			"revision": "9b0098a71f6d4d473a26ec8ad3c2feaac6eb1da6",
-			"revisionTime": "2018-04-10T22:21:50Z",
-			"version": "v1.13.32",
-			"versionExact": "v1.13.32"
-=======
-			"revision": "60a85d13d02126d8d15ea3f21fd57ac3a2774f37",
-			"revisionTime": "2018-06-04T23:05:18Z",
-			"version": "v1.14.0",
-			"versionExact": "v1.14.0"
->>>>>>> cebc4962
+			"revision": "60a85d13d02126d8d15ea3f21fd57ac3a2774f37",
+			"revisionTime": "2018-06-04T23:05:18Z",
+			"version": "v1.14.0",
+			"versionExact": "v1.14.0"
 		},
 		{
 			"checksumSHA1": "Y9W+4GimK4Fuxq+vyIskVYFRnX4=",
 			"path": "github.com/aws/aws-sdk-go/aws/awserr",
-<<<<<<< HEAD
-			"revision": "9b0098a71f6d4d473a26ec8ad3c2feaac6eb1da6",
-			"revisionTime": "2018-04-10T22:21:50Z",
-			"version": "v1.13.32",
-			"versionExact": "v1.13.32"
-=======
-			"revision": "60a85d13d02126d8d15ea3f21fd57ac3a2774f37",
-			"revisionTime": "2018-06-04T23:05:18Z",
-			"version": "v1.14.0",
-			"versionExact": "v1.14.0"
->>>>>>> cebc4962
+			"revision": "60a85d13d02126d8d15ea3f21fd57ac3a2774f37",
+			"revisionTime": "2018-06-04T23:05:18Z",
+			"version": "v1.14.0",
+			"versionExact": "v1.14.0"
 		},
 		{
 			"checksumSHA1": "yyYr41HZ1Aq0hWc3J5ijXwYEcac=",
 			"path": "github.com/aws/aws-sdk-go/aws/awsutil",
-<<<<<<< HEAD
-			"revision": "9b0098a71f6d4d473a26ec8ad3c2feaac6eb1da6",
-			"revisionTime": "2018-04-10T22:21:50Z",
-			"version": "v1.13.32",
-			"versionExact": "v1.13.32"
-=======
-			"revision": "60a85d13d02126d8d15ea3f21fd57ac3a2774f37",
-			"revisionTime": "2018-06-04T23:05:18Z",
-			"version": "v1.14.0",
-			"versionExact": "v1.14.0"
->>>>>>> cebc4962
+			"revision": "60a85d13d02126d8d15ea3f21fd57ac3a2774f37",
+			"revisionTime": "2018-06-04T23:05:18Z",
+			"version": "v1.14.0",
+			"versionExact": "v1.14.0"
 		},
 		{
 			"checksumSHA1": "hicPtITUionsA+dgs1SpsZUkQu4=",
 			"path": "github.com/aws/aws-sdk-go/aws/client",
-<<<<<<< HEAD
-			"revision": "9b0098a71f6d4d473a26ec8ad3c2feaac6eb1da6",
-			"revisionTime": "2018-04-10T22:21:50Z",
-			"version": "v1.13.32",
-			"versionExact": "v1.13.32"
-=======
-			"revision": "60a85d13d02126d8d15ea3f21fd57ac3a2774f37",
-			"revisionTime": "2018-06-04T23:05:18Z",
-			"version": "v1.14.0",
-			"versionExact": "v1.14.0"
->>>>>>> cebc4962
+			"revision": "60a85d13d02126d8d15ea3f21fd57ac3a2774f37",
+			"revisionTime": "2018-06-04T23:05:18Z",
+			"version": "v1.14.0",
+			"versionExact": "v1.14.0"
 		},
 		{
 			"checksumSHA1": "uEJU4I6dTKaraQKvrljlYKUZwoc=",
 			"path": "github.com/aws/aws-sdk-go/aws/client/metadata",
-<<<<<<< HEAD
-			"revision": "9b0098a71f6d4d473a26ec8ad3c2feaac6eb1da6",
-			"revisionTime": "2018-04-10T22:21:50Z",
-			"version": "v1.13.32",
-			"versionExact": "v1.13.32"
-=======
-			"revision": "60a85d13d02126d8d15ea3f21fd57ac3a2774f37",
-			"revisionTime": "2018-06-04T23:05:18Z",
-			"version": "v1.14.0",
-			"versionExact": "v1.14.0"
->>>>>>> cebc4962
+			"revision": "60a85d13d02126d8d15ea3f21fd57ac3a2774f37",
+			"revisionTime": "2018-06-04T23:05:18Z",
+			"version": "v1.14.0",
+			"versionExact": "v1.14.0"
 		},
 		{
 			"checksumSHA1": "vVSUnICaD9IaBQisCfw0n8zLwig=",
 			"path": "github.com/aws/aws-sdk-go/aws/corehandlers",
-<<<<<<< HEAD
-			"revision": "9b0098a71f6d4d473a26ec8ad3c2feaac6eb1da6",
-			"revisionTime": "2018-04-10T22:21:50Z",
-			"version": "v1.13.32",
-			"versionExact": "v1.13.32"
-=======
-			"revision": "60a85d13d02126d8d15ea3f21fd57ac3a2774f37",
-			"revisionTime": "2018-06-04T23:05:18Z",
-			"version": "v1.14.0",
-			"versionExact": "v1.14.0"
->>>>>>> cebc4962
+			"revision": "60a85d13d02126d8d15ea3f21fd57ac3a2774f37",
+			"revisionTime": "2018-06-04T23:05:18Z",
+			"version": "v1.14.0",
+			"versionExact": "v1.14.0"
 		},
 		{
 			"checksumSHA1": "Y+cPwQL0dZMyqp3wI+KJWmA9KQ8=",
 			"path": "github.com/aws/aws-sdk-go/aws/credentials",
-<<<<<<< HEAD
-			"revision": "9b0098a71f6d4d473a26ec8ad3c2feaac6eb1da6",
-			"revisionTime": "2018-04-10T22:21:50Z",
-			"version": "v1.13.32",
-			"versionExact": "v1.13.32"
-=======
-			"revision": "60a85d13d02126d8d15ea3f21fd57ac3a2774f37",
-			"revisionTime": "2018-06-04T23:05:18Z",
-			"version": "v1.14.0",
-			"versionExact": "v1.14.0"
->>>>>>> cebc4962
+			"revision": "60a85d13d02126d8d15ea3f21fd57ac3a2774f37",
+			"revisionTime": "2018-06-04T23:05:18Z",
+			"version": "v1.14.0",
+			"versionExact": "v1.14.0"
 		},
 		{
 			"checksumSHA1": "u3GOAJLmdvbuNUeUEcZSEAOeL/0=",
 			"path": "github.com/aws/aws-sdk-go/aws/credentials/ec2rolecreds",
-<<<<<<< HEAD
-			"revision": "9b0098a71f6d4d473a26ec8ad3c2feaac6eb1da6",
-			"revisionTime": "2018-04-10T22:21:50Z",
-			"version": "v1.13.32",
-			"versionExact": "v1.13.32"
-=======
-			"revision": "60a85d13d02126d8d15ea3f21fd57ac3a2774f37",
-			"revisionTime": "2018-06-04T23:05:18Z",
-			"version": "v1.14.0",
-			"versionExact": "v1.14.0"
->>>>>>> cebc4962
+			"revision": "60a85d13d02126d8d15ea3f21fd57ac3a2774f37",
+			"revisionTime": "2018-06-04T23:05:18Z",
+			"version": "v1.14.0",
+			"versionExact": "v1.14.0"
 		},
 		{
 			"checksumSHA1": "NUJUTWlc1sV8b7WjfiYc4JZbXl0=",
 			"path": "github.com/aws/aws-sdk-go/aws/credentials/endpointcreds",
-<<<<<<< HEAD
-			"revision": "9b0098a71f6d4d473a26ec8ad3c2feaac6eb1da6",
-			"revisionTime": "2018-04-10T22:21:50Z",
-			"version": "v1.13.32",
-			"versionExact": "v1.13.32"
-=======
-			"revision": "60a85d13d02126d8d15ea3f21fd57ac3a2774f37",
-			"revisionTime": "2018-06-04T23:05:18Z",
-			"version": "v1.14.0",
-			"versionExact": "v1.14.0"
->>>>>>> cebc4962
+			"revision": "60a85d13d02126d8d15ea3f21fd57ac3a2774f37",
+			"revisionTime": "2018-06-04T23:05:18Z",
+			"version": "v1.14.0",
+			"versionExact": "v1.14.0"
 		},
 		{
 			"checksumSHA1": "JEYqmF83O5n5bHkupAzA6STm0no=",
 			"path": "github.com/aws/aws-sdk-go/aws/credentials/stscreds",
-<<<<<<< HEAD
-			"revision": "9b0098a71f6d4d473a26ec8ad3c2feaac6eb1da6",
-			"revisionTime": "2018-04-10T22:21:50Z",
-			"version": "v1.13.32",
-			"versionExact": "v1.13.32"
+			"revision": "60a85d13d02126d8d15ea3f21fd57ac3a2774f37",
+			"revisionTime": "2018-06-04T23:05:18Z",
+			"version": "v1.14.0",
+			"versionExact": "v1.14.0"
+		},
+		{
+			"checksumSHA1": "W4R+WW4t2Ty5mbKypFoATk3tqTA=",
+			"path": "github.com/aws/aws-sdk-go/aws/csm",
+			"revision": "60a85d13d02126d8d15ea3f21fd57ac3a2774f37",
+			"revisionTime": "2018-06-04T23:05:18Z",
+			"version": "v1.14.0",
+			"versionExact": "v1.14.0"
 		},
 		{
 			"checksumSHA1": "HogDW/Wu6ZKTDrQ2HSzG8/vj9Ag=",
 			"path": "github.com/aws/aws-sdk-go/aws/defaults",
-			"revision": "9b0098a71f6d4d473a26ec8ad3c2feaac6eb1da6",
-			"revisionTime": "2018-04-10T22:21:50Z",
-			"version": "v1.13.32",
-			"versionExact": "v1.13.32"
-=======
-			"revision": "60a85d13d02126d8d15ea3f21fd57ac3a2774f37",
-			"revisionTime": "2018-06-04T23:05:18Z",
-			"version": "v1.14.0",
-			"versionExact": "v1.14.0"
-		},
-		{
-			"checksumSHA1": "W4R+WW4t2Ty5mbKypFoATk3tqTA=",
-			"path": "github.com/aws/aws-sdk-go/aws/csm",
-			"revision": "60a85d13d02126d8d15ea3f21fd57ac3a2774f37",
-			"revisionTime": "2018-06-04T23:05:18Z",
-			"version": "v1.14.0",
-			"versionExact": "v1.14.0"
-		},
-		{
-			"checksumSHA1": "HogDW/Wu6ZKTDrQ2HSzG8/vj9Ag=",
-			"path": "github.com/aws/aws-sdk-go/aws/defaults",
-			"revision": "60a85d13d02126d8d15ea3f21fd57ac3a2774f37",
-			"revisionTime": "2018-06-04T23:05:18Z",
-			"version": "v1.14.0",
-			"versionExact": "v1.14.0"
->>>>>>> cebc4962
+			"revision": "60a85d13d02126d8d15ea3f21fd57ac3a2774f37",
+			"revisionTime": "2018-06-04T23:05:18Z",
+			"version": "v1.14.0",
+			"versionExact": "v1.14.0"
 		},
 		{
 			"checksumSHA1": "pDnK93CqjQ4ROSW8Y/RuHXjv52M=",
 			"path": "github.com/aws/aws-sdk-go/aws/ec2metadata",
-<<<<<<< HEAD
-			"revision": "9b0098a71f6d4d473a26ec8ad3c2feaac6eb1da6",
-			"revisionTime": "2018-04-10T22:21:50Z",
-			"version": "v1.13.32",
-			"versionExact": "v1.13.32"
-		},
-		{
-			"checksumSHA1": "n2pGWBtTzupMkJrj1UKU67rU0/c=",
-			"path": "github.com/aws/aws-sdk-go/aws/endpoints",
-			"revision": "9b0098a71f6d4d473a26ec8ad3c2feaac6eb1da6",
-			"revisionTime": "2018-04-10T22:21:50Z",
-			"version": "v1.13.32",
-			"versionExact": "v1.13.32"
-		},
-		{
-			"checksumSHA1": "CntJM8T3dRgC0e1i66CIbP8uCSY=",
-			"path": "github.com/aws/aws-sdk-go/aws/request",
-			"revision": "9b0098a71f6d4d473a26ec8ad3c2feaac6eb1da6",
-			"revisionTime": "2018-04-10T22:21:50Z",
-			"version": "v1.13.32",
-			"versionExact": "v1.13.32"
-		},
-		{
-			"checksumSHA1": "J66FLqo++F1PXLUU8XQqYaageSc=",
-			"path": "github.com/aws/aws-sdk-go/aws/session",
-			"revision": "9b0098a71f6d4d473a26ec8ad3c2feaac6eb1da6",
-			"revisionTime": "2018-04-10T22:21:50Z",
-			"version": "v1.13.32",
-			"versionExact": "v1.13.32"
-=======
 			"revision": "60a85d13d02126d8d15ea3f21fd57ac3a2774f37",
 			"revisionTime": "2018-06-04T23:05:18Z",
 			"version": "v1.14.0",
@@ -290,92 +173,50 @@
 			"revisionTime": "2018-06-04T23:05:18Z",
 			"version": "v1.14.0",
 			"versionExact": "v1.14.0"
->>>>>>> cebc4962
 		},
 		{
 			"checksumSHA1": "BqDC+Sxo3hrC6WYvwx1U4OObaT4=",
 			"path": "github.com/aws/aws-sdk-go/aws/signer/v4",
-<<<<<<< HEAD
-			"revision": "9b0098a71f6d4d473a26ec8ad3c2feaac6eb1da6",
-			"revisionTime": "2018-04-10T22:21:50Z",
-			"version": "v1.13.32",
-			"versionExact": "v1.13.32"
-=======
-			"revision": "60a85d13d02126d8d15ea3f21fd57ac3a2774f37",
-			"revisionTime": "2018-06-04T23:05:18Z",
-			"version": "v1.14.0",
-			"versionExact": "v1.14.0"
->>>>>>> cebc4962
+			"revision": "60a85d13d02126d8d15ea3f21fd57ac3a2774f37",
+			"revisionTime": "2018-06-04T23:05:18Z",
+			"version": "v1.14.0",
+			"versionExact": "v1.14.0"
 		},
 		{
 			"checksumSHA1": "wjxQlU1PYxrDRFoL1Vek8Wch7jk=",
 			"path": "github.com/aws/aws-sdk-go/internal/sdkio",
-<<<<<<< HEAD
-			"revision": "9b0098a71f6d4d473a26ec8ad3c2feaac6eb1da6",
-			"revisionTime": "2018-04-10T22:21:50Z",
-			"version": "v1.13.32",
-			"versionExact": "v1.13.32"
-=======
-			"revision": "60a85d13d02126d8d15ea3f21fd57ac3a2774f37",
-			"revisionTime": "2018-06-04T23:05:18Z",
-			"version": "v1.14.0",
-			"versionExact": "v1.14.0"
->>>>>>> cebc4962
+			"revision": "60a85d13d02126d8d15ea3f21fd57ac3a2774f37",
+			"revisionTime": "2018-06-04T23:05:18Z",
+			"version": "v1.14.0",
+			"versionExact": "v1.14.0"
 		},
 		{
 			"checksumSHA1": "MYLldFRnsZh21TfCkgkXCT3maPU=",
 			"path": "github.com/aws/aws-sdk-go/internal/sdkrand",
-<<<<<<< HEAD
-			"revision": "9b0098a71f6d4d473a26ec8ad3c2feaac6eb1da6",
-			"revisionTime": "2018-04-10T22:21:50Z",
-			"version": "v1.13.32",
-			"versionExact": "v1.13.32"
-=======
-			"revision": "60a85d13d02126d8d15ea3f21fd57ac3a2774f37",
-			"revisionTime": "2018-06-04T23:05:18Z",
-			"version": "v1.14.0",
-			"versionExact": "v1.14.0"
->>>>>>> cebc4962
+			"revision": "60a85d13d02126d8d15ea3f21fd57ac3a2774f37",
+			"revisionTime": "2018-06-04T23:05:18Z",
+			"version": "v1.14.0",
+			"versionExact": "v1.14.0"
 		},
 		{
 			"checksumSHA1": "04ypv4x12l4q0TksA1zEVsmgpvw=",
 			"path": "github.com/aws/aws-sdk-go/internal/shareddefaults",
-<<<<<<< HEAD
-			"revision": "9b0098a71f6d4d473a26ec8ad3c2feaac6eb1da6",
-			"revisionTime": "2018-04-10T22:21:50Z",
-			"version": "v1.13.32",
-			"versionExact": "v1.13.32"
-=======
-			"revision": "60a85d13d02126d8d15ea3f21fd57ac3a2774f37",
-			"revisionTime": "2018-06-04T23:05:18Z",
-			"version": "v1.14.0",
-			"versionExact": "v1.14.0"
->>>>>>> cebc4962
+			"revision": "60a85d13d02126d8d15ea3f21fd57ac3a2774f37",
+			"revisionTime": "2018-06-04T23:05:18Z",
+			"version": "v1.14.0",
+			"versionExact": "v1.14.0"
 		},
 		{
 			"checksumSHA1": "Ij9RP5HrBWBYYb3/LEMHNNZXH9g=",
 			"path": "github.com/aws/aws-sdk-go/private/protocol",
-<<<<<<< HEAD
-			"revision": "9b0098a71f6d4d473a26ec8ad3c2feaac6eb1da6",
-			"revisionTime": "2018-04-10T22:21:50Z",
-			"version": "v1.13.32",
-			"versionExact": "v1.13.32"
-=======
-			"revision": "60a85d13d02126d8d15ea3f21fd57ac3a2774f37",
-			"revisionTime": "2018-06-04T23:05:18Z",
-			"version": "v1.14.0",
-			"versionExact": "v1.14.0"
->>>>>>> cebc4962
+			"revision": "60a85d13d02126d8d15ea3f21fd57ac3a2774f37",
+			"revisionTime": "2018-06-04T23:05:18Z",
+			"version": "v1.14.0",
+			"versionExact": "v1.14.0"
 		},
 		{
 			"checksumSHA1": "GQuRJY72iGQrufDqIaB50zG27u0=",
 			"path": "github.com/aws/aws-sdk-go/private/protocol/ec2query",
-<<<<<<< HEAD
-			"revision": "9b0098a71f6d4d473a26ec8ad3c2feaac6eb1da6",
-			"revisionTime": "2018-04-10T22:21:50Z",
-			"version": "v1.13.32",
-			"versionExact": "v1.13.32"
-=======
 			"revision": "60a85d13d02126d8d15ea3f21fd57ac3a2774f37",
 			"revisionTime": "2018-06-04T23:05:18Z",
 			"version": "v1.14.0",
@@ -396,801 +237,74 @@
 			"revisionTime": "2018-06-04T23:05:18Z",
 			"version": "v1.14.0",
 			"versionExact": "v1.14.0"
->>>>>>> cebc4962
 		},
 		{
 			"checksumSHA1": "yHfT5DTbeCLs4NE2Rgnqrhe15ls=",
 			"path": "github.com/aws/aws-sdk-go/private/protocol/json/jsonutil",
-<<<<<<< HEAD
-			"revision": "9b0098a71f6d4d473a26ec8ad3c2feaac6eb1da6",
-			"revisionTime": "2018-04-10T22:21:50Z",
-			"version": "v1.13.32",
-			"versionExact": "v1.13.32"
-=======
-			"revision": "60a85d13d02126d8d15ea3f21fd57ac3a2774f37",
-			"revisionTime": "2018-06-04T23:05:18Z",
-			"version": "v1.14.0",
-			"versionExact": "v1.14.0"
->>>>>>> cebc4962
+			"revision": "60a85d13d02126d8d15ea3f21fd57ac3a2774f37",
+			"revisionTime": "2018-06-04T23:05:18Z",
+			"version": "v1.14.0",
+			"versionExact": "v1.14.0"
 		},
 		{
 			"checksumSHA1": "R00RL5jJXRYq1iiK1+PGvMfvXyM=",
 			"path": "github.com/aws/aws-sdk-go/private/protocol/jsonrpc",
-<<<<<<< HEAD
-			"revision": "9b0098a71f6d4d473a26ec8ad3c2feaac6eb1da6",
-			"revisionTime": "2018-04-10T22:21:50Z",
-			"version": "v1.13.32",
-			"versionExact": "v1.13.32"
-=======
-			"revision": "60a85d13d02126d8d15ea3f21fd57ac3a2774f37",
-			"revisionTime": "2018-06-04T23:05:18Z",
-			"version": "v1.14.0",
-			"versionExact": "v1.14.0"
->>>>>>> cebc4962
+			"revision": "60a85d13d02126d8d15ea3f21fd57ac3a2774f37",
+			"revisionTime": "2018-06-04T23:05:18Z",
+			"version": "v1.14.0",
+			"versionExact": "v1.14.0"
 		},
 		{
 			"checksumSHA1": "SBBVYdLcocjdPzMWgDuR8vcOfDQ=",
 			"path": "github.com/aws/aws-sdk-go/private/protocol/query",
-<<<<<<< HEAD
-			"revision": "9b0098a71f6d4d473a26ec8ad3c2feaac6eb1da6",
-			"revisionTime": "2018-04-10T22:21:50Z",
-			"version": "v1.13.32",
-			"versionExact": "v1.13.32"
-=======
-			"revision": "60a85d13d02126d8d15ea3f21fd57ac3a2774f37",
-			"revisionTime": "2018-06-04T23:05:18Z",
-			"version": "v1.14.0",
-			"versionExact": "v1.14.0"
->>>>>>> cebc4962
+			"revision": "60a85d13d02126d8d15ea3f21fd57ac3a2774f37",
+			"revisionTime": "2018-06-04T23:05:18Z",
+			"version": "v1.14.0",
+			"versionExact": "v1.14.0"
 		},
 		{
 			"checksumSHA1": "9V1PvtFQ9MObZTc3sa86WcuOtOU=",
 			"path": "github.com/aws/aws-sdk-go/private/protocol/query/queryutil",
-<<<<<<< HEAD
-			"revision": "9b0098a71f6d4d473a26ec8ad3c2feaac6eb1da6",
-			"revisionTime": "2018-04-10T22:21:50Z",
-			"version": "v1.13.32",
-			"versionExact": "v1.13.32"
-=======
-			"revision": "60a85d13d02126d8d15ea3f21fd57ac3a2774f37",
-			"revisionTime": "2018-06-04T23:05:18Z",
-			"version": "v1.14.0",
-			"versionExact": "v1.14.0"
->>>>>>> cebc4962
+			"revision": "60a85d13d02126d8d15ea3f21fd57ac3a2774f37",
+			"revisionTime": "2018-06-04T23:05:18Z",
+			"version": "v1.14.0",
+			"versionExact": "v1.14.0"
 		},
 		{
 			"checksumSHA1": "/2Ppb4vP/H+B3cM7bOOEeA7Z0iY=",
 			"path": "github.com/aws/aws-sdk-go/private/protocol/rest",
-<<<<<<< HEAD
-			"revision": "9b0098a71f6d4d473a26ec8ad3c2feaac6eb1da6",
-			"revisionTime": "2018-04-10T22:21:50Z",
-			"version": "v1.13.32",
-			"versionExact": "v1.13.32"
-=======
-			"revision": "60a85d13d02126d8d15ea3f21fd57ac3a2774f37",
-			"revisionTime": "2018-06-04T23:05:18Z",
-			"version": "v1.14.0",
-			"versionExact": "v1.14.0"
->>>>>>> cebc4962
+			"revision": "60a85d13d02126d8d15ea3f21fd57ac3a2774f37",
+			"revisionTime": "2018-06-04T23:05:18Z",
+			"version": "v1.14.0",
+			"versionExact": "v1.14.0"
 		},
 		{
 			"checksumSHA1": "Rpu8KBtHZgvhkwHxUfaky+qW+G4=",
 			"path": "github.com/aws/aws-sdk-go/private/protocol/restjson",
-<<<<<<< HEAD
-			"revision": "9b0098a71f6d4d473a26ec8ad3c2feaac6eb1da6",
-			"revisionTime": "2018-04-10T22:21:50Z",
-			"version": "v1.13.32",
-			"versionExact": "v1.13.32"
-=======
-			"revision": "60a85d13d02126d8d15ea3f21fd57ac3a2774f37",
-			"revisionTime": "2018-06-04T23:05:18Z",
-			"version": "v1.14.0",
-			"versionExact": "v1.14.0"
->>>>>>> cebc4962
+			"revision": "60a85d13d02126d8d15ea3f21fd57ac3a2774f37",
+			"revisionTime": "2018-06-04T23:05:18Z",
+			"version": "v1.14.0",
+			"versionExact": "v1.14.0"
 		},
 		{
 			"checksumSHA1": "ODo+ko8D6unAxZuN1jGzMcN4QCc=",
 			"path": "github.com/aws/aws-sdk-go/private/protocol/restxml",
-<<<<<<< HEAD
-			"revision": "9b0098a71f6d4d473a26ec8ad3c2feaac6eb1da6",
-			"revisionTime": "2018-04-10T22:21:50Z",
-			"version": "v1.13.32",
-			"versionExact": "v1.13.32"
-=======
-			"revision": "60a85d13d02126d8d15ea3f21fd57ac3a2774f37",
-			"revisionTime": "2018-06-04T23:05:18Z",
-			"version": "v1.14.0",
-			"versionExact": "v1.14.0"
->>>>>>> cebc4962
+			"revision": "60a85d13d02126d8d15ea3f21fd57ac3a2774f37",
+			"revisionTime": "2018-06-04T23:05:18Z",
+			"version": "v1.14.0",
+			"versionExact": "v1.14.0"
 		},
 		{
 			"checksumSHA1": "6zosteWJqUGM9+t9dkANQymMA9s=",
 			"path": "github.com/aws/aws-sdk-go/private/protocol/xml/xmlutil",
-<<<<<<< HEAD
-			"revision": "9b0098a71f6d4d473a26ec8ad3c2feaac6eb1da6",
-			"revisionTime": "2018-04-10T22:21:50Z",
-			"version": "v1.13.32",
-			"versionExact": "v1.13.32"
-=======
-			"revision": "60a85d13d02126d8d15ea3f21fd57ac3a2774f37",
-			"revisionTime": "2018-06-04T23:05:18Z",
-			"version": "v1.14.0",
-			"versionExact": "v1.14.0"
->>>>>>> cebc4962
+			"revision": "60a85d13d02126d8d15ea3f21fd57ac3a2774f37",
+			"revisionTime": "2018-06-04T23:05:18Z",
+			"version": "v1.14.0",
+			"versionExact": "v1.14.0"
 		},
 		{
 			"checksumSHA1": "F6mth+G7dXN1GI+nktaGo8Lx8aE=",
 			"path": "github.com/aws/aws-sdk-go/private/signer/v2",
-<<<<<<< HEAD
-			"revision": "9b0098a71f6d4d473a26ec8ad3c2feaac6eb1da6",
-			"revisionTime": "2018-04-10T22:21:50Z",
-			"version": "v1.13.32",
-			"versionExact": "v1.13.32"
-		},
-		{
-			"checksumSHA1": "krjKYP+Z5qrFgZkHccphnuPdYd0=",
-			"path": "github.com/aws/aws-sdk-go/service/acm",
-			"revision": "9b0098a71f6d4d473a26ec8ad3c2feaac6eb1da6",
-			"revisionTime": "2018-04-10T22:21:50Z",
-			"version": "v1.13.32",
-			"versionExact": "v1.13.32"
-		},
-		{
-			"checksumSHA1": "WliJXTogdly9qe5xEV6Fn2zklcs=",
-			"path": "github.com/aws/aws-sdk-go/service/acmpca",
-			"revision": "9b0098a71f6d4d473a26ec8ad3c2feaac6eb1da6",
-			"revisionTime": "2018-04-10T22:21:50Z",
-			"version": "v1.13.32",
-			"versionExact": "v1.13.32"
-		},
-		{
-			"checksumSHA1": "rQmpNRto8bpB17qNubhGzRh/Aj8=",
-			"path": "github.com/aws/aws-sdk-go/service/apigateway",
-			"revision": "9b0098a71f6d4d473a26ec8ad3c2feaac6eb1da6",
-			"revisionTime": "2018-04-10T22:21:50Z",
-			"version": "v1.13.32",
-			"versionExact": "v1.13.32"
-		},
-		{
-			"checksumSHA1": "7o1gMXoE8cemDzkZFUrQknQS4Yo=",
-			"path": "github.com/aws/aws-sdk-go/service/applicationautoscaling",
-			"revision": "9b0098a71f6d4d473a26ec8ad3c2feaac6eb1da6",
-			"revisionTime": "2018-04-10T22:21:50Z",
-			"version": "v1.13.32",
-			"versionExact": "v1.13.32"
-		},
-		{
-			"checksumSHA1": "s0TQJfF7ZqeS9IH4hdvX5EQk2l8=",
-			"path": "github.com/aws/aws-sdk-go/service/appsync",
-			"revision": "9b0098a71f6d4d473a26ec8ad3c2feaac6eb1da6",
-			"revisionTime": "2018-04-10T22:21:50Z",
-			"version": "v1.13.32",
-			"versionExact": "v1.13.32"
-		},
-		{
-			"checksumSHA1": "YlKOG1eZClZYmcRwJQO+LfEQrVY=",
-			"path": "github.com/aws/aws-sdk-go/service/athena",
-			"revision": "9b0098a71f6d4d473a26ec8ad3c2feaac6eb1da6",
-			"revisionTime": "2018-04-10T22:21:50Z",
-			"version": "v1.13.32",
-			"versionExact": "v1.13.32"
-		},
-		{
-			"checksumSHA1": "58ARAtV4EKAIv5zpieVjvJMFjO0=",
-			"path": "github.com/aws/aws-sdk-go/service/autoscaling",
-			"revision": "9b0098a71f6d4d473a26ec8ad3c2feaac6eb1da6",
-			"revisionTime": "2018-04-10T22:21:50Z",
-			"version": "v1.13.32",
-			"versionExact": "v1.13.32"
-		},
-		{
-			"checksumSHA1": "s6of5mfMFZtYy6BRo/tIafylOUc=",
-			"path": "github.com/aws/aws-sdk-go/service/batch",
-			"revision": "9b0098a71f6d4d473a26ec8ad3c2feaac6eb1da6",
-			"revisionTime": "2018-04-10T22:21:50Z",
-			"version": "v1.13.32",
-			"versionExact": "v1.13.32"
-		},
-		{
-			"checksumSHA1": "MJPsaJkyrCml4VZOsbNGo9Fl0C8=",
-			"path": "github.com/aws/aws-sdk-go/service/budgets",
-			"revision": "9b0098a71f6d4d473a26ec8ad3c2feaac6eb1da6",
-			"revisionTime": "2018-04-10T22:21:50Z",
-			"version": "v1.13.32",
-			"versionExact": "v1.13.32"
-		},
-		{
-			"checksumSHA1": "AQGPL+fXjjKhBmyb37QAG05R/Qw=",
-			"path": "github.com/aws/aws-sdk-go/service/cloud9",
-			"revision": "9b0098a71f6d4d473a26ec8ad3c2feaac6eb1da6",
-			"revisionTime": "2018-04-10T22:21:50Z",
-			"version": "v1.13.32",
-			"versionExact": "v1.13.32"
-		},
-		{
-			"checksumSHA1": "NU6AqUCd5TOrxaqFdWmo8l2oeOI=",
-			"path": "github.com/aws/aws-sdk-go/service/cloudformation",
-			"revision": "9b0098a71f6d4d473a26ec8ad3c2feaac6eb1da6",
-			"revisionTime": "2018-04-10T22:21:50Z",
-			"version": "v1.13.32",
-			"versionExact": "v1.13.32"
-		},
-		{
-			"checksumSHA1": "hCz5z7QQz1416cCjbhjGjvbrdpY=",
-			"path": "github.com/aws/aws-sdk-go/service/cloudfront",
-			"revision": "9b0098a71f6d4d473a26ec8ad3c2feaac6eb1da6",
-			"revisionTime": "2018-04-10T22:21:50Z",
-			"version": "v1.13.32",
-			"versionExact": "v1.13.32"
-		},
-		{
-			"checksumSHA1": "8PdtKqSEcLQ1V0Gnl2FAHJoOQy0=",
-			"path": "github.com/aws/aws-sdk-go/service/cloudhsmv2",
-			"revision": "9b0098a71f6d4d473a26ec8ad3c2feaac6eb1da6",
-			"revisionTime": "2018-04-10T22:21:50Z",
-			"version": "v1.13.32",
-			"versionExact": "v1.13.32"
-		},
-		{
-			"checksumSHA1": "kM7Fxkb1OdCiOOmTlRIadqnsdt0=",
-			"path": "github.com/aws/aws-sdk-go/service/cloudsearch",
-			"revision": "9b0098a71f6d4d473a26ec8ad3c2feaac6eb1da6",
-			"revisionTime": "2018-04-10T22:21:50Z",
-			"version": "v1.13.32",
-			"versionExact": "v1.13.32"
-		},
-		{
-			"checksumSHA1": "pKJec2iJiKDSY5UKmLSeYxLxucg=",
-			"path": "github.com/aws/aws-sdk-go/service/cloudtrail",
-			"revision": "9b0098a71f6d4d473a26ec8ad3c2feaac6eb1da6",
-			"revisionTime": "2018-04-10T22:21:50Z",
-			"version": "v1.13.32",
-			"versionExact": "v1.13.32"
-		},
-		{
-			"checksumSHA1": "BD7EvXghMHMw52wtxISIhpJ4CTk=",
-			"path": "github.com/aws/aws-sdk-go/service/cloudwatch",
-			"revision": "9b0098a71f6d4d473a26ec8ad3c2feaac6eb1da6",
-			"revisionTime": "2018-04-10T22:21:50Z",
-			"version": "v1.13.32",
-			"versionExact": "v1.13.32"
-		},
-		{
-			"checksumSHA1": "6Q9ZHEAsu92jsFOCwJAI+SjYYAk=",
-			"path": "github.com/aws/aws-sdk-go/service/cloudwatchevents",
-			"revision": "9b0098a71f6d4d473a26ec8ad3c2feaac6eb1da6",
-			"revisionTime": "2018-04-10T22:21:50Z",
-			"version": "v1.13.32",
-			"versionExact": "v1.13.32"
-		},
-		{
-			"checksumSHA1": "YNl9xTPOb1SFVmwXDtmwzyGsx8U=",
-			"path": "github.com/aws/aws-sdk-go/service/cloudwatchlogs",
-			"revision": "9b0098a71f6d4d473a26ec8ad3c2feaac6eb1da6",
-			"revisionTime": "2018-04-10T22:21:50Z",
-			"version": "v1.13.32",
-			"versionExact": "v1.13.32"
-		},
-		{
-			"checksumSHA1": "p/I/GLsXOoZ0XdhDuSQ+lP4NlYM=",
-			"path": "github.com/aws/aws-sdk-go/service/codebuild",
-			"revision": "9b0098a71f6d4d473a26ec8ad3c2feaac6eb1da6",
-			"revisionTime": "2018-04-10T22:21:50Z",
-			"version": "v1.13.32",
-			"versionExact": "v1.13.32"
-		},
-		{
-			"checksumSHA1": "4KiQdvEfpTf2g+UF2rWlLg/kgok=",
-			"path": "github.com/aws/aws-sdk-go/service/codecommit",
-			"revision": "9b0098a71f6d4d473a26ec8ad3c2feaac6eb1da6",
-			"revisionTime": "2018-04-10T22:21:50Z",
-			"version": "v1.13.32",
-			"versionExact": "v1.13.32"
-		},
-		{
-			"checksumSHA1": "mLFFVXyhKLYgoKSJ17URM/GXdNc=",
-			"path": "github.com/aws/aws-sdk-go/service/codedeploy",
-			"revision": "9b0098a71f6d4d473a26ec8ad3c2feaac6eb1da6",
-			"revisionTime": "2018-04-10T22:21:50Z",
-			"version": "v1.13.32",
-			"versionExact": "v1.13.32"
-		},
-		{
-			"checksumSHA1": "bh5IjjK9tKextJTq+gLV+6zhmL8=",
-			"path": "github.com/aws/aws-sdk-go/service/codepipeline",
-			"revision": "9b0098a71f6d4d473a26ec8ad3c2feaac6eb1da6",
-			"revisionTime": "2018-04-10T22:21:50Z",
-			"version": "v1.13.32",
-			"versionExact": "v1.13.32"
-		},
-		{
-			"checksumSHA1": "cx2wG4c6Q5gSTsAU6D/UZMQN/Kg=",
-			"path": "github.com/aws/aws-sdk-go/service/cognitoidentity",
-			"revision": "9b0098a71f6d4d473a26ec8ad3c2feaac6eb1da6",
-			"revisionTime": "2018-04-10T22:21:50Z",
-			"version": "v1.13.32",
-			"versionExact": "v1.13.32"
-		},
-		{
-			"checksumSHA1": "k4lfEcz91J29Wax6GPBlUUQb5bk=",
-			"path": "github.com/aws/aws-sdk-go/service/cognitoidentityprovider",
-			"revision": "9b0098a71f6d4d473a26ec8ad3c2feaac6eb1da6",
-			"revisionTime": "2018-04-10T22:21:50Z",
-			"version": "v1.13.32",
-			"versionExact": "v1.13.32"
-		},
-		{
-			"checksumSHA1": "qrxVu09idcoHIT2HqDJIbV3weUE=",
-			"path": "github.com/aws/aws-sdk-go/service/configservice",
-			"revision": "9b0098a71f6d4d473a26ec8ad3c2feaac6eb1da6",
-			"revisionTime": "2018-04-10T22:21:50Z",
-			"version": "v1.13.32",
-			"versionExact": "v1.13.32"
-		},
-		{
-			"checksumSHA1": "FEUIC6EG3tPnTuvmIsV4b3r9D+k=",
-			"path": "github.com/aws/aws-sdk-go/service/databasemigrationservice",
-			"revision": "9b0098a71f6d4d473a26ec8ad3c2feaac6eb1da6",
-			"revisionTime": "2018-04-10T22:21:50Z",
-			"version": "v1.13.32",
-			"versionExact": "v1.13.32"
-		},
-		{
-			"checksumSHA1": "I5sSvXLvlj9Ppv0HCbFXdN4tqn4=",
-			"path": "github.com/aws/aws-sdk-go/service/dax",
-			"revision": "9b0098a71f6d4d473a26ec8ad3c2feaac6eb1da6",
-			"revisionTime": "2018-04-10T22:21:50Z",
-			"version": "v1.13.32",
-			"versionExact": "v1.13.32"
-		},
-		{
-			"checksumSHA1": "WMCgYV6S5ZeQo6pjIFTStdmBVcg=",
-			"path": "github.com/aws/aws-sdk-go/service/devicefarm",
-			"revision": "9b0098a71f6d4d473a26ec8ad3c2feaac6eb1da6",
-			"revisionTime": "2018-04-10T22:21:50Z",
-			"version": "v1.13.32",
-			"versionExact": "v1.13.32"
-		},
-		{
-			"checksumSHA1": "hurqUivjVxLHaXEd2oS8JrwMGQs=",
-			"path": "github.com/aws/aws-sdk-go/service/directconnect",
-			"revision": "9b0098a71f6d4d473a26ec8ad3c2feaac6eb1da6",
-			"revisionTime": "2018-04-10T22:21:50Z",
-			"version": "v1.13.32",
-			"versionExact": "v1.13.32"
-		},
-		{
-			"checksumSHA1": "zxX7V0AIU1x2yX5Uyd9RMe0C3ok=",
-			"path": "github.com/aws/aws-sdk-go/service/directoryservice",
-			"revision": "9b0098a71f6d4d473a26ec8ad3c2feaac6eb1da6",
-			"revisionTime": "2018-04-10T22:21:50Z",
-			"version": "v1.13.32",
-			"versionExact": "v1.13.32"
-		},
-		{
-			"checksumSHA1": "Ae8sc+KEu6BMw89WRwaq4Ol/87g=",
-			"path": "github.com/aws/aws-sdk-go/service/dynamodb",
-			"revision": "9b0098a71f6d4d473a26ec8ad3c2feaac6eb1da6",
-			"revisionTime": "2018-04-10T22:21:50Z",
-			"version": "v1.13.32",
-			"versionExact": "v1.13.32"
-		},
-		{
-			"checksumSHA1": "12jA2n3aIJzdwvOxl+dvtx5S4CI=",
-			"path": "github.com/aws/aws-sdk-go/service/ec2",
-			"revision": "9b0098a71f6d4d473a26ec8ad3c2feaac6eb1da6",
-			"revisionTime": "2018-04-10T22:21:50Z",
-			"version": "v1.13.32",
-			"versionExact": "v1.13.32"
-		},
-		{
-			"checksumSHA1": "V3D5pDdtXS0yVShpS/fOqFGxCrA=",
-			"path": "github.com/aws/aws-sdk-go/service/ecr",
-			"revision": "9b0098a71f6d4d473a26ec8ad3c2feaac6eb1da6",
-			"revisionTime": "2018-04-10T22:21:50Z",
-			"version": "v1.13.32",
-			"versionExact": "v1.13.32"
-		},
-		{
-			"checksumSHA1": "7igFr0esmtcs9V0F9iMs2k5uNDI=",
-			"path": "github.com/aws/aws-sdk-go/service/ecs",
-			"revision": "9b0098a71f6d4d473a26ec8ad3c2feaac6eb1da6",
-			"revisionTime": "2018-04-10T22:21:50Z",
-			"version": "v1.13.32",
-			"versionExact": "v1.13.32"
-		},
-		{
-			"checksumSHA1": "PQnfXJ0ZQIIMiqUUFs4bkUPHqnc=",
-			"path": "github.com/aws/aws-sdk-go/service/efs",
-			"revision": "9b0098a71f6d4d473a26ec8ad3c2feaac6eb1da6",
-			"revisionTime": "2018-04-10T22:21:50Z",
-			"version": "v1.13.32",
-			"versionExact": "v1.13.32"
-		},
-		{
-			"checksumSHA1": "pZoO4JKc/TJACuq1n9IHuhovD4k=",
-			"path": "github.com/aws/aws-sdk-go/service/elasticache",
-			"revision": "9b0098a71f6d4d473a26ec8ad3c2feaac6eb1da6",
-			"revisionTime": "2018-04-10T22:21:50Z",
-			"version": "v1.13.32",
-			"versionExact": "v1.13.32"
-		},
-		{
-			"checksumSHA1": "s0INIDkP10AOmJkmTpCHpazIwUw=",
-			"path": "github.com/aws/aws-sdk-go/service/elasticbeanstalk",
-			"revision": "9b0098a71f6d4d473a26ec8ad3c2feaac6eb1da6",
-			"revisionTime": "2018-04-10T22:21:50Z",
-			"version": "v1.13.32",
-			"versionExact": "v1.13.32"
-		},
-		{
-			"checksumSHA1": "BSSURh/ALTj0QW5BWPJkW3i+FN0=",
-			"path": "github.com/aws/aws-sdk-go/service/elasticsearchservice",
-			"revision": "9b0098a71f6d4d473a26ec8ad3c2feaac6eb1da6",
-			"revisionTime": "2018-04-10T22:21:50Z",
-			"version": "v1.13.32",
-			"versionExact": "v1.13.32"
-		},
-		{
-			"checksumSHA1": "JpvcQ+tc0yz2WZ0ne6zzxlbfscI=",
-			"path": "github.com/aws/aws-sdk-go/service/elastictranscoder",
-			"revision": "9b0098a71f6d4d473a26ec8ad3c2feaac6eb1da6",
-			"revisionTime": "2018-04-10T22:21:50Z",
-			"version": "v1.13.32",
-			"versionExact": "v1.13.32"
-		},
-		{
-			"checksumSHA1": "MgdGxbP8vjCkzkj1ukmU5Uqh3UA=",
-			"path": "github.com/aws/aws-sdk-go/service/elb",
-			"revision": "9b0098a71f6d4d473a26ec8ad3c2feaac6eb1da6",
-			"revisionTime": "2018-04-10T22:21:50Z",
-			"version": "v1.13.32",
-			"versionExact": "v1.13.32"
-		},
-		{
-			"checksumSHA1": "hgqHUngsP+NPjkZVqevXuioHnkE=",
-			"path": "github.com/aws/aws-sdk-go/service/elbv2",
-			"revision": "9b0098a71f6d4d473a26ec8ad3c2feaac6eb1da6",
-			"revisionTime": "2018-04-10T22:21:50Z",
-			"version": "v1.13.32",
-			"versionExact": "v1.13.32"
-		},
-		{
-			"checksumSHA1": "OQuas8ovzB34Yb2bCMBDsu8teu4=",
-			"path": "github.com/aws/aws-sdk-go/service/emr",
-			"revision": "9b0098a71f6d4d473a26ec8ad3c2feaac6eb1da6",
-			"revisionTime": "2018-04-10T22:21:50Z",
-			"version": "v1.13.32",
-			"versionExact": "v1.13.32"
-		},
-		{
-			"checksumSHA1": "hUosfOQhleGpv6UWGnbDf/eB5Ts=",
-			"path": "github.com/aws/aws-sdk-go/service/firehose",
-			"revision": "9b0098a71f6d4d473a26ec8ad3c2feaac6eb1da6",
-			"revisionTime": "2018-04-10T22:21:50Z",
-			"version": "v1.13.32",
-			"versionExact": "v1.13.32"
-		},
-		{
-			"checksumSHA1": "4DYLn0HnMhZvXXgx6VjbS/V0srA=",
-			"path": "github.com/aws/aws-sdk-go/service/fms",
-			"revision": "9b0098a71f6d4d473a26ec8ad3c2feaac6eb1da6",
-			"revisionTime": "2018-04-10T22:21:50Z",
-			"version": "v1.13.32",
-			"versionExact": "v1.13.32"
-		},
-		{
-			"checksumSHA1": "UPwhm+XWgDTDZ4wUziP+9RHOozg=",
-			"path": "github.com/aws/aws-sdk-go/service/gamelift",
-			"revision": "9b0098a71f6d4d473a26ec8ad3c2feaac6eb1da6",
-			"revisionTime": "2018-04-10T22:21:50Z",
-			"version": "v1.13.32",
-			"versionExact": "v1.13.32"
-		},
-		{
-			"checksumSHA1": "N1F3vRsnxAZyfr4v7iK+MagWuGU=",
-			"path": "github.com/aws/aws-sdk-go/service/glacier",
-			"revision": "9b0098a71f6d4d473a26ec8ad3c2feaac6eb1da6",
-			"revisionTime": "2018-04-10T22:21:50Z",
-			"version": "v1.13.32",
-			"versionExact": "v1.13.32"
-		},
-		{
-			"checksumSHA1": "2bqJtsfs1LDLLhczU/SNtmvkjcw=",
-			"path": "github.com/aws/aws-sdk-go/service/glue",
-			"revision": "9b0098a71f6d4d473a26ec8ad3c2feaac6eb1da6",
-			"revisionTime": "2018-04-10T22:21:50Z",
-			"version": "v1.13.32",
-			"versionExact": "v1.13.32"
-		},
-		{
-			"checksumSHA1": "YZJXefe33AjqEWaIm8ufdQc0atE=",
-			"path": "github.com/aws/aws-sdk-go/service/guardduty",
-			"revision": "9b0098a71f6d4d473a26ec8ad3c2feaac6eb1da6",
-			"revisionTime": "2018-04-10T22:21:50Z",
-			"version": "v1.13.32",
-			"versionExact": "v1.13.32"
-		},
-		{
-			"checksumSHA1": "DHrIPXQ0QzjE+Hnfwk0INR4rUkU=",
-			"path": "github.com/aws/aws-sdk-go/service/iam",
-			"revision": "9b0098a71f6d4d473a26ec8ad3c2feaac6eb1da6",
-			"revisionTime": "2018-04-10T22:21:50Z",
-			"version": "v1.13.32",
-			"versionExact": "v1.13.32"
-		},
-		{
-			"checksumSHA1": "pvrqgHDeZ3gAHIiZyZfwXOi9GD4=",
-			"path": "github.com/aws/aws-sdk-go/service/inspector",
-			"revision": "9b0098a71f6d4d473a26ec8ad3c2feaac6eb1da6",
-			"revisionTime": "2018-04-10T22:21:50Z",
-			"version": "v1.13.32",
-			"versionExact": "v1.13.32"
-		},
-		{
-			"checksumSHA1": "TpvdN/5q0qLBHZhQQlB4cyQOxR4=",
-			"path": "github.com/aws/aws-sdk-go/service/iot",
-			"revision": "9b0098a71f6d4d473a26ec8ad3c2feaac6eb1da6",
-			"revisionTime": "2018-04-10T22:21:50Z",
-			"version": "v1.13.32",
-			"versionExact": "v1.13.32"
-		},
-		{
-			"checksumSHA1": "zdG3e3bdyNaBuApO06pygeSJsJ4=",
-			"path": "github.com/aws/aws-sdk-go/service/kinesis",
-			"revision": "9b0098a71f6d4d473a26ec8ad3c2feaac6eb1da6",
-			"revisionTime": "2018-04-10T22:21:50Z",
-			"version": "v1.13.32",
-			"versionExact": "v1.13.32"
-		},
-		{
-			"checksumSHA1": "zmOo5EeLSGFEuIBiRQsVd4+SBJ0=",
-			"path": "github.com/aws/aws-sdk-go/service/kms",
-			"revision": "9b0098a71f6d4d473a26ec8ad3c2feaac6eb1da6",
-			"revisionTime": "2018-04-10T22:21:50Z",
-			"version": "v1.13.32",
-			"versionExact": "v1.13.32"
-		},
-		{
-			"checksumSHA1": "nlvFlqVKHyuyYHG88H3Yt/OA1e0=",
-			"path": "github.com/aws/aws-sdk-go/service/lambda",
-			"revision": "9b0098a71f6d4d473a26ec8ad3c2feaac6eb1da6",
-			"revisionTime": "2018-04-10T22:21:50Z",
-			"version": "v1.13.32",
-			"versionExact": "v1.13.32"
-		},
-		{
-			"checksumSHA1": "AO97b1GChOs2geiFc//6YcpVfX8=",
-			"path": "github.com/aws/aws-sdk-go/service/lexmodelbuildingservice",
-			"revision": "9b0098a71f6d4d473a26ec8ad3c2feaac6eb1da6",
-			"revisionTime": "2018-04-10T22:21:50Z",
-			"version": "v1.13.32",
-			"versionExact": "v1.13.32"
-		},
-		{
-			"checksumSHA1": "jyxQ6TEdSl9/j7qC0LCkVMSXkog=",
-			"path": "github.com/aws/aws-sdk-go/service/lightsail",
-			"revision": "9b0098a71f6d4d473a26ec8ad3c2feaac6eb1da6",
-			"revisionTime": "2018-04-10T22:21:50Z",
-			"version": "v1.13.32",
-			"versionExact": "v1.13.32"
-		},
-		{
-			"checksumSHA1": "lKyAXJ4S6uXuSR1/pQ9gCGHYSLI=",
-			"path": "github.com/aws/aws-sdk-go/service/mediaconvert",
-			"revision": "9b0098a71f6d4d473a26ec8ad3c2feaac6eb1da6",
-			"revisionTime": "2018-04-10T22:21:50Z",
-			"version": "v1.13.32",
-			"versionExact": "v1.13.32"
-		},
-		{
-			"checksumSHA1": "eYt7GSKmi5G+h1R+Y1qIbs2Zn4o=",
-			"path": "github.com/aws/aws-sdk-go/service/medialive",
-			"revision": "9b0098a71f6d4d473a26ec8ad3c2feaac6eb1da6",
-			"revisionTime": "2018-04-10T22:21:50Z",
-			"version": "v1.13.32",
-			"versionExact": "v1.13.32"
-		},
-		{
-			"checksumSHA1": "ETmB3lf15r4sn18bB9ilBQVXto4=",
-			"path": "github.com/aws/aws-sdk-go/service/mediapackage",
-			"revision": "9b0098a71f6d4d473a26ec8ad3c2feaac6eb1da6",
-			"revisionTime": "2018-04-10T22:21:50Z",
-			"version": "v1.13.32",
-			"versionExact": "v1.13.32"
-		},
-		{
-			"checksumSHA1": "I1sxeu8aJOiM3a5/tnJya8blE3A=",
-			"path": "github.com/aws/aws-sdk-go/service/mediastore",
-			"revision": "9b0098a71f6d4d473a26ec8ad3c2feaac6eb1da6",
-			"revisionTime": "2018-04-10T22:21:50Z",
-			"version": "v1.13.32",
-			"versionExact": "v1.13.32"
-		},
-		{
-			"checksumSHA1": "AnipOpUAJroLkoknx4xacrO0qSA=",
-			"path": "github.com/aws/aws-sdk-go/service/mediastoredata",
-			"revision": "9b0098a71f6d4d473a26ec8ad3c2feaac6eb1da6",
-			"revisionTime": "2018-04-10T22:21:50Z",
-			"version": "v1.13.32",
-			"versionExact": "v1.13.32"
-		},
-		{
-			"checksumSHA1": "lAweYYdjcZ6acj6oI3HI9hX3eIQ=",
-			"path": "github.com/aws/aws-sdk-go/service/mq",
-			"revision": "9b0098a71f6d4d473a26ec8ad3c2feaac6eb1da6",
-			"revisionTime": "2018-04-10T22:21:50Z",
-			"version": "v1.13.32",
-			"versionExact": "v1.13.32"
-		},
-		{
-			"checksumSHA1": "X/WdGuHGMxRCvufmQxstVjdbFT4=",
-			"path": "github.com/aws/aws-sdk-go/service/opsworks",
-			"revision": "9b0098a71f6d4d473a26ec8ad3c2feaac6eb1da6",
-			"revisionTime": "2018-04-10T22:21:50Z",
-			"version": "v1.13.32",
-			"versionExact": "v1.13.32"
-		},
-		{
-			"checksumSHA1": "smOJ/rypXb18/Rjryf2a85paSa4=",
-			"path": "github.com/aws/aws-sdk-go/service/organizations",
-			"revision": "9b0098a71f6d4d473a26ec8ad3c2feaac6eb1da6",
-			"revisionTime": "2018-04-10T22:21:50Z",
-			"version": "v1.13.32",
-			"versionExact": "v1.13.32"
-		},
-		{
-			"checksumSHA1": "vL235vodhgG61BkUxRD4B7io+zk=",
-			"path": "github.com/aws/aws-sdk-go/service/rds",
-			"revision": "9b0098a71f6d4d473a26ec8ad3c2feaac6eb1da6",
-			"revisionTime": "2018-04-10T22:21:50Z",
-			"version": "v1.13.32",
-			"versionExact": "v1.13.32"
-		},
-		{
-			"checksumSHA1": "kapXC7OZ1fnkZ3N6p19+WUafn40=",
-			"path": "github.com/aws/aws-sdk-go/service/redshift",
-			"revision": "9b0098a71f6d4d473a26ec8ad3c2feaac6eb1da6",
-			"revisionTime": "2018-04-10T22:21:50Z",
-			"version": "v1.13.32",
-			"versionExact": "v1.13.32"
-		},
-		{
-			"checksumSHA1": "Hi/sxx81pqe+fI5VrS5+UK2DsDU=",
-			"path": "github.com/aws/aws-sdk-go/service/route53",
-			"revision": "9b0098a71f6d4d473a26ec8ad3c2feaac6eb1da6",
-			"revisionTime": "2018-04-10T22:21:50Z",
-			"version": "v1.13.32",
-			"versionExact": "v1.13.32"
-		},
-		{
-			"checksumSHA1": "KidzwXO5VKKI9zIuTAUsuF7KxIM=",
-			"path": "github.com/aws/aws-sdk-go/service/s3",
-			"revision": "9b0098a71f6d4d473a26ec8ad3c2feaac6eb1da6",
-			"revisionTime": "2018-04-10T22:21:50Z",
-			"version": "v1.13.32",
-			"versionExact": "v1.13.32"
-		},
-		{
-			"checksumSHA1": "HtsbSppcf5M5q+zrbhJqcFlVN5I=",
-			"path": "github.com/aws/aws-sdk-go/service/sagemaker",
-			"revision": "9b0098a71f6d4d473a26ec8ad3c2feaac6eb1da6",
-			"revisionTime": "2018-04-10T22:21:50Z",
-			"version": "v1.13.32",
-			"versionExact": "v1.13.32"
-		},
-		{
-			"checksumSHA1": "p1xuYwYaBe6v4ORN6IgBG3zQGrc=",
-			"path": "github.com/aws/aws-sdk-go/service/secretsmanager",
-			"revision": "9b0098a71f6d4d473a26ec8ad3c2feaac6eb1da6",
-			"revisionTime": "2018-04-10T22:21:50Z",
-			"version": "v1.13.32",
-			"versionExact": "v1.13.32"
-		},
-		{
-			"checksumSHA1": "cyCJGeDReKwRq69kTcd4lozkuIg=",
-			"path": "github.com/aws/aws-sdk-go/service/servicecatalog",
-			"revision": "9b0098a71f6d4d473a26ec8ad3c2feaac6eb1da6",
-			"revisionTime": "2018-04-10T22:21:50Z",
-			"version": "v1.13.32",
-			"versionExact": "v1.13.32"
-		},
-		{
-			"checksumSHA1": "NLj37wyUZIo8/Rp3zp+LDfr878M=",
-			"path": "github.com/aws/aws-sdk-go/service/servicediscovery",
-			"revision": "9b0098a71f6d4d473a26ec8ad3c2feaac6eb1da6",
-			"revisionTime": "2018-04-10T22:21:50Z",
-			"version": "v1.13.32",
-			"versionExact": "v1.13.32"
-		},
-		{
-			"checksumSHA1": "nXAp7K8BCFvsaSdorGV7swBEQgA=",
-			"path": "github.com/aws/aws-sdk-go/service/ses",
-			"revision": "9b0098a71f6d4d473a26ec8ad3c2feaac6eb1da6",
-			"revisionTime": "2018-04-10T22:21:50Z",
-			"version": "v1.13.32",
-			"versionExact": "v1.13.32"
-		},
-		{
-			"checksumSHA1": "q4qCE/5OiBJA1k8P0jQRx9UhKvs=",
-			"path": "github.com/aws/aws-sdk-go/service/sfn",
-			"revision": "9b0098a71f6d4d473a26ec8ad3c2feaac6eb1da6",
-			"revisionTime": "2018-04-10T22:21:50Z",
-			"version": "v1.13.32",
-			"versionExact": "v1.13.32"
-		},
-		{
-			"checksumSHA1": "hAIPfcEcdc8xJ7MseIufmssdE/s=",
-			"path": "github.com/aws/aws-sdk-go/service/simpledb",
-			"revision": "9b0098a71f6d4d473a26ec8ad3c2feaac6eb1da6",
-			"revisionTime": "2018-04-10T22:21:50Z",
-			"version": "v1.13.32",
-			"versionExact": "v1.13.32"
-		},
-		{
-			"checksumSHA1": "1Fin0tclPDC/+rL7V06GrzXaMXI=",
-			"path": "github.com/aws/aws-sdk-go/service/sns",
-			"revision": "9b0098a71f6d4d473a26ec8ad3c2feaac6eb1da6",
-			"revisionTime": "2018-04-10T22:21:50Z",
-			"version": "v1.13.32",
-			"versionExact": "v1.13.32"
-		},
-		{
-			"checksumSHA1": "T8ABBS2aS6yRTD6w3kjpgFLe/Zw=",
-			"path": "github.com/aws/aws-sdk-go/service/sqs",
-			"revision": "9b0098a71f6d4d473a26ec8ad3c2feaac6eb1da6",
-			"revisionTime": "2018-04-10T22:21:50Z",
-			"version": "v1.13.32",
-			"versionExact": "v1.13.32"
-		},
-		{
-			"checksumSHA1": "mS1K6ch7/XVpXDOI5//FqSeI/f0=",
-			"path": "github.com/aws/aws-sdk-go/service/ssm",
-			"revision": "9b0098a71f6d4d473a26ec8ad3c2feaac6eb1da6",
-			"revisionTime": "2018-04-10T22:21:50Z",
-			"version": "v1.13.32",
-			"versionExact": "v1.13.32"
-		},
-		{
-			"checksumSHA1": "llx3DydC0nTbF0cZoYUjO9P1eZw=",
-			"path": "github.com/aws/aws-sdk-go/service/sts",
-			"revision": "9b0098a71f6d4d473a26ec8ad3c2feaac6eb1da6",
-			"revisionTime": "2018-04-10T22:21:50Z",
-			"version": "v1.13.32",
-			"versionExact": "v1.13.32"
-		},
-		{
-			"checksumSHA1": "i1yLjEKjcDxm0rakhcaDuAcQb7I=",
-			"path": "github.com/aws/aws-sdk-go/service/swf",
-			"revision": "9b0098a71f6d4d473a26ec8ad3c2feaac6eb1da6",
-			"revisionTime": "2018-04-10T22:21:50Z",
-			"version": "v1.13.32",
-			"versionExact": "v1.13.32"
-		},
-		{
-			"checksumSHA1": "Mf9nXjY0+Lq5RxEGEIYCYL8u+Kc=",
-			"path": "github.com/aws/aws-sdk-go/service/waf",
-			"revision": "9b0098a71f6d4d473a26ec8ad3c2feaac6eb1da6",
-			"revisionTime": "2018-04-10T22:21:50Z",
-			"version": "v1.13.32",
-			"versionExact": "v1.13.32"
-		},
-		{
-			"checksumSHA1": "iRNs3RoLjrzcBsPrSynhbEqY/4s=",
-			"path": "github.com/aws/aws-sdk-go/service/wafregional",
-			"revision": "9b0098a71f6d4d473a26ec8ad3c2feaac6eb1da6",
-			"revisionTime": "2018-04-10T22:21:50Z",
-			"version": "v1.13.32",
-			"versionExact": "v1.13.32"
-		},
-		{
-			"checksumSHA1": "z1UVKeq050lEoz9dgu/itKRc900=",
-			"path": "github.com/aws/aws-sdk-go/service/workspaces",
-			"revision": "9b0098a71f6d4d473a26ec8ad3c2feaac6eb1da6",
-			"revisionTime": "2018-04-10T22:21:50Z",
-			"version": "v1.13.32",
-			"versionExact": "v1.13.32"
-=======
 			"revision": "60a85d13d02126d8d15ea3f21fd57ac3a2774f37",
 			"revisionTime": "2018-06-04T23:05:18Z",
 			"version": "v1.14.0",
@@ -1875,7 +989,6 @@
 			"revisionTime": "2018-06-04T23:05:18Z",
 			"version": "v1.14.0",
 			"versionExact": "v1.14.0"
->>>>>>> cebc4962
 		},
 		{
 			"checksumSHA1": "usT4LCSQItkFvFOQT7cBlkCuGaE=",
