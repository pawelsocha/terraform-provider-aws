package aws

import (
	"fmt"
	"log"
	"regexp"
	"strings"
	"time"

	"github.com/aws/aws-sdk-go/aws"
	"github.com/aws/aws-sdk-go/aws/arn"
	"github.com/aws/aws-sdk-go/aws/awserr"
	"github.com/aws/aws-sdk-go/service/rds"
	"github.com/hashicorp/terraform/helper/resource"
	"github.com/hashicorp/terraform/helper/schema"
	"github.com/hashicorp/terraform/helper/validation"
)

func resourceAwsRDSCluster() *schema.Resource {
	return &schema.Resource{
		Create: resourceAwsRDSClusterCreate,
		Read:   resourceAwsRDSClusterRead,
		Update: resourceAwsRDSClusterUpdate,
		Delete: resourceAwsRDSClusterDelete,
		Importer: &schema.ResourceImporter{
			State: resourceAwsRdsClusterImport,
		},

		Timeouts: &schema.ResourceTimeout{
			Create: schema.DefaultTimeout(120 * time.Minute),
			Update: schema.DefaultTimeout(120 * time.Minute),
			Delete: schema.DefaultTimeout(120 * time.Minute),
		},

		Schema: map[string]*schema.Schema{

			"availability_zones": {
				Type:     schema.TypeSet,
				Elem:     &schema.Schema{Type: schema.TypeString},
				Optional: true,
				ForceNew: true,
				Computed: true,
				Set:      schema.HashString,
			},

			"backtrack_window": {
				Type:         schema.TypeInt,
				Optional:     true,
				ValidateFunc: validation.IntBetween(0, 259200),
			},

			"cluster_identifier": {
				Type:          schema.TypeString,
				Optional:      true,
				Computed:      true,
				ForceNew:      true,
				ConflictsWith: []string{"cluster_identifier_prefix"},
				ValidateFunc:  validateRdsIdentifier,
			},
			"cluster_identifier_prefix": {
				Type:         schema.TypeString,
				Optional:     true,
				Computed:     true,
				ForceNew:     true,
				ValidateFunc: validateRdsIdentifierPrefix,
			},

			"cluster_members": {
				Type:     schema.TypeSet,
				Elem:     &schema.Schema{Type: schema.TypeString},
				Optional: true,
				Computed: true,
				Set:      schema.HashString,
			},

			"database_name": {
				Type:     schema.TypeString,
				Optional: true,
				Computed: true,
				ForceNew: true,
			},

			"db_subnet_group_name": {
				Type:     schema.TypeString,
				Optional: true,
				ForceNew: true,
				Computed: true,
			},

			"db_cluster_parameter_group_name": {
				Type:     schema.TypeString,
				Optional: true,
				Computed: true,
			},

			"endpoint": {
				Type:     schema.TypeString,
				Computed: true,
			},

			"reader_endpoint": {
				Type:     schema.TypeString,
				Computed: true,
			},

			"hosted_zone_id": {
				Type:     schema.TypeString,
				Computed: true,
			},

			"engine": {
				Type:         schema.TypeString,
				Optional:     true,
				Default:      "aurora",
				ForceNew:     true,
				ValidateFunc: validateRdsEngine(),
			},

			"engine_version": {
				Type:     schema.TypeString,
				Optional: true,
				ForceNew: true,
				Computed: true,
			},

			"storage_encrypted": {
				Type:     schema.TypeBool,
				Optional: true,
				Default:  false,
				ForceNew: true,
			},

			"s3_import": {
				Type:     schema.TypeList,
				Optional: true,
				MaxItems: 1,
				ConflictsWith: []string{
					"snapshot_identifier",
				},
				Elem: &schema.Resource{
					Schema: map[string]*schema.Schema{
						"bucket_name": {
							Type:     schema.TypeString,
							Required: true,
							ForceNew: true,
						},
						"bucket_prefix": {
							Type:     schema.TypeString,
							Required: false,
							Optional: true,
							ForceNew: true,
						},
						"ingestion_role": {
							Type:     schema.TypeString,
							Required: true,
							ForceNew: true,
						},
						"source_engine": {
							Type:     schema.TypeString,
							Required: true,
							ForceNew: true,
						},
						"source_engine_version": {
							Type:     schema.TypeString,
							Required: true,
							ForceNew: true,
						},
					},
				},
			},

			"final_snapshot_identifier": {
				Type:     schema.TypeString,
				Optional: true,
				ValidateFunc: func(v interface{}, k string) (ws []string, es []error) {
					value := v.(string)
					if !regexp.MustCompile(`^[0-9A-Za-z-]+$`).MatchString(value) {
						es = append(es, fmt.Errorf(
							"only alphanumeric characters and hyphens allowed in %q", k))
					}
					if regexp.MustCompile(`--`).MatchString(value) {
						es = append(es, fmt.Errorf("%q cannot contain two consecutive hyphens", k))
					}
					if regexp.MustCompile(`-$`).MatchString(value) {
						es = append(es, fmt.Errorf("%q cannot end in a hyphen", k))
					}
					return
				},
			},

			"skip_final_snapshot": {
				Type:     schema.TypeBool,
				Optional: true,
				Default:  false,
			},

			"master_username": {
				Type:     schema.TypeString,
				Computed: true,
				Optional: true,
				ForceNew: true,
			},

			"master_password": {
				Type:      schema.TypeString,
				Optional:  true,
				Sensitive: true,
			},

			"snapshot_identifier": {
				Type:     schema.TypeString,
				Computed: false,
				Optional: true,
				Elem:     &schema.Schema{Type: schema.TypeString},
			},

			"port": {
				Type:     schema.TypeInt,
				Optional: true,
				Computed: true,
				ForceNew: true,
			},

			// apply_immediately is used to determine when the update modifications
			// take place.
			// See http://docs.aws.amazon.com/AmazonRDS/latest/UserGuide/Overview.DBInstance.Modifying.html
			"apply_immediately": {
				Type:     schema.TypeBool,
				Optional: true,
				Computed: true,
			},

			"vpc_security_group_ids": {
				Type:     schema.TypeSet,
				Optional: true,
				Computed: true,
				Elem:     &schema.Schema{Type: schema.TypeString},
				Set:      schema.HashString,
			},

			"preferred_backup_window": {
				Type:         schema.TypeString,
				Optional:     true,
				Computed:     true,
				ValidateFunc: validateOnceADayWindowFormat,
			},

			"preferred_maintenance_window": {
				Type:     schema.TypeString,
				Optional: true,
				Computed: true,
				StateFunc: func(val interface{}) string {
					if val == nil {
						return ""
					}
					return strings.ToLower(val.(string))
				},
				ValidateFunc: validateOnceAWeekWindowFormat,
			},

			"backup_retention_period": {
				Type:         schema.TypeInt,
				Optional:     true,
				Default:      1,
				ValidateFunc: validation.IntAtMost(35),
			},

			"kms_key_id": {
				Type:         schema.TypeString,
				Optional:     true,
				Computed:     true,
				ForceNew:     true,
				ValidateFunc: validateArn,
			},

			"replication_source_identifier": {
				Type:     schema.TypeString,
				Optional: true,
			},

			"iam_roles": {
				Type:     schema.TypeSet,
				Optional: true,
				Elem:     &schema.Schema{Type: schema.TypeString},
				Set:      schema.HashString,
			},

			"iam_database_authentication_enabled": {
				Type:     schema.TypeBool,
				Optional: true,
			},

			"cluster_resource_id": {
				Type:     schema.TypeString,
				Computed: true,
			},

			"source_region": {
				Type:     schema.TypeString,
				Optional: true,
				ForceNew: true,
			},

			"tags": tagsSchema(),
		},
	}
}

func resourceAwsRdsClusterImport(
	d *schema.ResourceData, meta interface{}) ([]*schema.ResourceData, error) {
	// Neither skip_final_snapshot nor final_snapshot_identifier can be fetched
	// from any API call, so we need to default skip_final_snapshot to true so
	// that final_snapshot_identifier is not required
	d.Set("skip_final_snapshot", true)
	return []*schema.ResourceData{d}, nil
}

func resourceAwsRDSClusterCreate(d *schema.ResourceData, meta interface{}) error {
	conn := meta.(*AWSClient).rdsconn
	tags := tagsFromMapRDS(d.Get("tags").(map[string]interface{}))

	var identifier string
	if v, ok := d.GetOk("cluster_identifier"); ok {
		identifier = v.(string)
	} else {
		if v, ok := d.GetOk("cluster_identifier_prefix"); ok {
			identifier = resource.PrefixedUniqueId(v.(string))
		} else {
			identifier = resource.PrefixedUniqueId("tf-")
		}

		d.Set("cluster_identifier", identifier)
	}

	if _, ok := d.GetOk("snapshot_identifier"); ok {
		opts := rds.RestoreDBClusterFromSnapshotInput{
			DBClusterIdentifier: aws.String(d.Get("cluster_identifier").(string)),
			Engine:              aws.String(d.Get("engine").(string)),
			SnapshotIdentifier:  aws.String(d.Get("snapshot_identifier").(string)),
			Tags:                tags,
		}

<<<<<<< HEAD
=======
		// Need to check value > 0 due to:
		// InvalidParameterValue: Backtrack is not enabled for the aurora-postgresql engine.
		if v, ok := d.GetOk("backtrack_window"); ok && v.(int) > 0 {
			opts.BacktrackWindow = aws.Int64(int64(v.(int)))
		}

>>>>>>> cebc4962
		if attr, ok := d.GetOk("engine_version"); ok {
			opts.EngineVersion = aws.String(attr.(string))
		}

		if attr := d.Get("availability_zones").(*schema.Set); attr.Len() > 0 {
			opts.AvailabilityZones = expandStringList(attr.List())
		}

		if attr, ok := d.GetOk("db_subnet_group_name"); ok {
			opts.DBSubnetGroupName = aws.String(attr.(string))
		}

		if attr, ok := d.GetOk("database_name"); ok {
			opts.DatabaseName = aws.String(attr.(string))
		}

		if attr, ok := d.GetOk("option_group_name"); ok {
			opts.OptionGroupName = aws.String(attr.(string))
		}

		if attr, ok := d.GetOk("port"); ok {
			opts.Port = aws.Int64(int64(attr.(int)))
		}

		// Check if any of the parameters that require a cluster modification after creation are set
		var clusterUpdate bool
		if attr := d.Get("vpc_security_group_ids").(*schema.Set); attr.Len() > 0 {
			clusterUpdate = true
			opts.VpcSecurityGroupIds = expandStringList(attr.List())
		}

		if _, ok := d.GetOk("db_cluster_parameter_group_name"); ok {
			clusterUpdate = true
		}

		if _, ok := d.GetOk("backup_retention_period"); ok {
			clusterUpdate = true
		}

		log.Printf("[DEBUG] RDS Cluster restore from snapshot configuration: %s", opts)
		err := resource.Retry(1*time.Minute, func() *resource.RetryError {
			_, err := conn.RestoreDBClusterFromSnapshot(&opts)
			if err != nil {
				if isAWSErr(err, "InvalidParameterValue", "IAM role ARN value is invalid or does not include the required permissions") {
					return resource.RetryableError(err)
				}
				return resource.NonRetryableError(err)
			}
			return nil
		})
		if err != nil {
			return fmt.Errorf("Error creating RDS Cluster: %s", err)
		}

		if clusterUpdate {
			log.Printf("[INFO] RDS Cluster is restoring from snapshot with default db_cluster_parameter_group_name, backup_retention_period and vpc_security_group_ids" +
				"but custom values should be set, will now update after snapshot is restored!")

			d.SetId(d.Get("cluster_identifier").(string))

			log.Printf("[INFO] RDS Cluster ID: %s", d.Id())

			log.Println("[INFO] Waiting for RDS Cluster to be available")

			stateConf := &resource.StateChangeConf{
				Pending:    resourceAwsRdsClusterCreatePendingStates,
				Target:     []string{"available"},
				Refresh:    resourceAwsRDSClusterStateRefreshFunc(d, meta),
				Timeout:    d.Timeout(schema.TimeoutCreate),
				MinTimeout: 10 * time.Second,
				Delay:      30 * time.Second,
			}

			// Wait, catching any errors
			_, err := stateConf.WaitForState()
			if err != nil {
				return err
			}

			err = resourceAwsRDSClusterUpdate(d, meta)
			if err != nil {
				return err
			}
		}
	} else if _, ok := d.GetOk("replication_source_identifier"); ok {
		createOpts := &rds.CreateDBClusterInput{
			DBClusterIdentifier:         aws.String(d.Get("cluster_identifier").(string)),
			Engine:                      aws.String(d.Get("engine").(string)),
			StorageEncrypted:            aws.Bool(d.Get("storage_encrypted").(bool)),
			ReplicationSourceIdentifier: aws.String(d.Get("replication_source_identifier").(string)),
			Tags: tags,
		}

		// Need to check value > 0 due to:
		// InvalidParameterValue: Backtrack is not enabled for the aurora-postgresql engine.
		if v, ok := d.GetOk("backtrack_window"); ok && v.(int) > 0 {
			createOpts.BacktrackWindow = aws.Int64(int64(v.(int)))
		}

		if attr, ok := d.GetOk("port"); ok {
			createOpts.Port = aws.Int64(int64(attr.(int)))
		}

		if attr, ok := d.GetOk("db_subnet_group_name"); ok {
			createOpts.DBSubnetGroupName = aws.String(attr.(string))
		}

		if attr, ok := d.GetOk("db_cluster_parameter_group_name"); ok {
			createOpts.DBClusterParameterGroupName = aws.String(attr.(string))
		}

		if attr, ok := d.GetOk("engine_version"); ok {
			createOpts.EngineVersion = aws.String(attr.(string))
		}

		if attr := d.Get("vpc_security_group_ids").(*schema.Set); attr.Len() > 0 {
			createOpts.VpcSecurityGroupIds = expandStringList(attr.List())
		}

		if attr := d.Get("availability_zones").(*schema.Set); attr.Len() > 0 {
			createOpts.AvailabilityZones = expandStringList(attr.List())
		}

		if v, ok := d.GetOk("backup_retention_period"); ok {
			createOpts.BackupRetentionPeriod = aws.Int64(int64(v.(int)))
		}

		if v, ok := d.GetOk("preferred_backup_window"); ok {
			createOpts.PreferredBackupWindow = aws.String(v.(string))
		}

		if v, ok := d.GetOk("preferred_maintenance_window"); ok {
			createOpts.PreferredMaintenanceWindow = aws.String(v.(string))
		}

		if attr, ok := d.GetOk("kms_key_id"); ok {
			createOpts.KmsKeyId = aws.String(attr.(string))
		}

		if attr, ok := d.GetOk("source_region"); ok {
			createOpts.SourceRegion = aws.String(attr.(string))
		}

		log.Printf("[DEBUG] Create RDS Cluster as read replica: %s", createOpts)
		var resp *rds.CreateDBClusterOutput
		err := resource.Retry(1*time.Minute, func() *resource.RetryError {
			var err error
			resp, err = conn.CreateDBCluster(createOpts)
			if err != nil {
				if isAWSErr(err, "InvalidParameterValue", "IAM role ARN value is invalid or does not include the required permissions") {
					return resource.RetryableError(err)
				}
				return resource.NonRetryableError(err)
			}
			return nil
		})
		if err != nil {
			return fmt.Errorf("error creating RDS cluster: %s", err)
		}

		log.Printf("[DEBUG]: RDS Cluster create response: %s", resp)

	} else if v, ok := d.GetOk("s3_import"); ok {
		if _, ok := d.GetOk("master_password"); !ok {
			return fmt.Errorf(`provider.aws: aws_db_instance: %s: "master_password": required field is not set`, d.Get("name").(string))
		}
		if _, ok := d.GetOk("master_username"); !ok {
			return fmt.Errorf(`provider.aws: aws_db_instance: %s: "master_username": required field is not set`, d.Get("name").(string))
		}
		s3_bucket := v.([]interface{})[0].(map[string]interface{})
		createOpts := &rds.RestoreDBClusterFromS3Input{
			DBClusterIdentifier: aws.String(d.Get("cluster_identifier").(string)),
			Engine:              aws.String(d.Get("engine").(string)),
			MasterUsername:      aws.String(d.Get("master_username").(string)),
			MasterUserPassword:  aws.String(d.Get("master_password").(string)),
			S3BucketName:        aws.String(s3_bucket["bucket_name"].(string)),
			S3IngestionRoleArn:  aws.String(s3_bucket["ingestion_role"].(string)),
			S3Prefix:            aws.String(s3_bucket["bucket_prefix"].(string)),
			SourceEngine:        aws.String(s3_bucket["source_engine"].(string)),
			SourceEngineVersion: aws.String(s3_bucket["source_engine_version"].(string)),
			StorageEncrypted:    aws.Bool(d.Get("storage_encrypted").(bool)),
			Tags:                tags,
		}

		// Need to check value > 0 due to:
		// InvalidParameterValue: Backtrack is not enabled for the aurora-postgresql engine.
		if v, ok := d.GetOk("backtrack_window"); ok && v.(int) > 0 {
			createOpts.BacktrackWindow = aws.Int64(int64(v.(int)))
		}

		if v := d.Get("database_name"); v.(string) != "" {
			createOpts.DatabaseName = aws.String(v.(string))
		}

		if attr, ok := d.GetOk("port"); ok {
			createOpts.Port = aws.Int64(int64(attr.(int)))
		}

		if attr, ok := d.GetOk("db_subnet_group_name"); ok {
			createOpts.DBSubnetGroupName = aws.String(attr.(string))
		}

		if attr, ok := d.GetOk("db_cluster_parameter_group_name"); ok {
			createOpts.DBClusterParameterGroupName = aws.String(attr.(string))
		}

		if attr, ok := d.GetOk("engine_version"); ok {
			createOpts.EngineVersion = aws.String(attr.(string))
		}

		if attr := d.Get("vpc_security_group_ids").(*schema.Set); attr.Len() > 0 {
			createOpts.VpcSecurityGroupIds = expandStringList(attr.List())
		}

		if attr := d.Get("availability_zones").(*schema.Set); attr.Len() > 0 {
			createOpts.AvailabilityZones = expandStringList(attr.List())
		}

		if v, ok := d.GetOk("backup_retention_period"); ok {
			createOpts.BackupRetentionPeriod = aws.Int64(int64(v.(int)))
		}

		if v, ok := d.GetOk("preferred_backup_window"); ok {
			createOpts.PreferredBackupWindow = aws.String(v.(string))
		}

		if v, ok := d.GetOk("preferred_maintenance_window"); ok {
			createOpts.PreferredMaintenanceWindow = aws.String(v.(string))
		}

		if attr, ok := d.GetOk("kms_key_id"); ok {
			createOpts.KmsKeyId = aws.String(attr.(string))
		}

		if attr, ok := d.GetOk("iam_database_authentication_enabled"); ok {
			createOpts.EnableIAMDatabaseAuthentication = aws.Bool(attr.(bool))
		}

		log.Printf("[DEBUG] RDS Cluster restore options: %s", createOpts)
		// Retry for IAM/S3 eventual consistency
		err := resource.Retry(5*time.Minute, func() *resource.RetryError {
			resp, err := conn.RestoreDBClusterFromS3(createOpts)
			if err != nil {
				// InvalidParameterValue: Files from the specified Amazon S3 bucket cannot be downloaded.
				// Make sure that you have created an AWS Identity and Access Management (IAM) role that lets Amazon RDS access Amazon S3 for you.
				if isAWSErr(err, "InvalidParameterValue", "Files from the specified Amazon S3 bucket cannot be downloaded") {
					return resource.RetryableError(err)
				}
				if isAWSErr(err, "InvalidParameterValue", "S3_SNAPSHOT_INGESTION") {
					return resource.RetryableError(err)
				}
				if isAWSErr(err, "InvalidParameterValue", "S3 bucket cannot be found") {
					return resource.RetryableError(err)
				}
				return resource.NonRetryableError(err)
			}
			log.Printf("[DEBUG]: RDS Cluster create response: %s", resp)
			return nil
		})

		if err != nil {
			log.Printf("[ERROR] Error creating RDS Cluster: %s", err)
			return err
		}

	} else {
		if _, ok := d.GetOk("master_password"); !ok {
			return fmt.Errorf(`provider.aws: aws_rds_cluster: %s: "master_password": required field is not set`, d.Get("database_name").(string))
		}

		if _, ok := d.GetOk("master_username"); !ok {
			return fmt.Errorf(`provider.aws: aws_rds_cluster: %s: "master_username": required field is not set`, d.Get("database_name").(string))
		}

		createOpts := &rds.CreateDBClusterInput{
			DBClusterIdentifier: aws.String(d.Get("cluster_identifier").(string)),
			Engine:              aws.String(d.Get("engine").(string)),
			MasterUserPassword:  aws.String(d.Get("master_password").(string)),
			MasterUsername:      aws.String(d.Get("master_username").(string)),
			StorageEncrypted:    aws.Bool(d.Get("storage_encrypted").(bool)),
			Tags:                tags,
		}

		// Need to check value > 0 due to:
		// InvalidParameterValue: Backtrack is not enabled for the aurora-postgresql engine.
		if v, ok := d.GetOk("backtrack_window"); ok && v.(int) > 0 {
			createOpts.BacktrackWindow = aws.Int64(int64(v.(int)))
		}

		if v := d.Get("database_name"); v.(string) != "" {
			createOpts.DatabaseName = aws.String(v.(string))
		}

		if attr, ok := d.GetOk("port"); ok {
			createOpts.Port = aws.Int64(int64(attr.(int)))
		}

		if attr, ok := d.GetOk("db_subnet_group_name"); ok {
			createOpts.DBSubnetGroupName = aws.String(attr.(string))
		}

		if attr, ok := d.GetOk("db_cluster_parameter_group_name"); ok {
			createOpts.DBClusterParameterGroupName = aws.String(attr.(string))
		}

		if attr, ok := d.GetOk("engine_version"); ok {
			createOpts.EngineVersion = aws.String(attr.(string))
		}

		if attr := d.Get("vpc_security_group_ids").(*schema.Set); attr.Len() > 0 {
			createOpts.VpcSecurityGroupIds = expandStringList(attr.List())
		}

		if attr := d.Get("availability_zones").(*schema.Set); attr.Len() > 0 {
			createOpts.AvailabilityZones = expandStringList(attr.List())
		}

		if v, ok := d.GetOk("backup_retention_period"); ok {
			createOpts.BackupRetentionPeriod = aws.Int64(int64(v.(int)))
		}

		if v, ok := d.GetOk("preferred_backup_window"); ok {
			createOpts.PreferredBackupWindow = aws.String(v.(string))
		}

		if v, ok := d.GetOk("preferred_maintenance_window"); ok {
			createOpts.PreferredMaintenanceWindow = aws.String(v.(string))
		}

		if attr, ok := d.GetOk("kms_key_id"); ok {
			createOpts.KmsKeyId = aws.String(attr.(string))
		}

		if attr, ok := d.GetOk("iam_database_authentication_enabled"); ok {
			createOpts.EnableIAMDatabaseAuthentication = aws.Bool(attr.(bool))
		}

		log.Printf("[DEBUG] RDS Cluster create options: %s", createOpts)
		var resp *rds.CreateDBClusterOutput
		err := resource.Retry(1*time.Minute, func() *resource.RetryError {
			var err error
			resp, err = conn.CreateDBCluster(createOpts)
			if err != nil {
				if isAWSErr(err, "InvalidParameterValue", "IAM role ARN value is invalid or does not include the required permissions") {
					return resource.RetryableError(err)
				}
				return resource.NonRetryableError(err)
			}
			return nil
		})
		if err != nil {
			return fmt.Errorf("error creating RDS cluster: %s", err)
		}

		log.Printf("[DEBUG]: RDS Cluster create response: %s", resp)
	}

	d.SetId(d.Get("cluster_identifier").(string))

	log.Printf("[INFO] RDS Cluster ID: %s", d.Id())

	log.Println(
		"[INFO] Waiting for RDS Cluster to be available")

	stateConf := &resource.StateChangeConf{
		Pending:    resourceAwsRdsClusterCreatePendingStates,
		Target:     []string{"available"},
		Refresh:    resourceAwsRDSClusterStateRefreshFunc(d, meta),
		Timeout:    d.Timeout(schema.TimeoutCreate),
		MinTimeout: 10 * time.Second,
		Delay:      30 * time.Second,
	}

	// Wait, catching any errors
	_, err := stateConf.WaitForState()
	if err != nil {
		return fmt.Errorf("[WARN] Error waiting for RDS Cluster state to be \"available\": %s", err)
	}

	if v, ok := d.GetOk("iam_roles"); ok {
		for _, role := range v.(*schema.Set).List() {
			err := setIamRoleToRdsCluster(d.Id(), role.(string), conn)
			if err != nil {
				return err
			}
		}
	}

	return resourceAwsRDSClusterRead(d, meta)
}

func resourceAwsRDSClusterRead(d *schema.ResourceData, meta interface{}) error {
	conn := meta.(*AWSClient).rdsconn

	resp, err := conn.DescribeDBClusters(&rds.DescribeDBClustersInput{
		DBClusterIdentifier: aws.String(d.Id()),
	})

	if err != nil {
		if awsErr, ok := err.(awserr.Error); ok {
			if "DBClusterNotFoundFault" == awsErr.Code() {
				d.SetId("")
				log.Printf("[DEBUG] RDS Cluster (%s) not found", d.Id())
				return nil
			}
		}
		log.Printf("[DEBUG] Error describing RDS Cluster (%s)", d.Id())
		return err
	}

	var dbc *rds.DBCluster
	for _, c := range resp.DBClusters {
		if *c.DBClusterIdentifier == d.Id() {
			dbc = c
		}
	}

	if dbc == nil {
		log.Printf("[WARN] RDS Cluster (%s) not found", d.Id())
		d.SetId("")
		return nil
	}

	return flattenAwsRdsClusterResource(d, meta, dbc)
}

func flattenAwsRdsClusterResource(d *schema.ResourceData, meta interface{}, dbc *rds.DBCluster) error {
	conn := meta.(*AWSClient).rdsconn

	if err := d.Set("availability_zones", aws.StringValueSlice(dbc.AvailabilityZones)); err != nil {
		return fmt.Errorf("[DEBUG] Error saving AvailabilityZones to state for RDS Cluster (%s): %s", d.Id(), err)
	}

	// Only set the DatabaseName if it is not nil. There is a known API bug where
	// RDS accepts a DatabaseName but does not return it, causing a perpetual
	// diff.
	//	See https://github.com/hashicorp/terraform/issues/4671 for backstory
	if dbc.DatabaseName != nil {
		d.Set("database_name", dbc.DatabaseName)
	}

	d.Set("backtrack_window", int(aws.Int64Value(dbc.BacktrackWindow)))
	d.Set("cluster_identifier", dbc.DBClusterIdentifier)
	d.Set("cluster_resource_id", dbc.DbClusterResourceId)
	d.Set("db_subnet_group_name", dbc.DBSubnetGroup)
	d.Set("db_cluster_parameter_group_name", dbc.DBClusterParameterGroup)
	d.Set("endpoint", dbc.Endpoint)
	d.Set("engine", dbc.Engine)
	d.Set("engine_version", dbc.EngineVersion)
	d.Set("master_username", dbc.MasterUsername)
	d.Set("port", dbc.Port)
	d.Set("storage_encrypted", dbc.StorageEncrypted)
	d.Set("backup_retention_period", dbc.BackupRetentionPeriod)
	d.Set("preferred_backup_window", dbc.PreferredBackupWindow)
	d.Set("preferred_maintenance_window", dbc.PreferredMaintenanceWindow)
	d.Set("kms_key_id", dbc.KmsKeyId)
	d.Set("reader_endpoint", dbc.ReaderEndpoint)
	d.Set("replication_source_identifier", dbc.ReplicationSourceIdentifier)
	d.Set("iam_database_authentication_enabled", dbc.IAMDatabaseAuthenticationEnabled)
	d.Set("hosted_zone_id", dbc.HostedZoneId)

	var vpcg []string
	for _, g := range dbc.VpcSecurityGroups {
		vpcg = append(vpcg, *g.VpcSecurityGroupId)
	}
	if err := d.Set("vpc_security_group_ids", vpcg); err != nil {
		return fmt.Errorf("[DEBUG] Error saving VPC Security Group IDs to state for RDS Cluster (%s): %s", d.Id(), err)
	}

	var cm []string
	for _, m := range dbc.DBClusterMembers {
		cm = append(cm, *m.DBInstanceIdentifier)
	}
	if err := d.Set("cluster_members", cm); err != nil {
		return fmt.Errorf("[DEBUG] Error saving RDS Cluster Members to state for RDS Cluster (%s): %s", d.Id(), err)
	}

	var roles []string
	for _, r := range dbc.AssociatedRoles {
		roles = append(roles, *r.RoleArn)
	}

	if err := d.Set("iam_roles", roles); err != nil {
		return fmt.Errorf("[DEBUG] Error saving IAM Roles to state for RDS Cluster (%s): %s", d.Id(), err)
	}

	// Fetch and save tags
	arn := arn.ARN{
		Partition: meta.(*AWSClient).partition,
		Service:   "rds",
		Region:    meta.(*AWSClient).region,
		AccountID: meta.(*AWSClient).accountid,
		Resource:  fmt.Sprintf("cluster:%s", d.Id()),
	}.String()
	if err := saveTagsRDS(conn, d, arn); err != nil {
		log.Printf("[WARN] Failed to save tags for RDS Cluster (%s): %s", *dbc.DBClusterIdentifier, err)
	}

	return nil
}

func resourceAwsRDSClusterUpdate(d *schema.ResourceData, meta interface{}) error {
	conn := meta.(*AWSClient).rdsconn
	requestUpdate := false

	req := &rds.ModifyDBClusterInput{
		ApplyImmediately:    aws.Bool(d.Get("apply_immediately").(bool)),
		DBClusterIdentifier: aws.String(d.Id()),
	}

	if d.HasChange("backtrack_window") {
		req.BacktrackWindow = aws.Int64(int64(d.Get("backtrack_window").(int)))
		requestUpdate = true
	}

	if d.HasChange("master_password") {
		req.MasterUserPassword = aws.String(d.Get("master_password").(string))
		requestUpdate = true
	}

	if d.HasChange("vpc_security_group_ids") {
		if attr := d.Get("vpc_security_group_ids").(*schema.Set); attr.Len() > 0 {
			req.VpcSecurityGroupIds = expandStringList(attr.List())
		} else {
			req.VpcSecurityGroupIds = []*string{}
		}
		requestUpdate = true
	}

	if d.HasChange("preferred_backup_window") {
		req.PreferredBackupWindow = aws.String(d.Get("preferred_backup_window").(string))
		requestUpdate = true
	}

	if d.HasChange("preferred_maintenance_window") {
		req.PreferredMaintenanceWindow = aws.String(d.Get("preferred_maintenance_window").(string))
		requestUpdate = true
	}

	if d.HasChange("backup_retention_period") {
		req.BackupRetentionPeriod = aws.Int64(int64(d.Get("backup_retention_period").(int)))
		requestUpdate = true
	}

	if d.HasChange("db_cluster_parameter_group_name") {
		d.SetPartial("db_cluster_parameter_group_name")
		req.DBClusterParameterGroupName = aws.String(d.Get("db_cluster_parameter_group_name").(string))
		requestUpdate = true
	}

	if d.HasChange("iam_database_authentication_enabled") {
		req.EnableIAMDatabaseAuthentication = aws.Bool(d.Get("iam_database_authentication_enabled").(bool))
		requestUpdate = true
	}

	if requestUpdate {
		err := resource.Retry(5*time.Minute, func() *resource.RetryError {
			_, err := conn.ModifyDBCluster(req)
			if err != nil {
				if isAWSErr(err, "InvalidParameterValue", "IAM role ARN value is invalid or does not include the required permissions") {
					return resource.RetryableError(err)
				}
				if isAWSErr(err, rds.ErrCodeInvalidDBClusterStateFault, "") {
					return resource.RetryableError(err)
				}
				return resource.NonRetryableError(err)
			}
			return nil
		})
		if err != nil {
			return fmt.Errorf("Failed to modify RDS Cluster (%s): %s", d.Id(), err)
		}

		stateConf := &resource.StateChangeConf{
			Pending:    resourceAwsRdsClusterUpdatePendingStates,
			Target:     []string{"available"},
			Refresh:    resourceAwsRDSClusterStateRefreshFunc(d, meta),
			Timeout:    d.Timeout(schema.TimeoutUpdate),
			MinTimeout: 10 * time.Second,
			Delay:      10 * time.Second,
		}

		log.Printf("[INFO] Waiting for RDS Cluster (%s) to modify", d.Id())
		_, err = stateConf.WaitForState()
		if err != nil {
			return fmt.Errorf("error waiting for RDS Cluster (%s) to modify: %s", d.Id(), err)
		}
	}

	if d.HasChange("iam_roles") {
		oraw, nraw := d.GetChange("iam_roles")
		if oraw == nil {
			oraw = new(schema.Set)
		}
		if nraw == nil {
			nraw = new(schema.Set)
		}

		os := oraw.(*schema.Set)
		ns := nraw.(*schema.Set)
		removeRoles := os.Difference(ns)
		enableRoles := ns.Difference(os)

		for _, role := range enableRoles.List() {
			err := setIamRoleToRdsCluster(d.Id(), role.(string), conn)
			if err != nil {
				return err
			}
		}

		for _, role := range removeRoles.List() {
			err := removeIamRoleFromRdsCluster(d.Id(), role.(string), conn)
			if err != nil {
				return err
			}
		}
	}

	arn := arn.ARN{
		Partition: meta.(*AWSClient).partition,
		Service:   "rds",
		Region:    meta.(*AWSClient).region,
		AccountID: meta.(*AWSClient).accountid,
		Resource:  fmt.Sprintf("cluster:%s", d.Id()),
	}.String()
	if err := setTagsRDS(conn, d, arn); err != nil {
		return err
	} else {
		d.SetPartial("tags")
	}

	return resourceAwsRDSClusterRead(d, meta)
}

func resourceAwsRDSClusterDelete(d *schema.ResourceData, meta interface{}) error {
	conn := meta.(*AWSClient).rdsconn
	log.Printf("[DEBUG] Destroying RDS Cluster (%s)", d.Id())

	deleteOpts := rds.DeleteDBClusterInput{
		DBClusterIdentifier: aws.String(d.Id()),
	}

	skipFinalSnapshot := d.Get("skip_final_snapshot").(bool)
	deleteOpts.SkipFinalSnapshot = aws.Bool(skipFinalSnapshot)

	if skipFinalSnapshot == false {
		if name, present := d.GetOk("final_snapshot_identifier"); present {
			deleteOpts.FinalDBSnapshotIdentifier = aws.String(name.(string))
		} else {
			return fmt.Errorf("RDS Cluster FinalSnapshotIdentifier is required when a final snapshot is required")
		}
	}

	log.Printf("[DEBUG] RDS Cluster delete options: %s", deleteOpts)

	err := resource.Retry(1*time.Minute, func() *resource.RetryError {
		_, err := conn.DeleteDBCluster(&deleteOpts)
		if err != nil {
			if isAWSErr(err, rds.ErrCodeInvalidDBClusterStateFault, "is not currently in the available state") {
				return resource.RetryableError(err)
			}
			if isAWSErr(err, rds.ErrCodeDBClusterNotFoundFault, "") {
				return nil
			}
			return resource.NonRetryableError(err)
		}
		return nil
	})
	if err != nil {
		return fmt.Errorf("RDS Cluster cannot be deleted: %s", err)
	}

	stateConf := &resource.StateChangeConf{
		Pending:    resourceAwsRdsClusterDeletePendingStates,
		Target:     []string{"destroyed"},
		Refresh:    resourceAwsRDSClusterStateRefreshFunc(d, meta),
		Timeout:    d.Timeout(schema.TimeoutDelete),
		MinTimeout: 10 * time.Second,
		Delay:      30 * time.Second,
	}

	// Wait, catching any errors
	_, err = stateConf.WaitForState()
	if err != nil {
		return fmt.Errorf("[WARN] Error deleting RDS Cluster (%s): %s", d.Id(), err)
	}

	return nil
}

func resourceAwsRDSClusterStateRefreshFunc(
	d *schema.ResourceData, meta interface{}) resource.StateRefreshFunc {
	return func() (interface{}, string, error) {
		conn := meta.(*AWSClient).rdsconn

		resp, err := conn.DescribeDBClusters(&rds.DescribeDBClustersInput{
			DBClusterIdentifier: aws.String(d.Id()),
		})

		if err != nil {
			if awsErr, ok := err.(awserr.Error); ok {
				if "DBClusterNotFoundFault" == awsErr.Code() {
					return 42, "destroyed", nil
				}
			}
			log.Printf("[WARN] Error on retrieving DB Cluster (%s) when waiting: %s", d.Id(), err)
			return nil, "", err
		}

		var dbc *rds.DBCluster

		for _, c := range resp.DBClusters {
			if *c.DBClusterIdentifier == d.Id() {
				dbc = c
			}
		}

		if dbc == nil {
			return 42, "destroyed", nil
		}

		if dbc.Status != nil {
			log.Printf("[DEBUG] DB Cluster status (%s): %s", d.Id(), *dbc.Status)
		}

		return dbc, *dbc.Status, nil
	}
}

func setIamRoleToRdsCluster(clusterIdentifier string, roleArn string, conn *rds.RDS) error {
	params := &rds.AddRoleToDBClusterInput{
		DBClusterIdentifier: aws.String(clusterIdentifier),
		RoleArn:             aws.String(roleArn),
	}
	_, err := conn.AddRoleToDBCluster(params)
	if err != nil {
		return err
	}

	return nil
}

func removeIamRoleFromRdsCluster(clusterIdentifier string, roleArn string, conn *rds.RDS) error {
	params := &rds.RemoveRoleFromDBClusterInput{
		DBClusterIdentifier: aws.String(clusterIdentifier),
		RoleArn:             aws.String(roleArn),
	}
	_, err := conn.RemoveRoleFromDBCluster(params)
	if err != nil {
		return err
	}

	return nil
}

var resourceAwsRdsClusterCreatePendingStates = []string{
	"creating",
	"backing-up",
	"modifying",
	"preparing-data-migration",
	"migrating",
	"resetting-master-credentials",
}

var resourceAwsRdsClusterDeletePendingStates = []string{
	"available",
	"deleting",
	"backing-up",
	"modifying",
}

var resourceAwsRdsClusterUpdatePendingStates = []string{
	"backing-up",
	"modifying",
	"resetting-master-credentials",
}<|MERGE_RESOLUTION|>--- conflicted
+++ resolved
@@ -340,15 +340,12 @@
 			Tags:                tags,
 		}
 
-<<<<<<< HEAD
-=======
 		// Need to check value > 0 due to:
 		// InvalidParameterValue: Backtrack is not enabled for the aurora-postgresql engine.
 		if v, ok := d.GetOk("backtrack_window"); ok && v.(int) > 0 {
 			opts.BacktrackWindow = aws.Int64(int64(v.(int)))
 		}
 
->>>>>>> cebc4962
 		if attr, ok := d.GetOk("engine_version"); ok {
 			opts.EngineVersion = aws.String(attr.(string))
 		}
