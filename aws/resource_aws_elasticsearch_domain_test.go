--- conflicted
+++ resolved
@@ -36,13 +36,10 @@
 
 	out, err := conn.ListDomainNames(&elasticsearch.ListDomainNamesInput{})
 	if err != nil {
-<<<<<<< HEAD
-=======
 		if testSweepSkipSweepError(err) {
 			log.Printf("[WARN] Skipping Elasticsearch Domain sweep for %s: %s", region, err)
 			return nil
 		}
->>>>>>> cebc4962
 		return fmt.Errorf("Error retrieving Elasticsearch Domains: %s", err)
 	}
 	for _, domain := range out.DomainNames {
