--- conflicted
+++ resolved
@@ -225,10 +225,7 @@
 		Partition: meta.(*AWSClient).partition,
 		Service:   "ssm",
 		Region:    meta.(*AWSClient).region,
-<<<<<<< HEAD
-=======
 		AccountID: meta.(*AWSClient).accountid,
->>>>>>> cebc4962
 		Resource:  fmt.Sprintf("document/%s", *doc.Name),
 	}.String()
 	if err := d.Set("arn", arn); err != nil {
