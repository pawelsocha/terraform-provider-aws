package aws

import (
	"fmt"
	"log"
	"testing"

	"github.com/aws/aws-sdk-go/aws"
	"github.com/aws/aws-sdk-go/aws/awserr"
	"github.com/aws/aws-sdk-go/service/ec2"
	"github.com/hashicorp/terraform/helper/resource"
	"github.com/hashicorp/terraform/terraform"
)

// add sweeper to delete known test subnets
func init() {
	resource.AddTestSweepers("aws_subnet", &resource.Sweeper{
		Name: "aws_subnet",
		F:    testSweepSubnets,
		// When implemented, these should be moved to aws_network_interface
		// and aws_network_interface set as dependency here.
		Dependencies: []string{
			"aws_autoscaling_group",
			"aws_batch_compute_environment",
			"aws_beanstalk_environment",
			"aws_db_instance",
<<<<<<< HEAD
=======
			"aws_eks_cluster",
>>>>>>> cebc4962
			"aws_elasticache_cluster",
			"aws_elasticache_replication_group",
			"aws_elasticsearch_domain",
			"aws_elb",
			"aws_lambda_function",
<<<<<<< HEAD
=======
			"aws_lb",
>>>>>>> cebc4962
			"aws_mq_broker",
			"aws_redshift_cluster",
			"aws_spot_fleet_request",
		},
	})
}

func testSweepSubnets(region string) error {
	client, err := sharedClientForRegion(region)
	if err != nil {
		return fmt.Errorf("error getting client: %s", err)
	}
	conn := client.(*AWSClient).ec2conn

	req := &ec2.DescribeSubnetsInput{
		Filters: []*ec2.Filter{
			{
				Name: aws.String("tag-value"),
				Values: []*string{
					aws.String("tf-acc-*"),
				},
			},
		},
	}
	resp, err := conn.DescribeSubnets(req)
	if err != nil {
		if testSweepSkipSweepError(err) {
			log.Printf("[WARN] Skipping EC2 Subnet sweep for %s: %s", region, err)
			return nil
		}
		return fmt.Errorf("Error describing subnets: %s", err)
	}

	if len(resp.Subnets) == 0 {
		log.Print("[DEBUG] No aws subnets to sweep")
		return nil
	}

	for _, subnet := range resp.Subnets {
		// delete the subnet
		_, err := conn.DeleteSubnet(&ec2.DeleteSubnetInput{
			SubnetId: subnet.SubnetId,
		})
		if err != nil {
			return fmt.Errorf(
				"Error deleting Subnet (%s): %s",
				*subnet.SubnetId, err)
		}
	}

	return nil
}

func TestAccAWSSubnet_basic(t *testing.T) {
	var v ec2.Subnet

	testCheck := func(*terraform.State) error {
		if *v.CidrBlock != "10.1.1.0/24" {
			return fmt.Errorf("bad cidr: %s", *v.CidrBlock)
		}

		if *v.MapPublicIpOnLaunch != true {
			return fmt.Errorf("bad MapPublicIpOnLaunch: %t", *v.MapPublicIpOnLaunch)
		}

		return nil
	}

	resource.Test(t, resource.TestCase{
		PreCheck:      func() { testAccPreCheck(t) },
		IDRefreshName: "aws_subnet.foo",
		Providers:     testAccProviders,
		CheckDestroy:  testAccCheckSubnetDestroy,
		Steps: []resource.TestStep{
			{
				Config: testAccSubnetConfig,
				Check: resource.ComposeTestCheckFunc(
					testAccCheckSubnetExists(
						"aws_subnet.foo", &v),
					testCheck,
				),
			},
		},
	})
}

func TestAccAWSSubnet_ipv6(t *testing.T) {
	var before, after ec2.Subnet

	resource.Test(t, resource.TestCase{
		PreCheck:      func() { testAccPreCheck(t) },
		IDRefreshName: "aws_subnet.foo",
		Providers:     testAccProviders,
		CheckDestroy:  testAccCheckSubnetDestroy,
		Steps: []resource.TestStep{
			{
				Config: testAccSubnetConfigIpv6,
				Check: resource.ComposeTestCheckFunc(
					testAccCheckSubnetExists(
						"aws_subnet.foo", &before),
					testAccCheckAwsSubnetIpv6BeforeUpdate(t, &before),
				),
			},
			{
				Config: testAccSubnetConfigIpv6UpdateAssignIpv6OnCreation,
				Check: resource.ComposeTestCheckFunc(
					testAccCheckSubnetExists(
						"aws_subnet.foo", &after),
					testAccCheckAwsSubnetIpv6AfterUpdate(t, &after),
				),
			},
			{
				Config: testAccSubnetConfigIpv6UpdateIpv6Cidr,
				Check: resource.ComposeTestCheckFunc(
					testAccCheckSubnetExists(
						"aws_subnet.foo", &after),

					testAccCheckAwsSubnetNotRecreated(t, &before, &after),
				),
			},
		},
	})
}

func TestAccAWSSubnet_enableIpv6(t *testing.T) {
	var subnet ec2.Subnet

	resource.Test(t, resource.TestCase{
		PreCheck:      func() { testAccPreCheck(t) },
		IDRefreshName: "aws_subnet.foo",
		Providers:     testAccProviders,
		CheckDestroy:  testAccCheckSubnetDestroy,
		Steps: []resource.TestStep{
			{
				Config: testAccSubnetConfigPreIpv6,
				Check: resource.ComposeTestCheckFunc(
					testAccCheckSubnetExists(
						"aws_subnet.foo", &subnet),
				),
			},
			{
				Config: testAccSubnetConfigIpv6,
				Check: resource.ComposeTestCheckFunc(
					testAccCheckSubnetExists(
						"aws_subnet.foo", &subnet),
				),
			},
		},
	})
}

func testAccCheckAwsSubnetIpv6BeforeUpdate(t *testing.T, subnet *ec2.Subnet) resource.TestCheckFunc {
	return func(s *terraform.State) error {
		if subnet.Ipv6CidrBlockAssociationSet == nil {
			return fmt.Errorf("Expected IPV6 CIDR Block Association")
		}

		if *subnet.AssignIpv6AddressOnCreation != true {
			return fmt.Errorf("bad AssignIpv6AddressOnCreation: %t", *subnet.AssignIpv6AddressOnCreation)
		}

		return nil
	}
}

func testAccCheckAwsSubnetIpv6AfterUpdate(t *testing.T, subnet *ec2.Subnet) resource.TestCheckFunc {
	return func(s *terraform.State) error {
		if *subnet.AssignIpv6AddressOnCreation != false {
			return fmt.Errorf("bad AssignIpv6AddressOnCreation: %t", *subnet.AssignIpv6AddressOnCreation)
		}

		return nil
	}
}

func testAccCheckAwsSubnetNotRecreated(t *testing.T,
	before, after *ec2.Subnet) resource.TestCheckFunc {
	return func(s *terraform.State) error {
		if *before.SubnetId != *after.SubnetId {
			t.Fatalf("Expected SubnetIDs not to change, but both got before: %s and after: %s", *before.SubnetId, *after.SubnetId)
		}
		return nil
	}
}

func testAccCheckSubnetDestroy(s *terraform.State) error {
	conn := testAccProvider.Meta().(*AWSClient).ec2conn

	for _, rs := range s.RootModule().Resources {
		if rs.Type != "aws_subnet" {
			continue
		}

		// Try to find the resource
		resp, err := conn.DescribeSubnets(&ec2.DescribeSubnetsInput{
			SubnetIds: []*string{aws.String(rs.Primary.ID)},
		})
		if err == nil {
			if len(resp.Subnets) > 0 {
				return fmt.Errorf("still exist.")
			}

			return nil
		}

		// Verify the error is what we want
		ec2err, ok := err.(awserr.Error)
		if !ok {
			return err
		}
		if ec2err.Code() != "InvalidSubnetID.NotFound" {
			return err
		}
	}

	return nil
}

func testAccCheckSubnetExists(n string, v *ec2.Subnet) resource.TestCheckFunc {
	return func(s *terraform.State) error {
		rs, ok := s.RootModule().Resources[n]
		if !ok {
			return fmt.Errorf("Not found: %s", n)
		}

		if rs.Primary.ID == "" {
			return fmt.Errorf("No ID is set")
		}

		conn := testAccProvider.Meta().(*AWSClient).ec2conn
		resp, err := conn.DescribeSubnets(&ec2.DescribeSubnetsInput{
			SubnetIds: []*string{aws.String(rs.Primary.ID)},
		})
		if err != nil {
			return err
		}
		if len(resp.Subnets) == 0 {
			return fmt.Errorf("Subnet not found")
		}

		*v = *resp.Subnets[0]

		return nil
	}
}

const testAccSubnetConfig = `
resource "aws_vpc" "foo" {
	cidr_block = "10.1.0.0/16"
	tags {
		Name = "terraform-testacc-subnet"
	}
}

resource "aws_subnet" "foo" {
	cidr_block = "10.1.1.0/24"
	vpc_id = "${aws_vpc.foo.id}"
	map_public_ip_on_launch = true
	tags {
		Name = "tf-acc-subnet"
	}
}
`

const testAccSubnetConfigPreIpv6 = `
resource "aws_vpc" "foo" {
	cidr_block = "10.10.0.0/16"
	assign_generated_ipv6_cidr_block = true
	tags {
		Name = "terraform-testacc-subnet-ipv6"
	}
}

resource "aws_subnet" "foo" {
	cidr_block = "10.10.1.0/24"
	vpc_id = "${aws_vpc.foo.id}"
	map_public_ip_on_launch = true
	tags {
		Name = "tf-acc-subnet-ipv6"
	}
}
`

const testAccSubnetConfigIpv6 = `
resource "aws_vpc" "foo" {
	cidr_block = "10.10.0.0/16"
	assign_generated_ipv6_cidr_block = true
	tags {
		Name = "terraform-testacc-subnet-ipv6"
	}
}

resource "aws_subnet" "foo" {
	cidr_block = "10.10.1.0/24"
	vpc_id = "${aws_vpc.foo.id}"
	ipv6_cidr_block = "${cidrsubnet(aws_vpc.foo.ipv6_cidr_block, 8, 1)}"
	map_public_ip_on_launch = true
	assign_ipv6_address_on_creation = true
	tags {
		Name = "tf-acc-subnet-ipv6"
	}
}
`

const testAccSubnetConfigIpv6UpdateAssignIpv6OnCreation = `
resource "aws_vpc" "foo" {
	cidr_block = "10.10.0.0/16"
	assign_generated_ipv6_cidr_block = true
	tags {
		Name = "terraform-testacc-subnet-assign-ipv6-on-creation"
	}
}

resource "aws_subnet" "foo" {
	cidr_block = "10.10.1.0/24"
	vpc_id = "${aws_vpc.foo.id}"
	ipv6_cidr_block = "${cidrsubnet(aws_vpc.foo.ipv6_cidr_block, 8, 1)}"
	map_public_ip_on_launch = true
	assign_ipv6_address_on_creation = false
	tags {
		Name = "tf-acc-subnet-assign-ipv6-on-creation"
	}
}
`

const testAccSubnetConfigIpv6UpdateIpv6Cidr = `
resource "aws_vpc" "foo" {
	cidr_block = "10.10.0.0/16"
	assign_generated_ipv6_cidr_block = true
	tags {
		Name = "terraform-testacc-subnet-ipv6-update-cidr"
	}
}

resource "aws_subnet" "foo" {
	cidr_block = "10.10.1.0/24"
	vpc_id = "${aws_vpc.foo.id}"
	ipv6_cidr_block = "${cidrsubnet(aws_vpc.foo.ipv6_cidr_block, 8, 3)}"
	map_public_ip_on_launch = true
	assign_ipv6_address_on_creation = false
	tags {
		Name = "tf-acc-subnet-ipv6-update-cidr"
	}
}
`<|MERGE_RESOLUTION|>--- conflicted
+++ resolved
@@ -24,19 +24,13 @@
 			"aws_batch_compute_environment",
 			"aws_beanstalk_environment",
 			"aws_db_instance",
-<<<<<<< HEAD
-=======
 			"aws_eks_cluster",
->>>>>>> cebc4962
 			"aws_elasticache_cluster",
 			"aws_elasticache_replication_group",
 			"aws_elasticsearch_domain",
 			"aws_elb",
 			"aws_lambda_function",
-<<<<<<< HEAD
-=======
 			"aws_lb",
->>>>>>> cebc4962
 			"aws_mq_broker",
 			"aws_redshift_cluster",
 			"aws_spot_fleet_request",
