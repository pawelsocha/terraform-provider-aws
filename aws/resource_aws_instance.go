package aws

import (
	"bytes"
	"crypto/sha1"
	"encoding/base64"
	"encoding/hex"
	"errors"
	"fmt"
	"log"
	"strings"
	"time"

	"github.com/aws/aws-sdk-go/aws"
	"github.com/aws/aws-sdk-go/aws/awserr"
	"github.com/aws/aws-sdk-go/service/ec2"
	"github.com/hashicorp/terraform/helper/hashcode"
	"github.com/hashicorp/terraform/helper/resource"
	"github.com/hashicorp/terraform/helper/schema"
)

func resourceAwsInstance() *schema.Resource {
	return &schema.Resource{
		Create: resourceAwsInstanceCreate,
		Read:   resourceAwsInstanceRead,
		Update: resourceAwsInstanceUpdate,
		Delete: resourceAwsInstanceDelete,
		Importer: &schema.ResourceImporter{
			State: schema.ImportStatePassthrough,
		},

		SchemaVersion: 1,
		MigrateState:  resourceAwsInstanceMigrateState,

		Timeouts: &schema.ResourceTimeout{
			Create: schema.DefaultTimeout(10 * time.Minute),
			Update: schema.DefaultTimeout(10 * time.Minute),
			Delete: schema.DefaultTimeout(20 * time.Minute),
		},

		Schema: map[string]*schema.Schema{
			"ami": {
				Type:     schema.TypeString,
				Required: true,
				ForceNew: true,
			},

			"associate_public_ip_address": {
				Type:     schema.TypeBool,
				ForceNew: true,
				Computed: true,
				Optional: true,
			},

			"availability_zone": {
				Type:     schema.TypeString,
				Optional: true,
				Computed: true,
				ForceNew: true,
			},

			"placement_group": {
				Type:     schema.TypeString,
				Optional: true,
				Computed: true,
				ForceNew: true,
			},

			"instance_type": {
				Type:     schema.TypeString,
				Required: true,
			},

			"key_name": {
				Type:     schema.TypeString,
				Optional: true,
				ForceNew: true,
				Computed: true,
			},

			"get_password_data": {
				Type:     schema.TypeBool,
				Optional: true,
				Default:  false,
			},

			"password_data": {
				Type:     schema.TypeString,
				Computed: true,
			},

			"subnet_id": {
				Type:     schema.TypeString,
				Optional: true,
				Computed: true,
				ForceNew: true,
			},

			"private_ip": {
				Type:     schema.TypeString,
				Optional: true,
				ForceNew: true,
				Computed: true,
			},

			"source_dest_check": {
				Type:     schema.TypeBool,
				Optional: true,
				Default:  true,
				DiffSuppressFunc: func(k, old, new string, d *schema.ResourceData) bool {
					// Suppress diff if network_interface is set
					_, ok := d.GetOk("network_interface")
					return ok
				},
			},

			"user_data": {
				Type:          schema.TypeString,
				Optional:      true,
				ForceNew:      true,
				ConflictsWith: []string{"user_data_base64"},
				StateFunc: func(v interface{}) string {
					switch v.(type) {
					case string:
						return userDataHashSum(v.(string))
					default:
						return ""
					}
				},
				ValidateFunc: validateMaxLength(16384),
			},

			"user_data_base64": {
				Type:          schema.TypeString,
				Optional:      true,
				ForceNew:      true,
				ConflictsWith: []string{"user_data"},
				ValidateFunc: func(v interface{}, name string) (warns []string, errs []error) {
					s := v.(string)
					if !isBase64Encoded([]byte(s)) {
						errs = append(errs, fmt.Errorf(
							"%s: must be base64-encoded", name,
						))
					}
					return
				},
			},

			"security_groups": {
				Type:     schema.TypeSet,
				Optional: true,
				Computed: true,
				ForceNew: true,
				Elem:     &schema.Schema{Type: schema.TypeString},
				Set:      schema.HashString,
			},

			"vpc_security_group_ids": {
				Type:     schema.TypeSet,
				Optional: true,
				Computed: true,
				Elem:     &schema.Schema{Type: schema.TypeString},
				Set:      schema.HashString,
			},

			"public_dns": {
				Type:     schema.TypeString,
				Computed: true,
			},

			// TODO: Deprecate me v0.10.0
			"network_interface_id": {
				Type:       schema.TypeString,
				Computed:   true,
				Deprecated: "Please use `primary_network_interface_id` instead",
			},

			"primary_network_interface_id": {
				Type:     schema.TypeString,
				Computed: true,
			},

			"network_interface": {
				ConflictsWith: []string{"associate_public_ip_address", "subnet_id", "private_ip", "vpc_security_group_ids", "security_groups", "ipv6_addresses", "ipv6_address_count", "source_dest_check"},
				Type:          schema.TypeSet,
				Optional:      true,
				Computed:      true,
				Elem: &schema.Resource{
					Schema: map[string]*schema.Schema{
						"delete_on_termination": {
							Type:     schema.TypeBool,
							Default:  false,
							Optional: true,
							ForceNew: true,
						},
						"network_interface_id": {
							Type:     schema.TypeString,
							Required: true,
							ForceNew: true,
						},
						"device_index": {
							Type:     schema.TypeInt,
							Required: true,
							ForceNew: true,
						},
					},
				},
			},

			"public_ip": {
				Type:     schema.TypeString,
				Computed: true,
			},

			"instance_state": {
				Type:     schema.TypeString,
				Computed: true,
			},

			"private_dns": {
				Type:     schema.TypeString,
				Computed: true,
			},

			"ebs_optimized": {
				Type:     schema.TypeBool,
				Optional: true,
				ForceNew: true,
			},

			"disable_api_termination": {
				Type:     schema.TypeBool,
				Optional: true,
			},

			"instance_initiated_shutdown_behavior": {
				Type:     schema.TypeString,
				Optional: true,
			},

			"monitoring": {
				Type:     schema.TypeBool,
				Optional: true,
			},

			"iam_instance_profile": {
				Type:     schema.TypeString,
				Optional: true,
			},

			"ipv6_address_count": {
				Type:     schema.TypeInt,
				Optional: true,
				ForceNew: true,
				Computed: true,
			},

			"ipv6_addresses": {
				Type:     schema.TypeList,
				Optional: true,
				Computed: true,
				ForceNew: true,
				Elem: &schema.Schema{
					Type: schema.TypeString,
				},
			},

			"tenancy": {
				Type:     schema.TypeString,
				Optional: true,
				Computed: true,
				ForceNew: true,
			},

			"tags": tagsSchema(),

			"volume_tags": tagsSchemaComputed(),

			"block_device": {
				Type:     schema.TypeMap,
				Optional: true,
				Removed:  "Split out into three sub-types; see Changelog and Docs",
			},

			"ebs_block_device": {
				Type:     schema.TypeSet,
				Optional: true,
				Computed: true,
				Elem: &schema.Resource{
					Schema: map[string]*schema.Schema{
						"delete_on_termination": {
							Type:     schema.TypeBool,
							Optional: true,
							Default:  true,
							ForceNew: true,
						},

						"device_name": {
							Type:     schema.TypeString,
							Required: true,
							ForceNew: true,
						},

						"encrypted": {
							Type:     schema.TypeBool,
							Optional: true,
							Computed: true,
							ForceNew: true,
						},

						"iops": {
							Type:             schema.TypeInt,
							Optional:         true,
							Computed:         true,
							ForceNew:         true,
							DiffSuppressFunc: iopsDiffSuppressFunc,
						},

						"snapshot_id": {
							Type:     schema.TypeString,
							Optional: true,
							Computed: true,
							ForceNew: true,
						},

						"volume_size": {
							Type:     schema.TypeInt,
							Optional: true,
							Computed: true,
							ForceNew: true,
						},

						"volume_type": {
							Type:     schema.TypeString,
							Optional: true,
							Computed: true,
							ForceNew: true,
						},

						"volume_id": {
							Type:     schema.TypeString,
							Computed: true,
						},
					},
				},
				Set: func(v interface{}) int {
					var buf bytes.Buffer
					m := v.(map[string]interface{})
					buf.WriteString(fmt.Sprintf("%s-", m["device_name"].(string)))
					buf.WriteString(fmt.Sprintf("%s-", m["snapshot_id"].(string)))
					return hashcode.String(buf.String())
				},
			},

			"ephemeral_block_device": {
				Type:     schema.TypeSet,
				Optional: true,
				Computed: true,
				ForceNew: true,
				Elem: &schema.Resource{
					Schema: map[string]*schema.Schema{
						"device_name": {
							Type:     schema.TypeString,
							Required: true,
						},

						"virtual_name": {
							Type:     schema.TypeString,
							Optional: true,
						},

						"no_device": {
							Type:     schema.TypeBool,
							Optional: true,
						},
					},
				},
				Set: func(v interface{}) int {
					var buf bytes.Buffer
					m := v.(map[string]interface{})
					buf.WriteString(fmt.Sprintf("%s-", m["device_name"].(string)))
					buf.WriteString(fmt.Sprintf("%s-", m["virtual_name"].(string)))
					if v, ok := m["no_device"].(bool); ok && v {
						buf.WriteString(fmt.Sprintf("%t-", v))
					}
					return hashcode.String(buf.String())
				},
			},

			"root_block_device": {
				Type:     schema.TypeList,
				Optional: true,
				Computed: true,
				MaxItems: 1,
				Elem: &schema.Resource{
					// "You can only modify the volume size, volume type, and Delete on
					// Termination flag on the block device mapping entry for the root
					// device volume." - bit.ly/ec2bdmap
					Schema: map[string]*schema.Schema{
						"delete_on_termination": {
							Type:     schema.TypeBool,
							Optional: true,
							Default:  true,
							ForceNew: true,
						},

						"iops": {
							Type:             schema.TypeInt,
							Optional:         true,
							Computed:         true,
							ForceNew:         true,
							DiffSuppressFunc: iopsDiffSuppressFunc,
						},

						"volume_size": {
							Type:     schema.TypeInt,
							Optional: true,
							Computed: true,
							ForceNew: true,
						},

						"volume_type": {
							Type:     schema.TypeString,
							Optional: true,
							Computed: true,
							ForceNew: true,
						},

						"volume_id": {
							Type:     schema.TypeString,
							Computed: true,
						},
					},
				},
			},

			"credit_specification": {
				Type:     schema.TypeList,
				Optional: true,
				MaxItems: 1,
				DiffSuppressFunc: func(k, old, new string, d *schema.ResourceData) bool {
					if old == "1" && new == "0" {
						return true
					}
					return false
				},
				Elem: &schema.Resource{
					Schema: map[string]*schema.Schema{
						"cpu_credits": {
							Type:     schema.TypeString,
							Optional: true,
							Default:  "standard",
						},
					},
				},
			},
		},
	}
}

func iopsDiffSuppressFunc(k, old, new string, d *schema.ResourceData) bool {
	// Suppress diff if volume_type is not io1
	i := strings.LastIndexByte(k, '.')
	vt := k[:i+1] + "volume_type"
	v := d.Get(vt).(string)
	return strings.ToLower(v) != ec2.VolumeTypeIo1
}

func resourceAwsInstanceCreate(d *schema.ResourceData, meta interface{}) error {
	conn := meta.(*AWSClient).ec2conn

	instanceOpts, err := buildAwsInstanceOpts(d, meta)
	if err != nil {
		return err
	}

	// Build the creation struct
	runOpts := &ec2.RunInstancesInput{
		BlockDeviceMappings:   instanceOpts.BlockDeviceMappings,
		DisableApiTermination: instanceOpts.DisableAPITermination,
		EbsOptimized:          instanceOpts.EBSOptimized,
		Monitoring:            instanceOpts.Monitoring,
		IamInstanceProfile:    instanceOpts.IAMInstanceProfile,
		ImageId:               instanceOpts.ImageID,
		InstanceInitiatedShutdownBehavior: instanceOpts.InstanceInitiatedShutdownBehavior,
		InstanceType:                      instanceOpts.InstanceType,
		Ipv6AddressCount:                  instanceOpts.Ipv6AddressCount,
		Ipv6Addresses:                     instanceOpts.Ipv6Addresses,
		KeyName:                           instanceOpts.KeyName,
		MaxCount:                          aws.Int64(int64(1)),
		MinCount:                          aws.Int64(int64(1)),
		NetworkInterfaces:                 instanceOpts.NetworkInterfaces,
		Placement:                         instanceOpts.Placement,
		PrivateIpAddress:                  instanceOpts.PrivateIPAddress,
		SecurityGroupIds:                  instanceOpts.SecurityGroupIDs,
		SecurityGroups:                    instanceOpts.SecurityGroups,
		SubnetId:                          instanceOpts.SubnetID,
		UserData:                          instanceOpts.UserData64,
		CreditSpecification:               instanceOpts.CreditSpecification,
	}

	_, ipv6CountOk := d.GetOk("ipv6_address_count")
	_, ipv6AddressOk := d.GetOk("ipv6_addresses")

	if ipv6AddressOk && ipv6CountOk {
		return fmt.Errorf("Only 1 of `ipv6_address_count` or `ipv6_addresses` can be specified")
	}

	restricted := meta.(*AWSClient).IsGovCloud() || meta.(*AWSClient).IsChinaCloud()
	if !restricted {
		tagsSpec := make([]*ec2.TagSpecification, 0)

		if v, ok := d.GetOk("tags"); ok {
			tags := tagsFromMap(v.(map[string]interface{}))

			spec := &ec2.TagSpecification{
				ResourceType: aws.String("instance"),
				Tags:         tags,
			}

			tagsSpec = append(tagsSpec, spec)
		}

		if v, ok := d.GetOk("volume_tags"); ok {
			tags := tagsFromMap(v.(map[string]interface{}))

			spec := &ec2.TagSpecification{
				ResourceType: aws.String("volume"),
				Tags:         tags,
			}

			tagsSpec = append(tagsSpec, spec)
		}

		if len(tagsSpec) > 0 {
			runOpts.TagSpecifications = tagsSpec
		}
	}

	// Create the instance
	log.Printf("[DEBUG] Run configuration: %s", runOpts)

	var runResp *ec2.Reservation
	err = resource.Retry(30*time.Second, func() *resource.RetryError {
		var err error
		runResp, err = conn.RunInstances(runOpts)
		// IAM instance profiles can take ~10 seconds to propagate in AWS:
		// http://docs.aws.amazon.com/AWSEC2/latest/UserGuide/iam-roles-for-amazon-ec2.html#launch-instance-with-role-console
		if isAWSErr(err, "InvalidParameterValue", "Invalid IAM Instance Profile") {
			log.Print("[DEBUG] Invalid IAM Instance Profile referenced, retrying...")
			return resource.RetryableError(err)
		}
		// IAM roles can also take time to propagate in AWS:
		if isAWSErr(err, "InvalidParameterValue", " has no associated IAM Roles") {
			log.Print("[DEBUG] IAM Instance Profile appears to have no IAM roles, retrying...")
			return resource.RetryableError(err)
		}
		return resource.NonRetryableError(err)
	})
	// Warn if the AWS Error involves group ids, to help identify situation
	// where a user uses group ids in security_groups for the Default VPC.
	//   See https://github.com/hashicorp/terraform/issues/3798
	if isAWSErr(err, "InvalidParameterValue", "groupId is invalid") {
		return fmt.Errorf("Error launching instance, possible mismatch of Security Group IDs and Names. See AWS Instance docs here: %s.\n\n\tAWS Error: %s", "https://terraform.io/docs/providers/aws/r/instance.html", err.(awserr.Error).Message())
	}
	if err != nil {
		return fmt.Errorf("Error launching source instance: %s", err)
	}
	if runResp == nil || len(runResp.Instances) == 0 {
		return errors.New("Error launching source instance: no instances returned in response")
	}

	instance := runResp.Instances[0]
	log.Printf("[INFO] Instance ID: %s", *instance.InstanceId)

	// Store the resulting ID so we can look this up later
	d.SetId(*instance.InstanceId)

	// Wait for the instance to become running so we can get some attributes
	// that aren't available until later.
	log.Printf(
		"[DEBUG] Waiting for instance (%s) to become running",
		*instance.InstanceId)

	stateConf := &resource.StateChangeConf{
		Pending:    []string{"pending"},
		Target:     []string{"running"},
		Refresh:    InstanceStateRefreshFunc(conn, *instance.InstanceId, []string{"terminated", "shutting-down"}),
		Timeout:    d.Timeout(schema.TimeoutCreate),
		Delay:      10 * time.Second,
		MinTimeout: 3 * time.Second,
	}

	instanceRaw, err := stateConf.WaitForState()
	if err != nil {
		return fmt.Errorf(
			"Error waiting for instance (%s) to become ready: %s",
			*instance.InstanceId, err)
	}

	instance = instanceRaw.(*ec2.Instance)

	// Initialize the connection info
	if instance.PublicIpAddress != nil {
		d.SetConnInfo(map[string]string{
			"type": "ssh",
			"host": *instance.PublicIpAddress,
		})
	} else if instance.PrivateIpAddress != nil {
		d.SetConnInfo(map[string]string{
			"type": "ssh",
			"host": *instance.PrivateIpAddress,
		})
	}

	// Update if we need to
	return resourceAwsInstanceUpdate(d, meta)
}

func resourceAwsInstanceRead(d *schema.ResourceData, meta interface{}) error {
	conn := meta.(*AWSClient).ec2conn

	resp, err := conn.DescribeInstances(&ec2.DescribeInstancesInput{
		InstanceIds: []*string{aws.String(d.Id())},
	})
	if err != nil {
		// If the instance was not found, return nil so that we can show
		// that the instance is gone.
		if ec2err, ok := err.(awserr.Error); ok && ec2err.Code() == "InvalidInstanceID.NotFound" {
			d.SetId("")
			return nil
		}

		// Some other error, report it
		return err
	}

	// If nothing was found, then return no state
	if len(resp.Reservations) == 0 {
		d.SetId("")
		return nil
	}

	instance := resp.Reservations[0].Instances[0]

	if instance.State != nil {
		// If the instance is terminated, then it is gone
		if *instance.State.Name == "terminated" {
			d.SetId("")
			return nil
		}

		d.Set("instance_state", instance.State.Name)
	}

	if instance.Placement != nil {
		d.Set("availability_zone", instance.Placement.AvailabilityZone)
	}
	if instance.Placement.GroupName != nil {
		d.Set("placement_group", instance.Placement.GroupName)
	}
	if instance.Placement.Tenancy != nil {
		d.Set("tenancy", instance.Placement.Tenancy)
	}

	d.Set("ami", instance.ImageId)
	d.Set("instance_type", instance.InstanceType)
	d.Set("key_name", instance.KeyName)
	d.Set("public_dns", instance.PublicDnsName)
	d.Set("public_ip", instance.PublicIpAddress)
	d.Set("private_dns", instance.PrivateDnsName)
	d.Set("private_ip", instance.PrivateIpAddress)
	d.Set("iam_instance_profile", iamInstanceProfileArnToName(instance.IamInstanceProfile))

	// Set configured Network Interface Device Index Slice
	// We only want to read, and populate state for the configured network_interface attachments. Otherwise, other
	// resources have the potential to attach network interfaces to the instance, and cause a perpetual create/destroy
	// diff. We should only read on changes configured for this specific resource because of this.
	var configuredDeviceIndexes []int
	if v, ok := d.GetOk("network_interface"); ok {
		vL := v.(*schema.Set).List()
		for _, vi := range vL {
			mVi := vi.(map[string]interface{})
			configuredDeviceIndexes = append(configuredDeviceIndexes, mVi["device_index"].(int))
		}
	}

	var ipv6Addresses []string
	if len(instance.NetworkInterfaces) > 0 {
		var primaryNetworkInterface ec2.InstanceNetworkInterface
		var networkInterfaces []map[string]interface{}
		for _, iNi := range instance.NetworkInterfaces {
			ni := make(map[string]interface{})
			if *iNi.Attachment.DeviceIndex == 0 {
				primaryNetworkInterface = *iNi
			}
			// If the attached network device is inside our configuration, refresh state with values found.
			// Otherwise, assume the network device was attached via an outside resource.
			for _, index := range configuredDeviceIndexes {
				if index == int(*iNi.Attachment.DeviceIndex) {
					ni["device_index"] = *iNi.Attachment.DeviceIndex
					ni["network_interface_id"] = *iNi.NetworkInterfaceId
					ni["delete_on_termination"] = *iNi.Attachment.DeleteOnTermination
				}
			}
			// Don't add empty network interfaces to schema
			if len(ni) == 0 {
				continue
			}
			networkInterfaces = append(networkInterfaces, ni)
		}
		if err := d.Set("network_interface", networkInterfaces); err != nil {
			return fmt.Errorf("Error setting network_interfaces: %v", err)
		}

		// Set primary network interface details
		// If an instance is shutting down, network interfaces are detached, and attributes may be nil,
		// need to protect against nil pointer dereferences
		if primaryNetworkInterface.SubnetId != nil {
			d.Set("subnet_id", primaryNetworkInterface.SubnetId)
		}
		if primaryNetworkInterface.NetworkInterfaceId != nil {
			d.Set("network_interface_id", primaryNetworkInterface.NetworkInterfaceId) // TODO: Deprecate me v0.10.0
			d.Set("primary_network_interface_id", primaryNetworkInterface.NetworkInterfaceId)
		}
		if primaryNetworkInterface.Ipv6Addresses != nil {
			d.Set("ipv6_address_count", len(primaryNetworkInterface.Ipv6Addresses))
		}
		if primaryNetworkInterface.SourceDestCheck != nil {
			d.Set("source_dest_check", primaryNetworkInterface.SourceDestCheck)
		}

		d.Set("associate_public_ip_address", primaryNetworkInterface.Association != nil)

		for _, address := range primaryNetworkInterface.Ipv6Addresses {
			ipv6Addresses = append(ipv6Addresses, *address.Ipv6Address)
		}

	} else {
		d.Set("subnet_id", instance.SubnetId)
		d.Set("network_interface_id", "") // TODO: Deprecate me v0.10.0
		d.Set("primary_network_interface_id", "")
	}

	if err := d.Set("ipv6_addresses", ipv6Addresses); err != nil {
		log.Printf("[WARN] Error setting ipv6_addresses for AWS Instance (%s): %s", d.Id(), err)
	}

	d.Set("ebs_optimized", instance.EbsOptimized)
	if instance.SubnetId != nil && *instance.SubnetId != "" {
		d.Set("source_dest_check", instance.SourceDestCheck)
	}

	if instance.Monitoring != nil && instance.Monitoring.State != nil {
		monitoringState := *instance.Monitoring.State
		d.Set("monitoring", monitoringState == "enabled" || monitoringState == "pending")
	}

	d.Set("tags", tagsToMap(instance.Tags))

	if err := readVolumeTags(conn, d); err != nil {
		return err
	}

	if err := readSecurityGroups(d, instance, conn); err != nil {
		return err
	}

	if err := readBlockDevices(d, instance, conn); err != nil {
		return err
	}
	if _, ok := d.GetOk("ephemeral_block_device"); !ok {
		d.Set("ephemeral_block_device", []interface{}{})
	}

	// Instance attributes
	{
		attr, err := conn.DescribeInstanceAttribute(&ec2.DescribeInstanceAttributeInput{
			Attribute:  aws.String("disableApiTermination"),
			InstanceId: aws.String(d.Id()),
		})
		if err != nil {
			return err
		}
		d.Set("disable_api_termination", attr.DisableApiTermination.Value)
	}
	{
		attr, err := conn.DescribeInstanceAttribute(&ec2.DescribeInstanceAttributeInput{
			Attribute:  aws.String(ec2.InstanceAttributeNameUserData),
			InstanceId: aws.String(d.Id()),
		})
		if err != nil {
			return err
		}
		if attr.UserData != nil && attr.UserData.Value != nil {
			// Since user_data and user_data_base64 conflict with each other,
			// we'll only set one or the other here to avoid a perma-diff.
			// Since user_data_base64 was added later, we'll prefer to set
			// user_data.
			_, b64 := d.GetOk("user_data_base64")
			if b64 {
				d.Set("user_data_base64", attr.UserData.Value)
			} else {
				d.Set("user_data", userDataHashSum(*attr.UserData.Value))
			}
		}
	}
	{
		creditSpecifications, err := getCreditSpecifications(conn, d.Id())
<<<<<<< HEAD
		if err != nil {
=======
		if err != nil && !isAWSErr(err, "UnsupportedOperation", "") {
>>>>>>> cebc4962
			return err
		}
		if err := d.Set("credit_specification", creditSpecifications); err != nil {
			return fmt.Errorf("error setting credit_specification: %s", err)
		}
	}

	if d.Get("get_password_data").(bool) {
		passwordData, err := getAwsEc2InstancePasswordData(*instance.InstanceId, conn)
		if err != nil {
			return err
		}
		d.Set("password_data", passwordData)
	} else {
		d.Set("get_password_data", false)
		d.Set("password_data", nil)
	}

	return nil
}

func resourceAwsInstanceUpdate(d *schema.ResourceData, meta interface{}) error {
	conn := meta.(*AWSClient).ec2conn

	d.Partial(true)

	restricted := meta.(*AWSClient).IsGovCloud() || meta.(*AWSClient).IsChinaCloud()

	if d.HasChange("tags") {
		if !d.IsNewResource() || restricted {
			if err := setTags(conn, d); err != nil {
				return err
			} else {
				d.SetPartial("tags")
			}
		}
	}
	if d.HasChange("volume_tags") {
		if !d.IsNewResource() || !restricted {
			if err := setVolumeTags(conn, d); err != nil {
				return err
			} else {
				d.SetPartial("volume_tags")
			}
		}
	}

	if d.HasChange("iam_instance_profile") && !d.IsNewResource() {
		request := &ec2.DescribeIamInstanceProfileAssociationsInput{
			Filters: []*ec2.Filter{
				{
					Name:   aws.String("instance-id"),
					Values: []*string{aws.String(d.Id())},
				},
			},
		}

		resp, err := conn.DescribeIamInstanceProfileAssociations(request)
		if err != nil {
			return err
		}

		// An Iam Instance Profile has been provided and is pending a change
		// This means it is an association or a replacement to an association
		if _, ok := d.GetOk("iam_instance_profile"); ok {
			// Does not have an Iam Instance Profile associated with it, need to associate
			if len(resp.IamInstanceProfileAssociations) == 0 {
				err := resource.Retry(1*time.Minute, func() *resource.RetryError {
					_, err := conn.AssociateIamInstanceProfile(&ec2.AssociateIamInstanceProfileInput{
						InstanceId: aws.String(d.Id()),
						IamInstanceProfile: &ec2.IamInstanceProfileSpecification{
							Name: aws.String(d.Get("iam_instance_profile").(string)),
						},
					})
					if err != nil {
						if isAWSErr(err, "InvalidParameterValue", "Invalid IAM Instance Profile") {
							return resource.RetryableError(err)
						}
						return resource.NonRetryableError(err)
					}
					return nil
				})
				if err != nil {
					return err
				}

			} else {
				// Has an Iam Instance Profile associated with it, need to replace the association
				associationId := resp.IamInstanceProfileAssociations[0].AssociationId

				err := resource.Retry(1*time.Minute, func() *resource.RetryError {
					_, err := conn.ReplaceIamInstanceProfileAssociation(&ec2.ReplaceIamInstanceProfileAssociationInput{
						AssociationId: associationId,
						IamInstanceProfile: &ec2.IamInstanceProfileSpecification{
							Name: aws.String(d.Get("iam_instance_profile").(string)),
						},
					})
					if err != nil {
						if isAWSErr(err, "InvalidParameterValue", "Invalid IAM Instance Profile") {
							return resource.RetryableError(err)
						}
						return resource.NonRetryableError(err)
					}
					return nil
				})
				if err != nil {
					return err
				}
			}
			// An Iam Instance Profile has _not_ been provided but is pending a change. This means there is a pending removal
		} else {
			if len(resp.IamInstanceProfileAssociations) > 0 {
				// Has an Iam Instance Profile associated with it, need to remove the association
				associationId := resp.IamInstanceProfileAssociations[0].AssociationId

				_, err := conn.DisassociateIamInstanceProfile(&ec2.DisassociateIamInstanceProfileInput{
					AssociationId: associationId,
				})
				if err != nil {
					return err
				}
			}
		}
	}

	// SourceDestCheck can only be modified on an instance without manually specified network interfaces.
	// SourceDestCheck, in that case, is configured at the network interface level
	if _, ok := d.GetOk("network_interface"); !ok {

		// If we have a new resource and source_dest_check is still true, don't modify
		sourceDestCheck := d.Get("source_dest_check").(bool)

		// Because we're calling Update prior to Read, and the default value of `source_dest_check` is `true`,
		// HasChange() thinks there is a diff between what is set on the instance and what is set in state. We need to ensure that
		// if a diff has occured, it's not because it's a new instance.
		if d.HasChange("source_dest_check") && !d.IsNewResource() || d.IsNewResource() && !sourceDestCheck {
			// SourceDestCheck can only be set on VPC instances
			// AWS will return an error of InvalidParameterCombination if we attempt
			// to modify the source_dest_check of an instance in EC2 Classic
			log.Printf("[INFO] Modifying `source_dest_check` on Instance %s", d.Id())
			_, err := conn.ModifyInstanceAttribute(&ec2.ModifyInstanceAttributeInput{
				InstanceId: aws.String(d.Id()),
				SourceDestCheck: &ec2.AttributeBooleanValue{
					Value: aws.Bool(sourceDestCheck),
				},
			})
			if err != nil {
				if ec2err, ok := err.(awserr.Error); ok {
					// Tolerate InvalidParameterCombination error in Classic, otherwise
					// return the error
					if "InvalidParameterCombination" != ec2err.Code() {
						return err
					}
					log.Printf("[WARN] Attempted to modify SourceDestCheck on non VPC instance: %s", ec2err.Message())
				}
			}
		}
	}

	if d.HasChange("vpc_security_group_ids") && !d.IsNewResource() {
		var groups []*string
		if v := d.Get("vpc_security_group_ids").(*schema.Set); v.Len() > 0 {
			for _, v := range v.List() {
				groups = append(groups, aws.String(v.(string)))
			}
		}

		if len(groups) < 1 {
			return fmt.Errorf("VPC-based instances require at least one security group to be attached.")
		}
		// If a user has multiple network interface attachments on the target EC2 instance, simply modifying the
		// instance attributes via a `ModifyInstanceAttributes()` request would fail with the following error message:
		// "There are multiple interfaces attached to instance 'i-XX'. Please specify an interface ID for the operation instead."
		// Thus, we need to actually modify the primary network interface for the new security groups, as the primary
		// network interface is where we modify/create security group assignments during Create.
		log.Printf("[INFO] Modifying `vpc_security_group_ids` on Instance %q", d.Id())
		instances, err := conn.DescribeInstances(&ec2.DescribeInstancesInput{
			InstanceIds: []*string{aws.String(d.Id())},
		})
		if err != nil {
			return err
		}
		instance := instances.Reservations[0].Instances[0]
		var primaryInterface ec2.InstanceNetworkInterface
		for _, ni := range instance.NetworkInterfaces {
			if *ni.Attachment.DeviceIndex == 0 {
				primaryInterface = *ni
			}
		}

		if primaryInterface.NetworkInterfaceId == nil {
			log.Print("[Error] Attempted to set vpc_security_group_ids on an instance without a primary network interface")
			return fmt.Errorf(
				"Failed to update vpc_security_group_ids on %q, which does not contain a primary network interface",
				d.Id())
		}

		if _, err := conn.ModifyNetworkInterfaceAttribute(&ec2.ModifyNetworkInterfaceAttributeInput{
			NetworkInterfaceId: primaryInterface.NetworkInterfaceId,
			Groups:             groups,
		}); err != nil {
			return err
		}
	}

	if d.HasChange("instance_type") && !d.IsNewResource() {
		log.Printf("[INFO] Stopping Instance %q for instance_type change", d.Id())
		_, err := conn.StopInstances(&ec2.StopInstancesInput{
			InstanceIds: []*string{aws.String(d.Id())},
		})

		stateConf := &resource.StateChangeConf{
			Pending:    []string{"pending", "running", "shutting-down", "stopped", "stopping"},
			Target:     []string{"stopped"},
			Refresh:    InstanceStateRefreshFunc(conn, d.Id(), []string{}),
			Timeout:    d.Timeout(schema.TimeoutUpdate),
			Delay:      10 * time.Second,
			MinTimeout: 3 * time.Second,
		}

		_, err = stateConf.WaitForState()
		if err != nil {
			return fmt.Errorf(
				"Error waiting for instance (%s) to stop: %s", d.Id(), err)
		}

		log.Printf("[INFO] Modifying instance type %s", d.Id())
		_, err = conn.ModifyInstanceAttribute(&ec2.ModifyInstanceAttributeInput{
			InstanceId: aws.String(d.Id()),
			InstanceType: &ec2.AttributeValue{
				Value: aws.String(d.Get("instance_type").(string)),
			},
		})
		if err != nil {
			return err
		}

		log.Printf("[INFO] Starting Instance %q after instance_type change", d.Id())
		_, err = conn.StartInstances(&ec2.StartInstancesInput{
			InstanceIds: []*string{aws.String(d.Id())},
		})

		stateConf = &resource.StateChangeConf{
			Pending:    []string{"pending", "stopped"},
			Target:     []string{"running"},
			Refresh:    InstanceStateRefreshFunc(conn, d.Id(), []string{"terminated"}),
			Timeout:    d.Timeout(schema.TimeoutUpdate),
			Delay:      10 * time.Second,
			MinTimeout: 3 * time.Second,
		}

		_, err = stateConf.WaitForState()
		if err != nil {
			return fmt.Errorf(
				"Error waiting for instance (%s) to become ready: %s",
				d.Id(), err)
		}
	}

	if d.HasChange("disable_api_termination") {
		_, err := conn.ModifyInstanceAttribute(&ec2.ModifyInstanceAttributeInput{
			InstanceId: aws.String(d.Id()),
			DisableApiTermination: &ec2.AttributeBooleanValue{
				Value: aws.Bool(d.Get("disable_api_termination").(bool)),
			},
		})
		if err != nil {
			return err
		}
	}

	if d.HasChange("instance_initiated_shutdown_behavior") {
		log.Printf("[INFO] Modifying instance %s", d.Id())
		_, err := conn.ModifyInstanceAttribute(&ec2.ModifyInstanceAttributeInput{
			InstanceId: aws.String(d.Id()),
			InstanceInitiatedShutdownBehavior: &ec2.AttributeValue{
				Value: aws.String(d.Get("instance_initiated_shutdown_behavior").(string)),
			},
		})
		if err != nil {
			return err
		}
	}

	if d.HasChange("monitoring") {
		var mErr error
		if d.Get("monitoring").(bool) {
			log.Printf("[DEBUG] Enabling monitoring for Instance (%s)", d.Id())
			_, mErr = conn.MonitorInstances(&ec2.MonitorInstancesInput{
				InstanceIds: []*string{aws.String(d.Id())},
			})
		} else {
			log.Printf("[DEBUG] Disabling monitoring for Instance (%s)", d.Id())
			_, mErr = conn.UnmonitorInstances(&ec2.UnmonitorInstancesInput{
				InstanceIds: []*string{aws.String(d.Id())},
			})
		}
		if mErr != nil {
			return fmt.Errorf("[WARN] Error updating Instance monitoring: %s", mErr)
		}
	}

	if d.HasChange("credit_specification") {
		if v, ok := d.GetOk("credit_specification"); ok {
			creditSpecification := v.([]interface{})[0].(map[string]interface{})
			log.Printf("[DEBUG] Modifying credit specification for Instance (%s)", d.Id())
			_, err := conn.ModifyInstanceCreditSpecification(&ec2.ModifyInstanceCreditSpecificationInput{
				InstanceCreditSpecifications: []*ec2.InstanceCreditSpecificationRequest{
					{
						InstanceId: aws.String(d.Id()),
						CpuCredits: aws.String(creditSpecification["cpu_credits"].(string)),
					},
				},
			})
			if err != nil {
				return fmt.Errorf("[WARN] Error updating Instance credit specification: %s", err)
			}
		}
	}

	// TODO(mitchellh): wait for the attributes we modified to
	// persist the change...

	d.Partial(false)

	return resourceAwsInstanceRead(d, meta)
}

func resourceAwsInstanceDelete(d *schema.ResourceData, meta interface{}) error {
	conn := meta.(*AWSClient).ec2conn

	if err := awsTerminateInstance(conn, d.Id(), d); err != nil {
		return err
	}

	return nil
}

// InstanceStateRefreshFunc returns a resource.StateRefreshFunc that is used to watch
// an EC2 instance.
func InstanceStateRefreshFunc(conn *ec2.EC2, instanceID string, failStates []string) resource.StateRefreshFunc {
	return func() (interface{}, string, error) {
		resp, err := conn.DescribeInstances(&ec2.DescribeInstancesInput{
			InstanceIds: []*string{aws.String(instanceID)},
		})
		if err != nil {
			if ec2err, ok := err.(awserr.Error); ok && ec2err.Code() == "InvalidInstanceID.NotFound" {
				// Set this to nil as if we didn't find anything.
				resp = nil
			} else {
				log.Printf("Error on InstanceStateRefresh: %s", err)
				return nil, "", err
			}
		}

		if resp == nil || len(resp.Reservations) == 0 || len(resp.Reservations[0].Instances) == 0 {
			// Sometimes AWS just has consistency issues and doesn't see
			// our instance yet. Return an empty state.
			return nil, "", nil
		}

		i := resp.Reservations[0].Instances[0]
		state := *i.State.Name

		for _, failState := range failStates {
			if state == failState {
				return i, state, fmt.Errorf("Failed to reach target state. Reason: %s",
					stringifyStateReason(i.StateReason))
			}
		}

		return i, state, nil
	}
}

func stringifyStateReason(sr *ec2.StateReason) string {
	if sr.Message != nil {
		return *sr.Message
	}
	if sr.Code != nil {
		return *sr.Code
	}

	return sr.String()
}

func readBlockDevices(d *schema.ResourceData, instance *ec2.Instance, conn *ec2.EC2) error {
	ibds, err := readBlockDevicesFromInstance(instance, conn)
	if err != nil {
		return err
	}

	if err := d.Set("ebs_block_device", ibds["ebs"]); err != nil {
		return err
	}

	// This handles the import case which needs to be defaulted to empty
	if _, ok := d.GetOk("root_block_device"); !ok {
		if err := d.Set("root_block_device", []interface{}{}); err != nil {
			return err
		}
	}

	if ibds["root"] != nil {
		roots := []interface{}{ibds["root"]}
		if err := d.Set("root_block_device", roots); err != nil {
			return err
		}
	}

	return nil
}

func readBlockDevicesFromInstance(instance *ec2.Instance, conn *ec2.EC2) (map[string]interface{}, error) {
	blockDevices := make(map[string]interface{})
	blockDevices["ebs"] = make([]map[string]interface{}, 0)
	blockDevices["root"] = nil

	instanceBlockDevices := make(map[string]*ec2.InstanceBlockDeviceMapping)
	for _, bd := range instance.BlockDeviceMappings {
		if bd.Ebs != nil {
			instanceBlockDevices[*bd.Ebs.VolumeId] = bd
		}
	}

	if len(instanceBlockDevices) == 0 {
		return nil, nil
	}

	volIDs := make([]*string, 0, len(instanceBlockDevices))
	for volID := range instanceBlockDevices {
		volIDs = append(volIDs, aws.String(volID))
	}

	// Need to call DescribeVolumes to get volume_size and volume_type for each
	// EBS block device
	volResp, err := conn.DescribeVolumes(&ec2.DescribeVolumesInput{
		VolumeIds: volIDs,
	})
	if err != nil {
		return nil, err
	}

	for _, vol := range volResp.Volumes {
		instanceBd := instanceBlockDevices[*vol.VolumeId]
		bd := make(map[string]interface{})

		bd["volume_id"] = *vol.VolumeId

		if instanceBd.Ebs != nil && instanceBd.Ebs.DeleteOnTermination != nil {
			bd["delete_on_termination"] = *instanceBd.Ebs.DeleteOnTermination
		}
		if vol.Size != nil {
			bd["volume_size"] = *vol.Size
		}
		if vol.VolumeType != nil {
			bd["volume_type"] = *vol.VolumeType
		}
		if vol.Iops != nil {
			bd["iops"] = *vol.Iops
		}

		if blockDeviceIsRoot(instanceBd, instance) {
			blockDevices["root"] = bd
		} else {
			if instanceBd.DeviceName != nil {
				bd["device_name"] = *instanceBd.DeviceName
			}
			if vol.Encrypted != nil {
				bd["encrypted"] = *vol.Encrypted
			}
			if vol.SnapshotId != nil {
				bd["snapshot_id"] = *vol.SnapshotId
			}

			blockDevices["ebs"] = append(blockDevices["ebs"].([]map[string]interface{}), bd)
		}
	}

	return blockDevices, nil
}

func blockDeviceIsRoot(bd *ec2.InstanceBlockDeviceMapping, instance *ec2.Instance) bool {
	return bd.DeviceName != nil &&
		instance.RootDeviceName != nil &&
		*bd.DeviceName == *instance.RootDeviceName
}

func fetchRootDeviceName(ami string, conn *ec2.EC2) (*string, error) {
	if ami == "" {
		return nil, errors.New("Cannot fetch root device name for blank AMI ID.")
	}

	log.Printf("[DEBUG] Describing AMI %q to get root block device name", ami)
	res, err := conn.DescribeImages(&ec2.DescribeImagesInput{
		ImageIds: []*string{aws.String(ami)},
	})
	if err != nil {
		return nil, err
	}

	// For a bad image, we just return nil so we don't block a refresh
	if len(res.Images) == 0 {
		return nil, nil
	}

	image := res.Images[0]
	rootDeviceName := image.RootDeviceName

	// Instance store backed AMIs do not provide a root device name.
	if *image.RootDeviceType == ec2.DeviceTypeInstanceStore {
		return nil, nil
	}

	// Some AMIs have a RootDeviceName like "/dev/sda1" that does not appear as a
	// DeviceName in the BlockDeviceMapping list (which will instead have
	// something like "/dev/sda")
	//
	// While this seems like it breaks an invariant of AMIs, it ends up working
	// on the AWS side, and AMIs like this are common enough that we need to
	// special case it so Terraform does the right thing.
	//
	// Our heuristic is: if the RootDeviceName does not appear in the
	// BlockDeviceMapping, assume that the DeviceName of the first
	// BlockDeviceMapping entry serves as the root device.
	rootDeviceNameInMapping := false
	for _, bdm := range image.BlockDeviceMappings {
		if aws.StringValue(bdm.DeviceName) == aws.StringValue(image.RootDeviceName) {
			rootDeviceNameInMapping = true
		}
	}

	if !rootDeviceNameInMapping && len(image.BlockDeviceMappings) > 0 {
		rootDeviceName = image.BlockDeviceMappings[0].DeviceName
	}

	if rootDeviceName == nil {
		return nil, fmt.Errorf("[WARN] Error finding Root Device Name for AMI (%s)", ami)
	}

	return rootDeviceName, nil
}

func buildNetworkInterfaceOpts(d *schema.ResourceData, groups []*string, nInterfaces interface{}) []*ec2.InstanceNetworkInterfaceSpecification {
	networkInterfaces := []*ec2.InstanceNetworkInterfaceSpecification{}
	// Get necessary items
	subnet, hasSubnet := d.GetOk("subnet_id")

	if hasSubnet {
		// If we have a non-default VPC / Subnet specified, we can flag
		// AssociatePublicIpAddress to get a Public IP assigned. By default these are not provided.
		// You cannot specify both SubnetId and the NetworkInterface.0.* parameters though, otherwise
		// you get: Network interfaces and an instance-level subnet ID may not be specified on the same request
		// You also need to attach Security Groups to the NetworkInterface instead of the instance,
		// to avoid: Network interfaces and an instance-level security groups may not be specified on
		// the same request
		ni := &ec2.InstanceNetworkInterfaceSpecification{
			DeviceIndex: aws.Int64(int64(0)),
			SubnetId:    aws.String(subnet.(string)),
			Groups:      groups,
		}

		if v, ok := d.GetOkExists("associate_public_ip_address"); ok {
			ni.AssociatePublicIpAddress = aws.Bool(v.(bool))
		}

		if v, ok := d.GetOk("private_ip"); ok {
			ni.PrivateIpAddress = aws.String(v.(string))
		}

		if v, ok := d.GetOk("ipv6_address_count"); ok {
			ni.Ipv6AddressCount = aws.Int64(int64(v.(int)))
		}

		if v, ok := d.GetOk("ipv6_addresses"); ok {
			ipv6Addresses := make([]*ec2.InstanceIpv6Address, len(v.([]interface{})))
			for _, address := range v.([]interface{}) {
				ipv6Address := &ec2.InstanceIpv6Address{
					Ipv6Address: aws.String(address.(string)),
				}

				ipv6Addresses = append(ipv6Addresses, ipv6Address)
			}

			ni.Ipv6Addresses = ipv6Addresses
		}

		if v := d.Get("vpc_security_group_ids").(*schema.Set); v.Len() > 0 {
			for _, v := range v.List() {
				ni.Groups = append(ni.Groups, aws.String(v.(string)))
			}
		}

		networkInterfaces = append(networkInterfaces, ni)
	} else {
		// If we have manually specified network interfaces, build and attach those here.
		vL := nInterfaces.(*schema.Set).List()
		for _, v := range vL {
			ini := v.(map[string]interface{})
			ni := &ec2.InstanceNetworkInterfaceSpecification{
				DeviceIndex:         aws.Int64(int64(ini["device_index"].(int))),
				NetworkInterfaceId:  aws.String(ini["network_interface_id"].(string)),
				DeleteOnTermination: aws.Bool(ini["delete_on_termination"].(bool)),
			}
			networkInterfaces = append(networkInterfaces, ni)
		}
	}

	return networkInterfaces
}

func readBlockDeviceMappingsFromConfig(
	d *schema.ResourceData, conn *ec2.EC2) ([]*ec2.BlockDeviceMapping, error) {
	blockDevices := make([]*ec2.BlockDeviceMapping, 0)

	if v, ok := d.GetOk("ebs_block_device"); ok {
		vL := v.(*schema.Set).List()
		for _, v := range vL {
			bd := v.(map[string]interface{})
			ebs := &ec2.EbsBlockDevice{
				DeleteOnTermination: aws.Bool(bd["delete_on_termination"].(bool)),
			}

			if v, ok := bd["snapshot_id"].(string); ok && v != "" {
				ebs.SnapshotId = aws.String(v)
			}

			if v, ok := bd["encrypted"].(bool); ok && v {
				ebs.Encrypted = aws.Bool(v)
			}

			if v, ok := bd["volume_size"].(int); ok && v != 0 {
				ebs.VolumeSize = aws.Int64(int64(v))
			}

			if v, ok := bd["volume_type"].(string); ok && v != "" {
				ebs.VolumeType = aws.String(v)
				if ec2.VolumeTypeIo1 == strings.ToLower(v) {
					// Condition: This parameter is required for requests to create io1
					// volumes; it is not used in requests to create gp2, st1, sc1, or
					// standard volumes.
					// See: http://docs.aws.amazon.com/AWSEC2/latest/APIReference/API_EbsBlockDevice.html
					if v, ok := bd["iops"].(int); ok && v > 0 {
						ebs.Iops = aws.Int64(int64(v))
					}
				}
			}

			blockDevices = append(blockDevices, &ec2.BlockDeviceMapping{
				DeviceName: aws.String(bd["device_name"].(string)),
				Ebs:        ebs,
			})
		}
	}

	if v, ok := d.GetOk("ephemeral_block_device"); ok {
		vL := v.(*schema.Set).List()
		for _, v := range vL {
			bd := v.(map[string]interface{})
			bdm := &ec2.BlockDeviceMapping{
				DeviceName:  aws.String(bd["device_name"].(string)),
				VirtualName: aws.String(bd["virtual_name"].(string)),
			}
			if v, ok := bd["no_device"].(bool); ok && v {
				bdm.NoDevice = aws.String("")
				// When NoDevice is true, just ignore VirtualName since it's not needed
				bdm.VirtualName = nil
			}

			if bdm.NoDevice == nil && aws.StringValue(bdm.VirtualName) == "" {
				return nil, errors.New("virtual_name cannot be empty when no_device is false or undefined.")
			}

			blockDevices = append(blockDevices, bdm)
		}
	}

	if v, ok := d.GetOk("root_block_device"); ok {
		vL := v.([]interface{})
		if len(vL) > 1 {
			return nil, errors.New("Cannot specify more than one root_block_device.")
		}
		for _, v := range vL {
			bd := v.(map[string]interface{})
			ebs := &ec2.EbsBlockDevice{
				DeleteOnTermination: aws.Bool(bd["delete_on_termination"].(bool)),
			}

			if v, ok := bd["volume_size"].(int); ok && v != 0 {
				ebs.VolumeSize = aws.Int64(int64(v))
			}

			if v, ok := bd["volume_type"].(string); ok && v != "" {
				ebs.VolumeType = aws.String(v)
			}

			if v, ok := bd["iops"].(int); ok && v > 0 && *ebs.VolumeType == "io1" {
				// Only set the iops attribute if the volume type is io1. Setting otherwise
				// can trigger a refresh/plan loop based on the computed value that is given
				// from AWS, and prevent us from specifying 0 as a valid iops.
				//   See https://github.com/hashicorp/terraform/pull/4146
				//   See https://github.com/hashicorp/terraform/issues/7765
				ebs.Iops = aws.Int64(int64(v))
			} else if v, ok := bd["iops"].(int); ok && v > 0 && *ebs.VolumeType != "io1" {
				// Message user about incompatibility
				log.Print("[WARN] IOPs is only valid for storate type io1 for EBS Volumes")
			}

			if dn, err := fetchRootDeviceName(d.Get("ami").(string), conn); err == nil {
				if dn == nil {
					return nil, fmt.Errorf(
						"Expected 1 AMI for ID: %s, got none",
						d.Get("ami").(string))
				}

				blockDevices = append(blockDevices, &ec2.BlockDeviceMapping{
					DeviceName: dn,
					Ebs:        ebs,
				})
			} else {
				return nil, err
			}
		}
	}

	return blockDevices, nil
}

func readVolumeTags(conn *ec2.EC2, d *schema.ResourceData) error {
	volumeIds, err := getAwsInstanceVolumeIds(conn, d)
	if err != nil {
		return err
	}

	tagsResp, err := conn.DescribeTags(&ec2.DescribeTagsInput{
		Filters: []*ec2.Filter{
			{
				Name:   aws.String("resource-id"),
				Values: volumeIds,
			},
		},
	})
	if err != nil {
		return err
	}

	var tags []*ec2.Tag

	for _, t := range tagsResp.Tags {
		tag := &ec2.Tag{
			Key:   t.Key,
			Value: t.Value,
		}
		tags = append(tags, tag)
	}

	d.Set("volume_tags", tagsToMap(tags))

	return nil
}

// Determine whether we're referring to security groups with
// IDs or names. We use a heuristic to figure this out. By default,
// we use IDs if we're in a VPC, and names otherwise (EC2-Classic).
// However, the default VPC accepts either, so store them both here and let the
// config determine which one to use in Plan and Apply.
func readSecurityGroups(d *schema.ResourceData, instance *ec2.Instance, conn *ec2.EC2) error {
	// An instance with a subnet is in a VPC; an instance without a subnet is in EC2-Classic.
	hasSubnet := instance.SubnetId != nil && *instance.SubnetId != ""
	useID, useName := hasSubnet, !hasSubnet

	// If the instance is in a VPC, find out if that VPC is Default to determine
	// whether to store names.
	if instance.VpcId != nil && *instance.VpcId != "" {
		out, err := conn.DescribeVpcs(&ec2.DescribeVpcsInput{
			VpcIds: []*string{instance.VpcId},
		})
		if err != nil {
			log.Printf("[WARN] Unable to describe VPC %q: %s", *instance.VpcId, err)
		} else if len(out.Vpcs) == 0 {
			// This may happen in Eucalyptus Cloud
			log.Printf("[WARN] Unable to retrieve VPCs")
		} else {
			isInDefaultVpc := *out.Vpcs[0].IsDefault
			useName = isInDefaultVpc
		}
	}

	// Build up the security groups
	if useID {
		sgs := make([]string, 0, len(instance.SecurityGroups))
		for _, sg := range instance.SecurityGroups {
			sgs = append(sgs, *sg.GroupId)
		}
		log.Printf("[DEBUG] Setting Security Group IDs: %#v", sgs)
		if err := d.Set("vpc_security_group_ids", sgs); err != nil {
			return err
		}
	} else {
		if err := d.Set("vpc_security_group_ids", []string{}); err != nil {
			return err
		}
	}
	if useName {
		sgs := make([]string, 0, len(instance.SecurityGroups))
		for _, sg := range instance.SecurityGroups {
			sgs = append(sgs, *sg.GroupName)
		}
		log.Printf("[DEBUG] Setting Security Group Names: %#v", sgs)
		if err := d.Set("security_groups", sgs); err != nil {
			return err
		}
	} else {
		if err := d.Set("security_groups", []string{}); err != nil {
			return err
		}
	}
	return nil
}

func getAwsEc2InstancePasswordData(instanceID string, conn *ec2.EC2) (string, error) {
	log.Printf("[INFO] Reading password data for instance %s", instanceID)

	var passwordData string

	err := resource.Retry(15*time.Minute, func() *resource.RetryError {
		resp, err := conn.GetPasswordData(&ec2.GetPasswordDataInput{
			InstanceId: aws.String(instanceID),
		})

		if err != nil {
			return resource.NonRetryableError(err)
		}

		if resp.PasswordData == nil || *resp.PasswordData == "" {
			return resource.RetryableError(fmt.Errorf("Password data is blank for instance ID: %s", instanceID))
		}

		passwordData = strings.TrimSpace(*resp.PasswordData)

		log.Printf("[INFO] Password data read for instance %s", instanceID)
		return nil
	})

	if err != nil {
		return "", err
	}

	return passwordData, nil
}

type awsInstanceOpts struct {
	BlockDeviceMappings               []*ec2.BlockDeviceMapping
	DisableAPITermination             *bool
	EBSOptimized                      *bool
	Monitoring                        *ec2.RunInstancesMonitoringEnabled
	IAMInstanceProfile                *ec2.IamInstanceProfileSpecification
	ImageID                           *string
	InstanceInitiatedShutdownBehavior *string
	InstanceType                      *string
	Ipv6AddressCount                  *int64
	Ipv6Addresses                     []*ec2.InstanceIpv6Address
	KeyName                           *string
	NetworkInterfaces                 []*ec2.InstanceNetworkInterfaceSpecification
	Placement                         *ec2.Placement
	PrivateIPAddress                  *string
	SecurityGroupIDs                  []*string
	SecurityGroups                    []*string
	SpotPlacement                     *ec2.SpotPlacement
	SubnetID                          *string
	UserData64                        *string
	CreditSpecification               *ec2.CreditSpecificationRequest
}

func buildAwsInstanceOpts(
	d *schema.ResourceData, meta interface{}) (*awsInstanceOpts, error) {
	conn := meta.(*AWSClient).ec2conn

	opts := &awsInstanceOpts{
		DisableAPITermination: aws.Bool(d.Get("disable_api_termination").(bool)),
		EBSOptimized:          aws.Bool(d.Get("ebs_optimized").(bool)),
		ImageID:               aws.String(d.Get("ami").(string)),
		InstanceType:          aws.String(d.Get("instance_type").(string)),
	}

	if v, ok := d.GetOk("credit_specification"); ok {
		cs := v.([]interface{})[0].(map[string]interface{})
		opts.CreditSpecification = &ec2.CreditSpecificationRequest{
			CpuCredits: aws.String(cs["cpu_credits"].(string)),
		}
	}

	if v := d.Get("instance_initiated_shutdown_behavior").(string); v != "" {
		opts.InstanceInitiatedShutdownBehavior = aws.String(v)
	}

	opts.Monitoring = &ec2.RunInstancesMonitoringEnabled{
		Enabled: aws.Bool(d.Get("monitoring").(bool)),
	}

	opts.IAMInstanceProfile = &ec2.IamInstanceProfileSpecification{
		Name: aws.String(d.Get("iam_instance_profile").(string)),
	}

	userData := d.Get("user_data").(string)
	userDataBase64 := d.Get("user_data_base64").(string)

	if userData != "" {
		opts.UserData64 = aws.String(base64Encode([]byte(userData)))
	} else if userDataBase64 != "" {
		opts.UserData64 = aws.String(userDataBase64)
	}

	// check for non-default Subnet, and cast it to a String
	subnet, hasSubnet := d.GetOk("subnet_id")
	subnetID := subnet.(string)

	// Placement is used for aws_instance; SpotPlacement is used for
	// aws_spot_instance_request. They represent the same data. :-|
	opts.Placement = &ec2.Placement{
		AvailabilityZone: aws.String(d.Get("availability_zone").(string)),
		GroupName:        aws.String(d.Get("placement_group").(string)),
	}

	opts.SpotPlacement = &ec2.SpotPlacement{
		AvailabilityZone: aws.String(d.Get("availability_zone").(string)),
		GroupName:        aws.String(d.Get("placement_group").(string)),
	}

	if v := d.Get("tenancy").(string); v != "" {
		opts.Placement.Tenancy = aws.String(v)
	}

	var groups []*string
	if v := d.Get("security_groups"); v != nil {
		// Security group names.
		// For a nondefault VPC, you must use security group IDs instead.
		// See http://docs.aws.amazon.com/AWSEC2/latest/APIReference/API_RunInstances.html
		sgs := v.(*schema.Set).List()
		if len(sgs) > 0 && hasSubnet {
			log.Print("[WARN] Deprecated. Attempting to use 'security_groups' within a VPC instance. Use 'vpc_security_group_ids' instead.")
		}
		for _, v := range sgs {
			str := v.(string)
			groups = append(groups, aws.String(str))
		}
	}

	networkInterfaces, interfacesOk := d.GetOk("network_interface")

	// If setting subnet and public address, OR manual network interfaces, populate those now.
	if hasSubnet || interfacesOk {
		// Otherwise we're attaching (a) network interface(s)
		opts.NetworkInterfaces = buildNetworkInterfaceOpts(d, groups, networkInterfaces)
	} else {
		// If simply specifying a subnetID, privateIP, Security Groups, or VPC Security Groups, build these now
		if subnetID != "" {
			opts.SubnetID = aws.String(subnetID)
		}

		if v, ok := d.GetOk("private_ip"); ok {
			opts.PrivateIPAddress = aws.String(v.(string))
		}
		if opts.SubnetID != nil &&
			*opts.SubnetID != "" {
			opts.SecurityGroupIDs = groups
		} else {
			opts.SecurityGroups = groups
		}

		if v, ok := d.GetOk("ipv6_address_count"); ok {
			opts.Ipv6AddressCount = aws.Int64(int64(v.(int)))
		}

		if v, ok := d.GetOk("ipv6_addresses"); ok {
			ipv6Addresses := make([]*ec2.InstanceIpv6Address, len(v.([]interface{})))
			for _, address := range v.([]interface{}) {
				ipv6Address := &ec2.InstanceIpv6Address{
					Ipv6Address: aws.String(address.(string)),
				}

				ipv6Addresses = append(ipv6Addresses, ipv6Address)
			}

			opts.Ipv6Addresses = ipv6Addresses
		}

		if v := d.Get("vpc_security_group_ids").(*schema.Set); v.Len() > 0 {
			for _, v := range v.List() {
				opts.SecurityGroupIDs = append(opts.SecurityGroupIDs, aws.String(v.(string)))
			}
		}
	}

	if v, ok := d.GetOk("key_name"); ok {
		opts.KeyName = aws.String(v.(string))
	}

	blockDevices, err := readBlockDeviceMappingsFromConfig(d, conn)
	if err != nil {
		return nil, err
	}
	if len(blockDevices) > 0 {
		opts.BlockDeviceMappings = blockDevices
	}
	return opts, nil
}

func awsTerminateInstance(conn *ec2.EC2, id string, d *schema.ResourceData) error {
	log.Printf("[INFO] Terminating instance: %s", id)
	req := &ec2.TerminateInstancesInput{
		InstanceIds: []*string{aws.String(id)},
	}
	if _, err := conn.TerminateInstances(req); err != nil {
		return fmt.Errorf("Error terminating instance: %s", err)
	}

	log.Printf("[DEBUG] Waiting for instance (%s) to become terminated", id)

	stateConf := &resource.StateChangeConf{
		Pending:    []string{"pending", "running", "shutting-down", "stopped", "stopping"},
		Target:     []string{"terminated"},
		Refresh:    InstanceStateRefreshFunc(conn, id, []string{}),
		Timeout:    d.Timeout(schema.TimeoutDelete),
		Delay:      10 * time.Second,
		MinTimeout: 3 * time.Second,
	}

	_, err := stateConf.WaitForState()
	if err != nil {
		return fmt.Errorf(
			"Error waiting for instance (%s) to terminate: %s", id, err)
	}

	return nil
}

func iamInstanceProfileArnToName(ip *ec2.IamInstanceProfile) string {
	if ip == nil || ip.Arn == nil {
		return ""
	}
	parts := strings.Split(*ip.Arn, "/")
	return parts[len(parts)-1]
}

func userDataHashSum(user_data string) string {
	// Check whether the user_data is not Base64 encoded.
	// Always calculate hash of base64 decoded value since we
	// check against double-encoding when setting it
	v, base64DecodeError := base64.StdEncoding.DecodeString(user_data)
	if base64DecodeError != nil {
		v = []byte(user_data)
	}

	hash := sha1.Sum(v)
	return hex.EncodeToString(hash[:])
}

func getAwsInstanceVolumeIds(conn *ec2.EC2, d *schema.ResourceData) ([]*string, error) {
	volumeIds := make([]*string, 0)

	opts := &ec2.DescribeVolumesInput{
		Filters: []*ec2.Filter{
			{
				Name:   aws.String("attachment.instance-id"),
				Values: []*string{aws.String(d.Id())},
			},
		},
	}

	resp, err := conn.DescribeVolumes(opts)
	if err != nil {
		return nil, err
	}

	for _, v := range resp.Volumes {
		volumeIds = append(volumeIds, v.VolumeId)
	}

	return volumeIds, nil
}

func getCreditSpecifications(conn *ec2.EC2, instanceId string) ([]map[string]interface{}, error) {
	var creditSpecifications []map[string]interface{}
	creditSpecification := make(map[string]interface{})

	attr, err := conn.DescribeInstanceCreditSpecifications(&ec2.DescribeInstanceCreditSpecificationsInput{
		InstanceIds: []*string{aws.String(instanceId)},
	})
	if err != nil {
<<<<<<< HEAD
		return nil, err
	}
	if attr.InstanceCreditSpecifications != nil {
		creditSpecification["cpu_credits"] = *attr.InstanceCreditSpecifications[0].CpuCredits
=======
		return creditSpecifications, err
	}
	if len(attr.InstanceCreditSpecifications) > 0 {
		creditSpecification["cpu_credits"] = aws.StringValue(attr.InstanceCreditSpecifications[0].CpuCredits)
>>>>>>> cebc4962
		creditSpecifications = append(creditSpecifications, creditSpecification)
	}

	return creditSpecifications, nil
}<|MERGE_RESOLUTION|>--- conflicted
+++ resolved
@@ -807,11 +807,7 @@
 	}
 	{
 		creditSpecifications, err := getCreditSpecifications(conn, d.Id())
-<<<<<<< HEAD
-		if err != nil {
-=======
 		if err != nil && !isAWSErr(err, "UnsupportedOperation", "") {
->>>>>>> cebc4962
 			return err
 		}
 		if err := d.Set("credit_specification", creditSpecifications); err != nil {
@@ -1902,17 +1898,10 @@
 		InstanceIds: []*string{aws.String(instanceId)},
 	})
 	if err != nil {
-<<<<<<< HEAD
-		return nil, err
-	}
-	if attr.InstanceCreditSpecifications != nil {
-		creditSpecification["cpu_credits"] = *attr.InstanceCreditSpecifications[0].CpuCredits
-=======
 		return creditSpecifications, err
 	}
 	if len(attr.InstanceCreditSpecifications) > 0 {
 		creditSpecification["cpu_credits"] = aws.StringValue(attr.InstanceCreditSpecifications[0].CpuCredits)
->>>>>>> cebc4962
 		creditSpecifications = append(creditSpecifications, creditSpecification)
 	}
 
