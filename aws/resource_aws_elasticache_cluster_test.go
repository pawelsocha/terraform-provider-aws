package aws

import (
	"errors"
	"fmt"
	"log"
	"os"
	"regexp"
	"strconv"
	"strings"
	"testing"
	"time"

	"github.com/aws/aws-sdk-go/aws"
	"github.com/aws/aws-sdk-go/aws/awserr"
	"github.com/aws/aws-sdk-go/service/elasticache"
	"github.com/hashicorp/terraform/helper/acctest"
	"github.com/hashicorp/terraform/helper/resource"
	"github.com/hashicorp/terraform/terraform"
)

func init() {
	resource.AddTestSweepers("aws_elasticache_cluster", &resource.Sweeper{
		Name: "aws_elasticache_cluster",
		F:    testSweepElasticacheClusters,
		Dependencies: []string{
			"aws_elasticache_replication_group",
		},
	})
}

func testSweepElasticacheClusters(region string) error {
	client, err := sharedClientForRegion(region)
	if err != nil {
		return fmt.Errorf("error getting client: %s", err)
	}
	conn := client.(*AWSClient).elasticacheconn

	prefixes := []string{
		"tf-",
		"tf-test-",
		"tf-acc-test-",
	}

<<<<<<< HEAD
	return conn.DescribeCacheClustersPages(&elasticache.DescribeCacheClustersInput{}, func(page *elasticache.DescribeCacheClustersOutput, isLast bool) bool {
=======
	err = conn.DescribeCacheClustersPages(&elasticache.DescribeCacheClustersInput{}, func(page *elasticache.DescribeCacheClustersOutput, isLast bool) bool {
>>>>>>> cebc4962
		if len(page.CacheClusters) == 0 {
			log.Print("[DEBUG] No Elasticache Replicaton Groups to sweep")
			return false
		}

		for _, cluster := range page.CacheClusters {
			id := aws.StringValue(cluster.CacheClusterId)
			skip := true
			for _, prefix := range prefixes {
				if strings.HasPrefix(id, prefix) {
					skip = false
					break
				}
			}
			if skip {
				log.Printf("[INFO] Skipping Elasticache Cluster: %s", id)
				continue
			}
			log.Printf("[INFO] Deleting Elasticache Cluster: %s", id)
<<<<<<< HEAD
			err := deleteElasticacheCluster(id, 40*time.Minute, conn)
			if err != nil {
				log.Printf("[ERROR] Failed to delete Elasticache Cluster (%s): %s", id, err)
=======
			err := deleteElasticacheCacheCluster(conn, id)
			if err != nil {
				log.Printf("[ERROR] Failed to delete Elasticache Cache Cluster (%s): %s", id, err)
			}
			err = waitForDeleteElasticacheCacheCluster(conn, id, 40*time.Minute)
			if err != nil {
				log.Printf("[ERROR] Failed waiting for Elasticache Cache Cluster (%s) to be deleted: %s", id, err)
>>>>>>> cebc4962
			}
		}
		return !isLast
	})
<<<<<<< HEAD
=======
	if err != nil {
		if testSweepSkipSweepError(err) {
			log.Printf("[WARN] Skipping Elasticache Cluster sweep for %s: %s", region, err)
			return nil
		}
		return fmt.Errorf("Error retrieving Elasticache Clusters: %s", err)
	}
	return nil
>>>>>>> cebc4962
}

func TestAccAWSElasticacheCluster_Engine_Memcached_Ec2Classic(t *testing.T) {
	oldvar := os.Getenv("AWS_DEFAULT_REGION")
	os.Setenv("AWS_DEFAULT_REGION", "us-east-1")
	defer os.Setenv("AWS_DEFAULT_REGION", oldvar)

	var ec elasticache.CacheCluster
	rName := fmt.Sprintf("tf-acc-test-%s", acctest.RandString(8))
	resourceName := "aws_elasticache_cluster.bar"

	resource.Test(t, resource.TestCase{
		PreCheck:     func() { testAccPreCheck(t); testAccEC2ClassicPreCheck(t) },
		Providers:    testAccProviders,
		CheckDestroy: testAccCheckAWSElasticacheClusterDestroy,
		Steps: []resource.TestStep{
			{
				Config: testAccAWSElasticacheClusterConfig_Engine_Memcached(rName),
				Check: resource.ComposeTestCheckFunc(
					testAccCheckAWSElasticacheClusterExists(resourceName, &ec),
					resource.TestCheckResourceAttr(resourceName, "cache_nodes.0.id", "0001"),
					resource.TestCheckResourceAttrSet(resourceName, "configuration_endpoint"),
					resource.TestCheckResourceAttrSet(resourceName, "cluster_address"),
					resource.TestCheckResourceAttr(resourceName, "engine", "memcached"),
					resource.TestCheckResourceAttr(resourceName, "port", "11211"),
				),
			},
			{
				ResourceName:      resourceName,
				ImportState:       true,
				ImportStateVerify: true,
			},
		},
	})
}

func TestAccAWSElasticacheCluster_Engine_Redis_Ec2Classic(t *testing.T) {
	oldvar := os.Getenv("AWS_DEFAULT_REGION")
	os.Setenv("AWS_DEFAULT_REGION", "us-east-1")
	defer os.Setenv("AWS_DEFAULT_REGION", oldvar)

	var ec elasticache.CacheCluster
	rName := fmt.Sprintf("tf-acc-test-%s", acctest.RandString(8))
	resourceName := "aws_elasticache_cluster.bar"

	resource.Test(t, resource.TestCase{
		PreCheck:     func() { testAccPreCheck(t); testAccEC2ClassicPreCheck(t) },
		Providers:    testAccProviders,
		CheckDestroy: testAccCheckAWSElasticacheClusterDestroy,
		Steps: []resource.TestStep{
			{
				Config: testAccAWSElasticacheClusterConfig_Engine_Redis(rName),
				Check: resource.ComposeTestCheckFunc(
					testAccCheckAWSElasticacheClusterExists(resourceName, &ec),
					resource.TestCheckResourceAttr(resourceName, "cache_nodes.0.id", "0001"),
					resource.TestCheckResourceAttr(resourceName, "engine", "redis"),
					resource.TestCheckResourceAttr(resourceName, "port", "6379"),
				),
			},
			{
				ResourceName:      resourceName,
				ImportState:       true,
				ImportStateVerify: true,
			},
		},
	})
}

func TestAccAWSElasticacheCluster_Port_Ec2Classic(t *testing.T) {
	oldvar := os.Getenv("AWS_DEFAULT_REGION")
	os.Setenv("AWS_DEFAULT_REGION", "us-east-1")
	defer os.Setenv("AWS_DEFAULT_REGION", oldvar)

	var ec elasticache.CacheCluster
	port := 11212
	rName := fmt.Sprintf("tf-acc-test-%s", acctest.RandString(8))
	resourceName := "aws_elasticache_cluster.bar"

	resource.Test(t, resource.TestCase{
		PreCheck:     func() { testAccPreCheck(t); testAccEC2ClassicPreCheck(t) },
		Providers:    testAccProviders,
		CheckDestroy: testAccCheckAWSElasticacheClusterDestroy,
		Steps: []resource.TestStep{
			{
				Config: testAccAWSElasticacheClusterConfig_Port(rName, port),
				Check: resource.ComposeTestCheckFunc(
					testAccCheckAWSElasticacheClusterExists(resourceName, &ec),
					resource.TestCheckResourceAttr(resourceName, "cache_nodes.0.id", "0001"),
					resource.TestCheckResourceAttrSet(resourceName, "configuration_endpoint"),
					resource.TestCheckResourceAttrSet(resourceName, "cluster_address"),
					resource.TestCheckResourceAttr(resourceName, "engine", "memcached"),
					resource.TestCheckResourceAttr(resourceName, "port", strconv.Itoa(port)),
				),
			},
			{
				ResourceName:      resourceName,
				ImportState:       true,
				ImportStateVerify: true,
			},
		},
	})
}

func TestAccAWSElasticacheCluster_SecurityGroup(t *testing.T) {
	var ec elasticache.CacheCluster
	resource.Test(t, resource.TestCase{
		PreCheck:     func() { testAccPreCheck(t) },
		Providers:    testAccProviders,
		CheckDestroy: testAccCheckAWSElasticacheClusterDestroy,
		Steps: []resource.TestStep{
			{
				Config: testAccAWSElasticacheClusterConfig_SecurityGroup,
				Check: resource.ComposeTestCheckFunc(
					testAccCheckAWSElasticacheSecurityGroupExists("aws_elasticache_security_group.bar"),
					testAccCheckAWSElasticacheClusterExists("aws_elasticache_cluster.bar", &ec),
					resource.TestCheckResourceAttr(
						"aws_elasticache_cluster.bar", "cache_nodes.0.id", "0001"),
					resource.TestCheckResourceAttrSet("aws_elasticache_cluster.bar", "configuration_endpoint"),
					resource.TestCheckResourceAttrSet("aws_elasticache_cluster.bar", "cluster_address"),
				),
			},
		},
	})
}

func TestAccAWSElasticacheCluster_snapshotsWithUpdates(t *testing.T) {
	var ec elasticache.CacheCluster

	ri := acctest.RandInt()
	preConfig := fmt.Sprintf(testAccAWSElasticacheClusterConfig_snapshots, ri, ri, acctest.RandString(10))
	postConfig := fmt.Sprintf(testAccAWSElasticacheClusterConfig_snapshotsUpdated, ri, ri, acctest.RandString(10))

	resource.Test(t, resource.TestCase{
		PreCheck:     func() { testAccPreCheck(t) },
		Providers:    testAccProviders,
		CheckDestroy: testAccCheckAWSElasticacheClusterDestroy,
		Steps: []resource.TestStep{
			{
				Config: preConfig,
				Check: resource.ComposeTestCheckFunc(
					testAccCheckAWSElasticacheSecurityGroupExists("aws_elasticache_security_group.bar"),
					testAccCheckAWSElasticacheClusterExists("aws_elasticache_cluster.bar", &ec),
					resource.TestCheckResourceAttr(
						"aws_elasticache_cluster.bar", "snapshot_window", "05:00-09:00"),
					resource.TestCheckResourceAttr(
						"aws_elasticache_cluster.bar", "snapshot_retention_limit", "3"),
				),
			},

			{
				Config: postConfig,
				Check: resource.ComposeTestCheckFunc(
					testAccCheckAWSElasticacheSecurityGroupExists("aws_elasticache_security_group.bar"),
					testAccCheckAWSElasticacheClusterExists("aws_elasticache_cluster.bar", &ec),
					resource.TestCheckResourceAttr(
						"aws_elasticache_cluster.bar", "snapshot_window", "07:00-09:00"),
					resource.TestCheckResourceAttr(
						"aws_elasticache_cluster.bar", "snapshot_retention_limit", "7"),
				),
			},
		},
	})
}

func TestAccAWSElasticacheCluster_decreasingCacheNodes(t *testing.T) {
	var ec elasticache.CacheCluster

	ri := acctest.RandInt()
	preConfig := fmt.Sprintf(testAccAWSElasticacheClusterConfigDecreasingNodes, ri, ri, acctest.RandString(10))
	postConfig := fmt.Sprintf(testAccAWSElasticacheClusterConfigDecreasingNodes_update, ri, ri, acctest.RandString(10))

	resource.Test(t, resource.TestCase{
		PreCheck:     func() { testAccPreCheck(t) },
		Providers:    testAccProviders,
		CheckDestroy: testAccCheckAWSElasticacheClusterDestroy,
		Steps: []resource.TestStep{
			{
				Config: preConfig,
				Check: resource.ComposeTestCheckFunc(
					testAccCheckAWSElasticacheSecurityGroupExists("aws_elasticache_security_group.bar"),
					testAccCheckAWSElasticacheClusterExists("aws_elasticache_cluster.bar", &ec),
					resource.TestCheckResourceAttr(
						"aws_elasticache_cluster.bar", "num_cache_nodes", "3"),
				),
			},

			{
				Config: postConfig,
				Check: resource.ComposeTestCheckFunc(
					testAccCheckAWSElasticacheSecurityGroupExists("aws_elasticache_security_group.bar"),
					testAccCheckAWSElasticacheClusterExists("aws_elasticache_cluster.bar", &ec),
					resource.TestCheckResourceAttr(
						"aws_elasticache_cluster.bar", "num_cache_nodes", "1"),
				),
			},
		},
	})
}

func TestAccAWSElasticacheCluster_vpc(t *testing.T) {
	var csg elasticache.CacheSubnetGroup
	var ec elasticache.CacheCluster
	resource.Test(t, resource.TestCase{
		PreCheck:     func() { testAccPreCheck(t) },
		Providers:    testAccProviders,
		CheckDestroy: testAccCheckAWSElasticacheClusterDestroy,
		Steps: []resource.TestStep{
			{
				Config: testAccAWSElasticacheClusterInVPCConfig,
				Check: resource.ComposeTestCheckFunc(
					testAccCheckAWSElasticacheSubnetGroupExists("aws_elasticache_subnet_group.bar", &csg),
					testAccCheckAWSElasticacheClusterExists("aws_elasticache_cluster.bar", &ec),
					testAccCheckAWSElasticacheClusterAttributes(&ec),
					resource.TestCheckResourceAttr(
						"aws_elasticache_cluster.bar", "availability_zone", "us-west-2a"),
				),
			},
		},
	})
}

func TestAccAWSElasticacheCluster_multiAZInVpc(t *testing.T) {
	var csg elasticache.CacheSubnetGroup
	var ec elasticache.CacheCluster
	resource.Test(t, resource.TestCase{
		PreCheck:     func() { testAccPreCheck(t) },
		Providers:    testAccProviders,
		CheckDestroy: testAccCheckAWSElasticacheClusterDestroy,
		Steps: []resource.TestStep{
			{
				Config: testAccAWSElasticacheClusterMultiAZInVPCConfig,
				Check: resource.ComposeTestCheckFunc(
					testAccCheckAWSElasticacheSubnetGroupExists("aws_elasticache_subnet_group.bar", &csg),
					testAccCheckAWSElasticacheClusterExists("aws_elasticache_cluster.bar", &ec),
					resource.TestCheckResourceAttr(
						"aws_elasticache_cluster.bar", "availability_zone", "Multiple"),
				),
			},
		},
	})
}

func TestAccAWSElasticacheCluster_AZMode_Memcached_Ec2Classic(t *testing.T) {
	oldvar := os.Getenv("AWS_DEFAULT_REGION")
	os.Setenv("AWS_DEFAULT_REGION", "us-east-1")
	defer os.Setenv("AWS_DEFAULT_REGION", oldvar)

	var cluster elasticache.CacheCluster
	rName := fmt.Sprintf("tf-acc-test-%s", acctest.RandString(8))
	resourceName := "aws_elasticache_cluster.bar"

	resource.Test(t, resource.TestCase{
		PreCheck:     func() { testAccPreCheck(t); testAccEC2ClassicPreCheck(t) },
		Providers:    testAccProviders,
		CheckDestroy: testAccCheckAWSElasticacheClusterDestroy,
		Steps: []resource.TestStep{
			{
				Config:      testAccAWSElasticacheClusterConfig_AZMode_Memcached_Ec2Classic(rName, "unknown"),
				ExpectError: regexp.MustCompile(`expected az_mode to be one of .*, got unknown`),
			},
			{
				Config:      testAccAWSElasticacheClusterConfig_AZMode_Memcached_Ec2Classic(rName, "cross-az"),
				ExpectError: regexp.MustCompile(`az_mode "cross-az" is not supported with num_cache_nodes = 1`),
			},
			{
				Config: testAccAWSElasticacheClusterConfig_AZMode_Memcached_Ec2Classic(rName, "single-az"),
				Check: resource.ComposeTestCheckFunc(
					testAccCheckAWSElasticacheClusterExists(resourceName, &cluster),
					resource.TestCheckResourceAttr(resourceName, "az_mode", "single-az"),
				),
			},
			{
				Config:      testAccAWSElasticacheClusterConfig_AZMode_Memcached_Ec2Classic(rName, "cross-az"),
				ExpectError: regexp.MustCompile(`az_mode "cross-az" is not supported with num_cache_nodes = 1`),
			},
		},
	})
}

func TestAccAWSElasticacheCluster_AZMode_Redis_Ec2Classic(t *testing.T) {
	oldvar := os.Getenv("AWS_DEFAULT_REGION")
	os.Setenv("AWS_DEFAULT_REGION", "us-east-1")
	defer os.Setenv("AWS_DEFAULT_REGION", oldvar)

	var cluster elasticache.CacheCluster
	rName := fmt.Sprintf("tf-acc-test-%s", acctest.RandString(8))
	resourceName := "aws_elasticache_cluster.bar"

	resource.Test(t, resource.TestCase{
		PreCheck:     func() { testAccPreCheck(t); testAccEC2ClassicPreCheck(t) },
		Providers:    testAccProviders,
		CheckDestroy: testAccCheckAWSElasticacheClusterDestroy,
		Steps: []resource.TestStep{
			{
				Config:      testAccAWSElasticacheClusterConfig_AZMode_Redis_Ec2Classic(rName, "unknown"),
				ExpectError: regexp.MustCompile(`expected az_mode to be one of .*, got unknown`),
			},
			{
				Config:      testAccAWSElasticacheClusterConfig_AZMode_Redis_Ec2Classic(rName, "cross-az"),
				ExpectError: regexp.MustCompile(`az_mode "cross-az" is not supported with num_cache_nodes = 1`),
			},
			{
				Config: testAccAWSElasticacheClusterConfig_AZMode_Redis_Ec2Classic(rName, "single-az"),
				Check: resource.ComposeTestCheckFunc(
					testAccCheckAWSElasticacheClusterExists(resourceName, &cluster),
					resource.TestCheckResourceAttr(resourceName, "az_mode", "single-az"),
				),
			},
		},
	})
}

func TestAccAWSElasticacheCluster_EngineVersion_Memcached_Ec2Classic(t *testing.T) {
	oldvar := os.Getenv("AWS_DEFAULT_REGION")
	os.Setenv("AWS_DEFAULT_REGION", "us-east-1")
	defer os.Setenv("AWS_DEFAULT_REGION", oldvar)

	var pre, mid, post elasticache.CacheCluster
	rName := fmt.Sprintf("tf-acc-test-%s", acctest.RandString(8))
	resourceName := "aws_elasticache_cluster.bar"

	resource.Test(t, resource.TestCase{
		PreCheck:     func() { testAccPreCheck(t); testAccEC2ClassicPreCheck(t) },
		Providers:    testAccProviders,
		CheckDestroy: testAccCheckAWSElasticacheClusterDestroy,
		Steps: []resource.TestStep{
			{
				Config: testAccAWSElasticacheClusterConfig_EngineVersion_Memcached_Ec2Classic(rName, "1.4.33"),
				Check: resource.ComposeTestCheckFunc(
					testAccCheckAWSElasticacheClusterExists(resourceName, &pre),
					resource.TestCheckResourceAttr(resourceName, "engine_version", "1.4.33"),
				),
			},
			{
				Config: testAccAWSElasticacheClusterConfig_EngineVersion_Memcached_Ec2Classic(rName, "1.4.24"),
				Check: resource.ComposeTestCheckFunc(
					testAccCheckAWSElasticacheClusterExists(resourceName, &mid),
					testAccCheckAWSElasticacheClusterRecreated(&pre, &mid),
					resource.TestCheckResourceAttr(resourceName, "engine_version", "1.4.24"),
				),
			},
			{
				Config: testAccAWSElasticacheClusterConfig_EngineVersion_Memcached_Ec2Classic(rName, "1.4.34"),
				Check: resource.ComposeTestCheckFunc(
					testAccCheckAWSElasticacheClusterExists(resourceName, &post),
					testAccCheckAWSElasticacheClusterNotRecreated(&mid, &post),
					resource.TestCheckResourceAttr(resourceName, "engine_version", "1.4.34"),
				),
			},
		},
	})
}

func TestAccAWSElasticacheCluster_EngineVersion_Redis_Ec2Classic(t *testing.T) {
	oldvar := os.Getenv("AWS_DEFAULT_REGION")
	os.Setenv("AWS_DEFAULT_REGION", "us-east-1")
	defer os.Setenv("AWS_DEFAULT_REGION", oldvar)

	var pre, mid, post elasticache.CacheCluster
	rName := fmt.Sprintf("tf-acc-test-%s", acctest.RandString(8))
	resourceName := "aws_elasticache_cluster.bar"

	resource.Test(t, resource.TestCase{
		PreCheck:     func() { testAccPreCheck(t); testAccEC2ClassicPreCheck(t) },
		Providers:    testAccProviders,
		CheckDestroy: testAccCheckAWSElasticacheClusterDestroy,
		Steps: []resource.TestStep{
			{
				Config: testAccAWSElasticacheClusterConfig_EngineVersion_Redis_Ec2Classic(rName, "3.2.6"),
				Check: resource.ComposeTestCheckFunc(
					testAccCheckAWSElasticacheClusterExists(resourceName, &pre),
					resource.TestCheckResourceAttr(resourceName, "engine_version", "3.2.6"),
				),
			},
			{
				Config: testAccAWSElasticacheClusterConfig_EngineVersion_Redis_Ec2Classic(rName, "3.2.4"),
				Check: resource.ComposeTestCheckFunc(
					testAccCheckAWSElasticacheClusterExists(resourceName, &mid),
					testAccCheckAWSElasticacheClusterRecreated(&pre, &mid),
					resource.TestCheckResourceAttr(resourceName, "engine_version", "3.2.4"),
				),
			},
			{
				Config: testAccAWSElasticacheClusterConfig_EngineVersion_Redis_Ec2Classic(rName, "3.2.10"),
				Check: resource.ComposeTestCheckFunc(
					testAccCheckAWSElasticacheClusterExists(resourceName, &post),
					testAccCheckAWSElasticacheClusterNotRecreated(&mid, &post),
					resource.TestCheckResourceAttr(resourceName, "engine_version", "3.2.10"),
				),
			},
		},
	})
}

func TestAccAWSElasticacheCluster_NodeTypeResize_Memcached_Ec2Classic(t *testing.T) {
	oldvar := os.Getenv("AWS_DEFAULT_REGION")
	os.Setenv("AWS_DEFAULT_REGION", "us-east-1")
	defer os.Setenv("AWS_DEFAULT_REGION", oldvar)

	var pre, post elasticache.CacheCluster
	rName := fmt.Sprintf("tf-acc-test-%s", acctest.RandString(8))
	resourceName := "aws_elasticache_cluster.bar"

	resource.Test(t, resource.TestCase{
		PreCheck:     func() { testAccPreCheck(t); testAccEC2ClassicPreCheck(t) },
		Providers:    testAccProviders,
		CheckDestroy: testAccCheckAWSElasticacheClusterDestroy,
		Steps: []resource.TestStep{
			{
<<<<<<< HEAD
				Config:      testAccAWSElasticacheClusterConfig_NodeType_Memcached_Ec2Classic(rName, "cache.t2.micro"),
				ExpectError: regexp.MustCompile(`node_type "cache.t2.micro" can only be created in a VPC`),
			},
			{
				Config:      testAccAWSElasticacheClusterConfig_NodeType_Memcached_Ec2Classic(rName, "cache.t2.small"),
				ExpectError: regexp.MustCompile(`node_type "cache.t2.small" can only be created in a VPC`),
			},
			{
				Config:      testAccAWSElasticacheClusterConfig_NodeType_Memcached_Ec2Classic(rName, "cache.t2.medium"),
				ExpectError: regexp.MustCompile(`node_type "cache.t2.medium" can only be created in a VPC`),
			},
			{
=======
>>>>>>> cebc4962
				Config: testAccAWSElasticacheClusterConfig_NodeType_Memcached_Ec2Classic(rName, "cache.m3.medium"),
				Check: resource.ComposeTestCheckFunc(
					testAccCheckAWSElasticacheClusterExists(resourceName, &pre),
					resource.TestCheckResourceAttr(resourceName, "node_type", "cache.m3.medium"),
				),
			},
			{
				Config: testAccAWSElasticacheClusterConfig_NodeType_Memcached_Ec2Classic(rName, "cache.m3.large"),
				Check: resource.ComposeTestCheckFunc(
					testAccCheckAWSElasticacheClusterExists(resourceName, &post),
					testAccCheckAWSElasticacheClusterRecreated(&pre, &post),
					resource.TestCheckResourceAttr(resourceName, "node_type", "cache.m3.large"),
				),
			},
		},
	})
}

func TestAccAWSElasticacheCluster_NodeTypeResize_Redis_Ec2Classic(t *testing.T) {
	oldvar := os.Getenv("AWS_DEFAULT_REGION")
	os.Setenv("AWS_DEFAULT_REGION", "us-east-1")
	defer os.Setenv("AWS_DEFAULT_REGION", oldvar)

	var pre, post elasticache.CacheCluster
	rName := fmt.Sprintf("tf-acc-test-%s", acctest.RandString(8))
	resourceName := "aws_elasticache_cluster.bar"

	resource.Test(t, resource.TestCase{
		PreCheck:     func() { testAccPreCheck(t); testAccEC2ClassicPreCheck(t) },
		Providers:    testAccProviders,
		CheckDestroy: testAccCheckAWSElasticacheClusterDestroy,
		Steps: []resource.TestStep{
			{
<<<<<<< HEAD
				Config:      testAccAWSElasticacheClusterConfig_NodeType_Redis_Ec2Classic(rName, "cache.t2.micro"),
				ExpectError: regexp.MustCompile(`node_type "cache.t2.micro" can only be created in a VPC`),
			},
			{
				Config:      testAccAWSElasticacheClusterConfig_NodeType_Redis_Ec2Classic(rName, "cache.t2.small"),
				ExpectError: regexp.MustCompile(`node_type "cache.t2.small" can only be created in a VPC`),
			},
			{
				Config:      testAccAWSElasticacheClusterConfig_NodeType_Redis_Ec2Classic(rName, "cache.t2.medium"),
				ExpectError: regexp.MustCompile(`node_type "cache.t2.medium" can only be created in a VPC`),
			},
			{
=======
>>>>>>> cebc4962
				Config: testAccAWSElasticacheClusterConfig_NodeType_Redis_Ec2Classic(rName, "cache.m3.medium"),
				Check: resource.ComposeTestCheckFunc(
					testAccCheckAWSElasticacheClusterExists(resourceName, &pre),
					resource.TestCheckResourceAttr(resourceName, "node_type", "cache.m3.medium"),
				),
			},
			{
				Config: testAccAWSElasticacheClusterConfig_NodeType_Redis_Ec2Classic(rName, "cache.m3.large"),
				Check: resource.ComposeTestCheckFunc(
					testAccCheckAWSElasticacheClusterExists(resourceName, &post),
					testAccCheckAWSElasticacheClusterNotRecreated(&pre, &post),
					resource.TestCheckResourceAttr(resourceName, "node_type", "cache.m3.large"),
				),
			},
		},
	})
}

func TestAccAWSElasticacheCluster_NumCacheNodes_Redis_Ec2Classic(t *testing.T) {
	oldvar := os.Getenv("AWS_DEFAULT_REGION")
	os.Setenv("AWS_DEFAULT_REGION", "us-east-1")
	defer os.Setenv("AWS_DEFAULT_REGION", oldvar)

	rName := fmt.Sprintf("tf-acc-test-%s", acctest.RandString(8))

	resource.Test(t, resource.TestCase{
		PreCheck:     func() { testAccPreCheck(t); testAccEC2ClassicPreCheck(t) },
		Providers:    testAccProviders,
		CheckDestroy: testAccCheckAWSElasticacheClusterDestroy,
		Steps: []resource.TestStep{
			{
				Config:      testAccAWSElasticacheClusterConfig_NumCacheNodes_Redis_Ec2Classic(rName, 2),
				ExpectError: regexp.MustCompile(`engine "redis" does not support num_cache_nodes > 1`),
			},
		},
	})
}

func TestAccAWSElasticacheCluster_ReplicationGroupID_InvalidAttributes(t *testing.T) {
	oldvar := os.Getenv("AWS_DEFAULT_REGION")
	os.Setenv("AWS_DEFAULT_REGION", "us-east-1")
	defer os.Setenv("AWS_DEFAULT_REGION", oldvar)

	rName := fmt.Sprintf("tf-acc-test-%s", acctest.RandString(8))

	resource.Test(t, resource.TestCase{
		PreCheck:     func() { testAccPreCheck(t); testAccEC2ClassicPreCheck(t) },
		Providers:    testAccProviders,
		CheckDestroy: testAccCheckAWSElasticacheClusterDestroy,
		Steps: []resource.TestStep{
			{
				Config:      testAccAWSElasticacheClusterConfig_ReplicationGroupID_InvalidAttribute(rName, "availability_zone", "us-east-1a"),
				ExpectError: regexp.MustCompile(`"replication_group_id": conflicts with availability_zone`),
			},
			{
				Config:      testAccAWSElasticacheClusterConfig_ReplicationGroupID_InvalidAttribute(rName, "availability_zones", "${list(\"us-east-1a\", \"us-east-1c\")}"),
				ExpectError: regexp.MustCompile(`"replication_group_id": conflicts with availability_zones`),
			},
			{
				Config:      testAccAWSElasticacheClusterConfig_ReplicationGroupID_InvalidAttribute(rName, "az_mode", "single-az"),
				ExpectError: regexp.MustCompile(`"replication_group_id": conflicts with az_mode`),
			},
			{
				Config:      testAccAWSElasticacheClusterConfig_ReplicationGroupID_InvalidAttribute(rName, "engine_version", "3.2.10"),
				ExpectError: regexp.MustCompile(`"replication_group_id": conflicts with engine_version`),
			},
			{
				Config:      testAccAWSElasticacheClusterConfig_ReplicationGroupID_InvalidAttribute(rName, "engine", "redis"),
				ExpectError: regexp.MustCompile(`"replication_group_id": conflicts with engine`),
			},
			{
				Config:      testAccAWSElasticacheClusterConfig_ReplicationGroupID_InvalidAttribute(rName, "maintenance_window", "sun:05:00-sun:09:00"),
				ExpectError: regexp.MustCompile(`"replication_group_id": conflicts with maintenance_window`),
			},
			{
				Config:      testAccAWSElasticacheClusterConfig_ReplicationGroupID_InvalidAttribute(rName, "node_type", "cache.m3.medium"),
				ExpectError: regexp.MustCompile(`"replication_group_id": conflicts with node_type`),
			},
			{
				Config:      testAccAWSElasticacheClusterConfig_ReplicationGroupID_InvalidAttribute(rName, "notification_topic_arn", "arn:aws:sns:us-east-1:123456789012:topic/non-existent"),
				ExpectError: regexp.MustCompile(`"replication_group_id": conflicts with notification_topic_arn`),
			},
			{
				Config:      testAccAWSElasticacheClusterConfig_ReplicationGroupID_InvalidAttribute(rName, "num_cache_nodes", "1"),
				ExpectError: regexp.MustCompile(`"replication_group_id": conflicts with num_cache_nodes`),
			},
			{
				Config:      testAccAWSElasticacheClusterConfig_ReplicationGroupID_InvalidAttribute(rName, "parameter_group_name", "non-existent"),
				ExpectError: regexp.MustCompile(`"replication_group_id": conflicts with parameter_group_name`),
			},
			{
				Config:      testAccAWSElasticacheClusterConfig_ReplicationGroupID_InvalidAttribute(rName, "port", "6379"),
				ExpectError: regexp.MustCompile(`"replication_group_id": conflicts with port`),
			},
			{
				Config:      testAccAWSElasticacheClusterConfig_ReplicationGroupID_InvalidAttribute(rName, "security_group_ids", "${list(\"sg-12345678\", \"sg-87654321\")}"),
				ExpectError: regexp.MustCompile(`"replication_group_id": conflicts with security_group_ids`),
			},
			{
				Config:      testAccAWSElasticacheClusterConfig_ReplicationGroupID_InvalidAttribute(rName, "security_group_names", "${list(\"group1\", \"group2\")}"),
				ExpectError: regexp.MustCompile(`"replication_group_id": conflicts with security_group_names`),
			},
			{
				Config:      testAccAWSElasticacheClusterConfig_ReplicationGroupID_InvalidAttribute(rName, "snapshot_arns", "${list(\"arn:aws:s3:::my_bucket/snapshot1.rdb\")}"),
				ExpectError: regexp.MustCompile(`"replication_group_id": conflicts with snapshot_arns`),
			},
			{
				Config:      testAccAWSElasticacheClusterConfig_ReplicationGroupID_InvalidAttribute(rName, "snapshot_name", "arn:aws:s3:::my_bucket/snapshot1.rdb"),
				ExpectError: regexp.MustCompile(`"replication_group_id": conflicts with snapshot_name`),
			},
			{
				Config:      testAccAWSElasticacheClusterConfig_ReplicationGroupID_InvalidAttribute(rName, "snapshot_retention_limit", "0"),
				ExpectError: regexp.MustCompile(`"replication_group_id": conflicts with snapshot_retention_limit`),
			},
			{
				Config:      testAccAWSElasticacheClusterConfig_ReplicationGroupID_InvalidAttribute(rName, "snapshot_window", "05:00-09:00"),
				ExpectError: regexp.MustCompile(`"replication_group_id": conflicts with snapshot_window`),
			},
			{
				Config:      testAccAWSElasticacheClusterConfig_ReplicationGroupID_InvalidAttribute(rName, "subnet_group_name", "group1"),
				ExpectError: regexp.MustCompile(`"replication_group_id": conflicts with subnet_group_name`),
			},
		},
	})
}

func TestAccAWSElasticacheCluster_ReplicationGroupID_SingleReplica_Ec2Classic(t *testing.T) {
	oldvar := os.Getenv("AWS_DEFAULT_REGION")
	os.Setenv("AWS_DEFAULT_REGION", "us-east-1")
	defer os.Setenv("AWS_DEFAULT_REGION", oldvar)

	var cluster elasticache.CacheCluster
	var replicationGroup elasticache.ReplicationGroup
	rName := fmt.Sprintf("tf-acc-test-%s", acctest.RandString(7))
	clusterResourceName := "aws_elasticache_cluster.replica"
	replicationGroupResourceName := "aws_elasticache_replication_group.test"

	resource.Test(t, resource.TestCase{
		PreCheck:     func() { testAccPreCheck(t); testAccEC2ClassicPreCheck(t) },
		Providers:    testAccProviders,
		CheckDestroy: testAccCheckAWSElasticacheClusterDestroy,
		Steps: []resource.TestStep{
			{
				Config: testAccAWSElasticacheClusterConfig_ReplicationGroupID_Replica_Ec2Classic(rName, 1),
				Check: resource.ComposeTestCheckFunc(
					testAccCheckAWSElasticacheReplicationGroupExists(replicationGroupResourceName, &replicationGroup),
					testAccCheckAWSElasticacheClusterExists(clusterResourceName, &cluster),
					testAccCheckAWSElasticacheClusterReplicationGroupIDAttribute(&cluster, &replicationGroup),
					resource.TestCheckResourceAttr(clusterResourceName, "engine", "redis"),
					resource.TestCheckResourceAttr(clusterResourceName, "node_type", "cache.m3.medium"),
					resource.TestCheckResourceAttr(clusterResourceName, "parameter_group_name", "default.redis3.2"),
					resource.TestCheckResourceAttr(clusterResourceName, "port", "6379"),
				),
			},
		},
	})
}

func TestAccAWSElasticacheCluster_ReplicationGroupID_MultipleReplica_Ec2Classic(t *testing.T) {
	oldvar := os.Getenv("AWS_DEFAULT_REGION")
	os.Setenv("AWS_DEFAULT_REGION", "us-east-1")
	defer os.Setenv("AWS_DEFAULT_REGION", oldvar)

	var cluster1, cluster2 elasticache.CacheCluster
	var replicationGroup elasticache.ReplicationGroup
	rName := fmt.Sprintf("tf-acc-test-%s", acctest.RandString(7))
	clusterResourceName1 := "aws_elasticache_cluster.replica.0"
	clusterResourceName2 := "aws_elasticache_cluster.replica.1"
	replicationGroupResourceName := "aws_elasticache_replication_group.test"

	resource.Test(t, resource.TestCase{
		PreCheck:     func() { testAccPreCheck(t); testAccEC2ClassicPreCheck(t) },
		Providers:    testAccProviders,
		CheckDestroy: testAccCheckAWSElasticacheClusterDestroy,
		Steps: []resource.TestStep{
			{
				Config: testAccAWSElasticacheClusterConfig_ReplicationGroupID_Replica_Ec2Classic(rName, 2),
				Check: resource.ComposeTestCheckFunc(
					testAccCheckAWSElasticacheReplicationGroupExists(replicationGroupResourceName, &replicationGroup),
					testAccCheckAWSElasticacheClusterExists(clusterResourceName1, &cluster1),
					testAccCheckAWSElasticacheClusterExists(clusterResourceName2, &cluster2),
					testAccCheckAWSElasticacheClusterReplicationGroupIDAttribute(&cluster1, &replicationGroup),
					testAccCheckAWSElasticacheClusterReplicationGroupIDAttribute(&cluster2, &replicationGroup),
					resource.TestCheckResourceAttr(clusterResourceName1, "engine", "redis"),
					resource.TestCheckResourceAttr(clusterResourceName1, "node_type", "cache.m3.medium"),
					resource.TestCheckResourceAttr(clusterResourceName1, "parameter_group_name", "default.redis3.2"),
					resource.TestCheckResourceAttr(clusterResourceName1, "port", "6379"),
					resource.TestCheckResourceAttr(clusterResourceName2, "engine", "redis"),
					resource.TestCheckResourceAttr(clusterResourceName2, "node_type", "cache.m3.medium"),
					resource.TestCheckResourceAttr(clusterResourceName2, "parameter_group_name", "default.redis3.2"),
					resource.TestCheckResourceAttr(clusterResourceName2, "port", "6379"),
				),
			},
		},
	})
}

func testAccCheckAWSElasticacheClusterAttributes(v *elasticache.CacheCluster) resource.TestCheckFunc {
	return func(s *terraform.State) error {
		if v.NotificationConfiguration == nil {
			return fmt.Errorf("Expected NotificationConfiguration for ElastiCache Cluster (%s)", *v.CacheClusterId)
		}

		if strings.ToLower(*v.NotificationConfiguration.TopicStatus) != "active" {
			return fmt.Errorf("Expected NotificationConfiguration status to be 'active', got (%s)", *v.NotificationConfiguration.TopicStatus)
		}

		return nil
	}
}

func testAccCheckAWSElasticacheClusterReplicationGroupIDAttribute(cluster *elasticache.CacheCluster, replicationGroup *elasticache.ReplicationGroup) resource.TestCheckFunc {
	return func(s *terraform.State) error {
		if cluster.ReplicationGroupId == nil {
			return errors.New("expected cluster ReplicationGroupId to be set")
		}

		if aws.StringValue(cluster.ReplicationGroupId) != aws.StringValue(replicationGroup.ReplicationGroupId) {
			return errors.New("expected cluster ReplicationGroupId to equal replication group ID")
		}

		return nil
	}
}

func testAccCheckAWSElasticacheClusterNotRecreated(i, j *elasticache.CacheCluster) resource.TestCheckFunc {
	return func(s *terraform.State) error {
		if aws.TimeValue(i.CacheClusterCreateTime) != aws.TimeValue(j.CacheClusterCreateTime) {
			return errors.New("Elasticache Cluster was recreated")
		}

		return nil
	}
}

func testAccCheckAWSElasticacheClusterRecreated(i, j *elasticache.CacheCluster) resource.TestCheckFunc {
	return func(s *terraform.State) error {
		if aws.TimeValue(i.CacheClusterCreateTime) == aws.TimeValue(j.CacheClusterCreateTime) {
			return errors.New("Elasticache Cluster was not recreated")
		}

		return nil
	}
}

func testAccCheckAWSElasticacheClusterDestroy(s *terraform.State) error {
	conn := testAccProvider.Meta().(*AWSClient).elasticacheconn

	for _, rs := range s.RootModule().Resources {
		if rs.Type != "aws_elasticache_cluster" {
			continue
		}
		res, err := conn.DescribeCacheClusters(&elasticache.DescribeCacheClustersInput{
			CacheClusterId: aws.String(rs.Primary.ID),
		})
		if err != nil {
			// Verify the error is what we want
			if awsErr, ok := err.(awserr.Error); ok && awsErr.Code() == "CacheClusterNotFound" {
				continue
			}
			return err
		}
		if len(res.CacheClusters) > 0 {
			return fmt.Errorf("still exist.")
		}
	}
	return nil
}

func testAccCheckAWSElasticacheClusterExists(n string, v *elasticache.CacheCluster) resource.TestCheckFunc {
	return func(s *terraform.State) error {
		rs, ok := s.RootModule().Resources[n]
		if !ok {
			return fmt.Errorf("Not found: %s", n)
		}

		if rs.Primary.ID == "" {
			return fmt.Errorf("No cache cluster ID is set")
		}

		conn := testAccProvider.Meta().(*AWSClient).elasticacheconn
		resp, err := conn.DescribeCacheClusters(&elasticache.DescribeCacheClustersInput{
			CacheClusterId: aws.String(rs.Primary.ID),
		})
		if err != nil {
			return fmt.Errorf("Elasticache error: %v", err)
		}

		for _, c := range resp.CacheClusters {
			if *c.CacheClusterId == rs.Primary.ID {
				*v = *c
			}
		}

		return nil
	}
}

func testAccAWSElasticacheClusterConfig_Engine_Memcached(rName string) string {
	return fmt.Sprintf(`
resource "aws_elasticache_cluster" "bar" {
  cluster_id           = "%s"
  engine               = "memcached"
  node_type            = "cache.m1.small"
  num_cache_nodes      = 1
  parameter_group_name = "default.memcached1.4"
}
`, rName)
}

func testAccAWSElasticacheClusterConfig_Engine_Redis(rName string) string {
	return fmt.Sprintf(`
resource "aws_elasticache_cluster" "bar" {
  cluster_id           = "%s"
  engine               = "redis"
  node_type            = "cache.m1.small"
  num_cache_nodes      = 1
  parameter_group_name = "default.redis3.2"
}
`, rName)
}

func testAccAWSElasticacheClusterConfig_Port(rName string, port int) string {
	return fmt.Sprintf(`
resource "aws_elasticache_cluster" "bar" {
  cluster_id           = "%s"
  engine               = "memcached"
  node_type            = "cache.m1.small"
  num_cache_nodes      = 1
  parameter_group_name = "default.memcached1.4"
  port                 = %d
}
`, rName, port)
}

var testAccAWSElasticacheClusterConfig_SecurityGroup = fmt.Sprintf(`
provider "aws" {
	region = "us-east-1"
}
resource "aws_security_group" "bar" {
    name = "tf-test-security-group-%03d"
    description = "tf-test-security-group-descr"
    ingress {
        from_port = -1
        to_port = -1
        protocol = "icmp"
        cidr_blocks = ["0.0.0.0/0"]
    }

		tags {
			Name = "TestAccAWSElasticacheCluster_basic"
		}
}

resource "aws_elasticache_security_group" "bar" {
    name = "tf-test-security-group-%03d"
    description = "tf-test-security-group-descr"
    security_group_names = ["${aws_security_group.bar.name}"]
}

resource "aws_elasticache_cluster" "bar" {
    cluster_id = "tf-%s"
    engine = "memcached"
    node_type = "cache.m1.small"
    num_cache_nodes = 1
    port = 11211
    parameter_group_name = "default.memcached1.4"
    security_group_names = ["${aws_elasticache_security_group.bar.name}"]
}
`, acctest.RandInt(), acctest.RandInt(), acctest.RandString(10))

var testAccAWSElasticacheClusterConfig_snapshots = `
provider "aws" {
	region = "us-east-1"
}
resource "aws_security_group" "bar" {
    name = "tf-test-security-group-%03d"
    description = "tf-test-security-group-descr"
    ingress {
        from_port = -1
        to_port = -1
        protocol = "icmp"
        cidr_blocks = ["0.0.0.0/0"]
    }
}

resource "aws_elasticache_security_group" "bar" {
    name = "tf-test-security-group-%03d"
    description = "tf-test-security-group-descr"
    security_group_names = ["${aws_security_group.bar.name}"]
}

resource "aws_elasticache_cluster" "bar" {
    cluster_id = "tf-%s"
    engine = "redis"
    node_type = "cache.m1.small"
    num_cache_nodes = 1
    port = 6379
  	parameter_group_name = "default.redis3.2"
    security_group_names = ["${aws_elasticache_security_group.bar.name}"]
    snapshot_window = "05:00-09:00"
    snapshot_retention_limit = 3
}
`

var testAccAWSElasticacheClusterConfig_snapshotsUpdated = `
provider "aws" {
	region = "us-east-1"
}
resource "aws_security_group" "bar" {
    name = "tf-test-security-group-%03d"
    description = "tf-test-security-group-descr"
    ingress {
        from_port = -1
        to_port = -1
        protocol = "icmp"
        cidr_blocks = ["0.0.0.0/0"]
    }
}

resource "aws_elasticache_security_group" "bar" {
    name = "tf-test-security-group-%03d"
    description = "tf-test-security-group-descr"
    security_group_names = ["${aws_security_group.bar.name}"]
}

resource "aws_elasticache_cluster" "bar" {
    cluster_id = "tf-%s"
    engine = "redis"
    node_type = "cache.m1.small"
    num_cache_nodes = 1
    port = 6379
  	parameter_group_name = "default.redis3.2"
    security_group_names = ["${aws_elasticache_security_group.bar.name}"]
    snapshot_window = "07:00-09:00"
    snapshot_retention_limit = 7
    apply_immediately = true
}
`

var testAccAWSElasticacheClusterConfigDecreasingNodes = `
provider "aws" {
	region = "us-east-1"
}
resource "aws_security_group" "bar" {
    name = "tf-test-security-group-%03d"
    description = "tf-test-security-group-descr"
    ingress {
        from_port = -1
        to_port = -1
        protocol = "icmp"
        cidr_blocks = ["0.0.0.0/0"]
    }
}

resource "aws_elasticache_security_group" "bar" {
    name = "tf-test-security-group-%03d"
    description = "tf-test-security-group-descr"
    security_group_names = ["${aws_security_group.bar.name}"]
}

resource "aws_elasticache_cluster" "bar" {
    cluster_id = "tf-%s"
    engine = "memcached"
    node_type = "cache.m1.small"
    num_cache_nodes = 3
    port = 11211
    parameter_group_name = "default.memcached1.4"
    security_group_names = ["${aws_elasticache_security_group.bar.name}"]
}
`

var testAccAWSElasticacheClusterConfigDecreasingNodes_update = `
provider "aws" {
	region = "us-east-1"
}
resource "aws_security_group" "bar" {
    name = "tf-test-security-group-%03d"
    description = "tf-test-security-group-descr"
    ingress {
        from_port = -1
        to_port = -1
        protocol = "icmp"
        cidr_blocks = ["0.0.0.0/0"]
    }
}

resource "aws_elasticache_security_group" "bar" {
    name = "tf-test-security-group-%03d"
    description = "tf-test-security-group-descr"
    security_group_names = ["${aws_security_group.bar.name}"]
}

resource "aws_elasticache_cluster" "bar" {
    cluster_id = "tf-%s"
    engine = "memcached"
    node_type = "cache.m1.small"
    num_cache_nodes = 1
    port = 11211
    parameter_group_name = "default.memcached1.4"
    security_group_names = ["${aws_elasticache_security_group.bar.name}"]
    apply_immediately = true
}
`

var testAccAWSElasticacheClusterInVPCConfig = fmt.Sprintf(`
resource "aws_vpc" "foo" {
    cidr_block = "192.168.0.0/16"
    tags {
        Name = "terraform-testacc-elasticache-cluster-in-vpc"
    }
}

resource "aws_subnet" "foo" {
    vpc_id = "${aws_vpc.foo.id}"
    cidr_block = "192.168.0.0/20"
    availability_zone = "us-west-2a"
    tags {
        Name = "tf-acc-elasticache-cluster-in-vpc"
    }
}

resource "aws_elasticache_subnet_group" "bar" {
    name = "tf-test-cache-subnet-%03d"
    description = "tf-test-cache-subnet-group-descr"
    subnet_ids = ["${aws_subnet.foo.id}"]
}

resource "aws_security_group" "bar" {
    name = "tf-test-security-group-%03d"
    description = "tf-test-security-group-descr"
    vpc_id = "${aws_vpc.foo.id}"
    ingress {
        from_port = -1
        to_port = -1
        protocol = "icmp"
        cidr_blocks = ["0.0.0.0/0"]
    }
}

resource "aws_elasticache_cluster" "bar" {
    // Including uppercase letters in this name to ensure
    // that we correctly handle the fact that the API
    // normalizes names to lowercase.
    cluster_id = "tf-%s"
    node_type = "cache.m1.small"
    num_cache_nodes = 1
    engine = "redis"
    engine_version = "2.8.19"
    port = 6379
    subnet_group_name = "${aws_elasticache_subnet_group.bar.name}"
    security_group_ids = ["${aws_security_group.bar.id}"]
    parameter_group_name = "default.redis2.8"
    notification_topic_arn      = "${aws_sns_topic.topic_example.arn}"
    availability_zone = "us-west-2a"
}

resource "aws_sns_topic" "topic_example" {
  name = "tf-ecache-cluster-test"
}
`, acctest.RandInt(), acctest.RandInt(), acctest.RandString(10))

var testAccAWSElasticacheClusterMultiAZInVPCConfig = fmt.Sprintf(`
resource "aws_vpc" "foo" {
    cidr_block = "192.168.0.0/16"
    tags {
        Name = "terraform-testacc-elasticache-cluster-multi-az-in-vpc"
    }
}

resource "aws_subnet" "foo" {
    vpc_id = "${aws_vpc.foo.id}"
    cidr_block = "192.168.0.0/20"
    availability_zone = "us-west-2a"
    tags {
        Name = "tf-acc-elasticache-cluster-multi-az-in-vpc-foo"
    }
}

resource "aws_subnet" "bar" {
    vpc_id = "${aws_vpc.foo.id}"
    cidr_block = "192.168.16.0/20"
    availability_zone = "us-west-2b"
    tags {
        Name = "tf-acc-elasticache-cluster-multi-az-in-vpc-bar"
    }
}

resource "aws_elasticache_subnet_group" "bar" {
    name = "tf-test-cache-subnet-%03d"
    description = "tf-test-cache-subnet-group-descr"
    subnet_ids = [
        "${aws_subnet.foo.id}",
        "${aws_subnet.bar.id}"
    ]
}

resource "aws_security_group" "bar" {
    name = "tf-test-security-group-%03d"
    description = "tf-test-security-group-descr"
    vpc_id = "${aws_vpc.foo.id}"
    ingress {
        from_port = -1
        to_port = -1
        protocol = "icmp"
        cidr_blocks = ["0.0.0.0/0"]
    }
}

resource "aws_elasticache_cluster" "bar" {
    cluster_id = "tf-%s"
    engine = "memcached"
    node_type = "cache.m1.small"
    num_cache_nodes = 2
    port = 11211
    subnet_group_name = "${aws_elasticache_subnet_group.bar.name}"
    security_group_ids = ["${aws_security_group.bar.id}"]
    parameter_group_name = "default.memcached1.4"
    az_mode = "cross-az"
    availability_zones = [
        "us-west-2a",
        "us-west-2b"
    ]
}
`, acctest.RandInt(), acctest.RandInt(), acctest.RandString(10))

func testAccAWSElasticacheClusterConfig_AZMode_Memcached_Ec2Classic(rName, azMode string) string {
	return fmt.Sprintf(`
resource "aws_elasticache_cluster" "bar" {
  apply_immediately    = true
  az_mode              = "%[2]s"
  cluster_id           = "%[1]s"
  engine               = "memcached"
  node_type            = "cache.m3.medium"
  num_cache_nodes      = 1
  parameter_group_name = "default.memcached1.4"
  port                 = 11211
}
`, rName, azMode)
}

func testAccAWSElasticacheClusterConfig_AZMode_Redis_Ec2Classic(rName, azMode string) string {
	return fmt.Sprintf(`
resource "aws_elasticache_cluster" "bar" {
  apply_immediately    = true
  az_mode              = "%[2]s"
  cluster_id           = "%[1]s"
  engine               = "redis"
  node_type            = "cache.m3.medium"
  num_cache_nodes      = 1
  parameter_group_name = "default.redis3.2"
  port                 = 6379
}
`, rName, azMode)
}

func testAccAWSElasticacheClusterConfig_EngineVersion_Memcached_Ec2Classic(rName, engineVersion string) string {
	return fmt.Sprintf(`
resource "aws_elasticache_cluster" "bar" {
  apply_immediately    = true
  cluster_id           = "%[1]s"
  engine               = "memcached"
  engine_version       = "%[2]s"
  node_type            = "cache.m3.medium"
  num_cache_nodes      = 1
  parameter_group_name = "default.memcached1.4"
  port                 = 11211
}
`, rName, engineVersion)
}

func testAccAWSElasticacheClusterConfig_EngineVersion_Redis_Ec2Classic(rName, engineVersion string) string {
	return fmt.Sprintf(`
resource "aws_elasticache_cluster" "bar" {
  apply_immediately    = true
  cluster_id           = "%[1]s"
  engine               = "redis"
  engine_version       = "%[2]s"
  node_type            = "cache.m3.medium"
  num_cache_nodes      = 1
  parameter_group_name = "default.redis3.2"
  port                 = 6379
}
`, rName, engineVersion)
}

func testAccAWSElasticacheClusterConfig_NodeType_Memcached_Ec2Classic(rName, nodeType string) string {
	return fmt.Sprintf(`
resource "aws_elasticache_cluster" "bar" {
  apply_immediately    = true
  cluster_id           = "%[1]s"
  engine               = "memcached"
  node_type            = "%[2]s"
  num_cache_nodes      = 1
  parameter_group_name = "default.memcached1.4"
  port                 = 11211
}
`, rName, nodeType)
}

func testAccAWSElasticacheClusterConfig_NodeType_Redis_Ec2Classic(rName, nodeType string) string {
	return fmt.Sprintf(`
resource "aws_elasticache_cluster" "bar" {
  apply_immediately    = true
  cluster_id           = "%[1]s"
  engine               = "redis"
  node_type            = "%[2]s"
  num_cache_nodes      = 1
  parameter_group_name = "default.redis3.2"
  port                 = 6379
}
`, rName, nodeType)
}

func testAccAWSElasticacheClusterConfig_NumCacheNodes_Redis_Ec2Classic(rName string, numCacheNodes int) string {
	return fmt.Sprintf(`
resource "aws_elasticache_cluster" "bar" {
  apply_immediately    = true
  cluster_id           = "%[1]s"
  engine               = "redis"
  node_type            = "cache.m3.medium"
  num_cache_nodes      = %[2]d
  parameter_group_name = "default.redis3.2"
  port                 = 6379
}
`, rName, numCacheNodes)
}

func testAccAWSElasticacheClusterConfig_ReplicationGroupID_InvalidAttribute(rName, attrName, attrValue string) string {
	return fmt.Sprintf(`
resource "aws_elasticache_cluster" "replica" {
  cluster_id           = "%[1]s"
  replication_group_id = "non-existent-id"
  %[2]s                = "%[3]s"
}
`, rName, attrName, attrValue)
}

func testAccAWSElasticacheClusterConfig_ReplicationGroupID_Replica_Ec2Classic(rName string, count int) string {
	return fmt.Sprintf(`
resource "aws_elasticache_replication_group" "test" {
  replication_group_description  = "Terraform Acceptance Testing"
  replication_group_id           = "%[1]s"
  node_type                      = "cache.m3.medium"
  number_cache_clusters          = 1
  parameter_group_name           = "default.redis3.2"
  port                           = 6379

  lifecycle {
    ignore_changes = ["number_cache_clusters"]
  }
}

resource "aws_elasticache_cluster" "replica" {
  count = %[2]d

  cluster_id           = "%[1]s${count.index}"
  replication_group_id = "${aws_elasticache_replication_group.test.id}"
}
`, rName, count)
}<|MERGE_RESOLUTION|>--- conflicted
+++ resolved
@@ -42,11 +42,7 @@
 		"tf-acc-test-",
 	}
 
-<<<<<<< HEAD
-	return conn.DescribeCacheClustersPages(&elasticache.DescribeCacheClustersInput{}, func(page *elasticache.DescribeCacheClustersOutput, isLast bool) bool {
-=======
 	err = conn.DescribeCacheClustersPages(&elasticache.DescribeCacheClustersInput{}, func(page *elasticache.DescribeCacheClustersOutput, isLast bool) bool {
->>>>>>> cebc4962
 		if len(page.CacheClusters) == 0 {
 			log.Print("[DEBUG] No Elasticache Replicaton Groups to sweep")
 			return false
@@ -66,11 +62,6 @@
 				continue
 			}
 			log.Printf("[INFO] Deleting Elasticache Cluster: %s", id)
-<<<<<<< HEAD
-			err := deleteElasticacheCluster(id, 40*time.Minute, conn)
-			if err != nil {
-				log.Printf("[ERROR] Failed to delete Elasticache Cluster (%s): %s", id, err)
-=======
 			err := deleteElasticacheCacheCluster(conn, id)
 			if err != nil {
 				log.Printf("[ERROR] Failed to delete Elasticache Cache Cluster (%s): %s", id, err)
@@ -78,13 +69,10 @@
 			err = waitForDeleteElasticacheCacheCluster(conn, id, 40*time.Minute)
 			if err != nil {
 				log.Printf("[ERROR] Failed waiting for Elasticache Cache Cluster (%s) to be deleted: %s", id, err)
->>>>>>> cebc4962
 			}
 		}
 		return !isLast
 	})
-<<<<<<< HEAD
-=======
 	if err != nil {
 		if testSweepSkipSweepError(err) {
 			log.Printf("[WARN] Skipping Elasticache Cluster sweep for %s: %s", region, err)
@@ -93,7 +81,6 @@
 		return fmt.Errorf("Error retrieving Elasticache Clusters: %s", err)
 	}
 	return nil
->>>>>>> cebc4962
 }
 
 func TestAccAWSElasticacheCluster_Engine_Memcached_Ec2Classic(t *testing.T) {
@@ -503,21 +490,6 @@
 		CheckDestroy: testAccCheckAWSElasticacheClusterDestroy,
 		Steps: []resource.TestStep{
 			{
-<<<<<<< HEAD
-				Config:      testAccAWSElasticacheClusterConfig_NodeType_Memcached_Ec2Classic(rName, "cache.t2.micro"),
-				ExpectError: regexp.MustCompile(`node_type "cache.t2.micro" can only be created in a VPC`),
-			},
-			{
-				Config:      testAccAWSElasticacheClusterConfig_NodeType_Memcached_Ec2Classic(rName, "cache.t2.small"),
-				ExpectError: regexp.MustCompile(`node_type "cache.t2.small" can only be created in a VPC`),
-			},
-			{
-				Config:      testAccAWSElasticacheClusterConfig_NodeType_Memcached_Ec2Classic(rName, "cache.t2.medium"),
-				ExpectError: regexp.MustCompile(`node_type "cache.t2.medium" can only be created in a VPC`),
-			},
-			{
-=======
->>>>>>> cebc4962
 				Config: testAccAWSElasticacheClusterConfig_NodeType_Memcached_Ec2Classic(rName, "cache.m3.medium"),
 				Check: resource.ComposeTestCheckFunc(
 					testAccCheckAWSElasticacheClusterExists(resourceName, &pre),
@@ -551,21 +523,6 @@
 		CheckDestroy: testAccCheckAWSElasticacheClusterDestroy,
 		Steps: []resource.TestStep{
 			{
-<<<<<<< HEAD
-				Config:      testAccAWSElasticacheClusterConfig_NodeType_Redis_Ec2Classic(rName, "cache.t2.micro"),
-				ExpectError: regexp.MustCompile(`node_type "cache.t2.micro" can only be created in a VPC`),
-			},
-			{
-				Config:      testAccAWSElasticacheClusterConfig_NodeType_Redis_Ec2Classic(rName, "cache.t2.small"),
-				ExpectError: regexp.MustCompile(`node_type "cache.t2.small" can only be created in a VPC`),
-			},
-			{
-				Config:      testAccAWSElasticacheClusterConfig_NodeType_Redis_Ec2Classic(rName, "cache.t2.medium"),
-				ExpectError: regexp.MustCompile(`node_type "cache.t2.medium" can only be created in a VPC`),
-			},
-			{
-=======
->>>>>>> cebc4962
 				Config: testAccAWSElasticacheClusterConfig_NodeType_Redis_Ec2Classic(rName, "cache.m3.medium"),
 				Check: resource.ComposeTestCheckFunc(
 					testAccCheckAWSElasticacheClusterExists(resourceName, &pre),
