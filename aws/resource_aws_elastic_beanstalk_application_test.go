package aws

import (
	"fmt"
	"log"
	"strings"
	"testing"

	"github.com/aws/aws-sdk-go/aws"
	"github.com/aws/aws-sdk-go/aws/awserr"
	"github.com/aws/aws-sdk-go/service/elasticbeanstalk"
	"github.com/hashicorp/terraform/helper/acctest"
	"github.com/hashicorp/terraform/helper/resource"
	"github.com/hashicorp/terraform/terraform"
)

// initialize sweeper
func init() {
	resource.AddTestSweepers("aws_beanstalk_application", &resource.Sweeper{
		Name:         "aws_beanstalk_application",
		Dependencies: []string{"aws_beanstalk_environment"},
		F:            testSweepBeanstalkApplications,
	})
}

func testSweepBeanstalkApplications(region string) error {
	client, err := sharedClientForRegion(region)
	if err != nil {
		return fmt.Errorf("error getting client: %s", err)
	}
	beanstalkconn := client.(*AWSClient).elasticbeanstalkconn

	resp, err := beanstalkconn.DescribeApplications(&elasticbeanstalk.DescribeApplicationsInput{})
	if err != nil {
		if testSweepSkipSweepError(err) {
			log.Printf("[WARN] Skipping Elastic Beanstalk Application sweep for %s: %s", region, err)
			return nil
		}
		return fmt.Errorf("Error retrieving beanstalk application: %s", err)
	}

	if len(resp.Applications) == 0 {
		log.Print("[DEBUG] No aws beanstalk applications to sweep")
		return nil
	}

	for _, bsa := range resp.Applications {
		var testOptGroup bool
		for _, testName := range []string{
			"terraform-",
			"tf-test-",
			"tf_acc_",
			"tf-acc-",
		} {
			if strings.HasPrefix(*bsa.ApplicationName, testName) {
				testOptGroup = true
			}
		}

		if !testOptGroup {
			continue
		}

		_, err := beanstalkconn.DeleteApplication(
			&elasticbeanstalk.DeleteApplicationInput{
				ApplicationName: bsa.ApplicationName,
			})
		if err != nil {
			elasticbeanstalkerr, ok := err.(awserr.Error)
			if ok && (elasticbeanstalkerr.Code() == "InvalidConfiguration.NotFound" || elasticbeanstalkerr.Code() == "ValidationError") {
				log.Printf("[DEBUG] beanstalk application (%s) not found", *bsa.ApplicationName)
				return nil
			}

			return err
		}
	}

	return nil
}

func TestAccAWSBeanstalkApp_basic(t *testing.T) {
	var app elasticbeanstalk.ApplicationDescription
	rName := acctest.RandomWithPrefix("tf-acc-test")

	resource.Test(t, resource.TestCase{
		PreCheck:     func() { testAccPreCheck(t) },
		Providers:    testAccProviders,
		CheckDestroy: testAccCheckBeanstalkAppDestroy,
		Steps: []resource.TestStep{
			resource.TestStep{
				Config: testAccBeanstalkAppConfig(rName),
<<<<<<< HEAD
=======
				Check: resource.ComposeTestCheckFunc(
					testAccCheckBeanstalkAppExists("aws_elastic_beanstalk_application.tftest", &app),
				),
			},
		},
	})
}

func TestAccAWSBeanstalkApp_appversionlifecycle(t *testing.T) {
	var app elasticbeanstalk.ApplicationDescription
	rName := acctest.RandomWithPrefix("tf-acc-test")

	resource.Test(t, resource.TestCase{
		PreCheck:     func() { testAccPreCheck(t) },
		Providers:    testAccProviders,
		CheckDestroy: testAccCheckBeanstalkAppDestroy,
		Steps: []resource.TestStep{
			resource.TestStep{
				Config: testAccBeanstalkAppConfig(rName),
				Check: resource.ComposeTestCheckFunc(
					testAccCheckBeanstalkAppExists("aws_elastic_beanstalk_application.tftest", &app),
					resource.TestCheckNoResourceAttr("aws_elastic_beanstalk_application.tftest", "appversion_lifecycle.0.service_role"),
					resource.TestCheckNoResourceAttr("aws_elastic_beanstalk_application.tftest", "appversion_lifecycle.0.max_age_in_days"),
					resource.TestCheckNoResourceAttr("aws_elastic_beanstalk_application.tftest", "appversion_lifecycle.0.max_count"),
					resource.TestCheckNoResourceAttr("aws_elastic_beanstalk_application.tftest", "appversion_lifecycle.0.delete_source_from_s3"),
				),
			},
			resource.TestStep{
				Config: testAccBeanstalkAppConfigWithMaxAge(rName),
				Check: resource.ComposeTestCheckFunc(
					testAccCheckBeanstalkAppExists("aws_elastic_beanstalk_application.tftest", &app),
					resource.TestCheckResourceAttr("aws_elastic_beanstalk_application.tftest", "appversion_lifecycle.#", "1"),
					resource.TestCheckResourceAttrPair(
						"aws_elastic_beanstalk_application.tftest", "appversion_lifecycle.0.service_role",
						"aws_iam_role.beanstalk_service", "arn"),
					resource.TestCheckResourceAttr("aws_elastic_beanstalk_application.tftest", "appversion_lifecycle.0.max_age_in_days", "90"),
					resource.TestCheckResourceAttr("aws_elastic_beanstalk_application.tftest", "appversion_lifecycle.0.max_count", "0"),
					resource.TestCheckResourceAttr("aws_elastic_beanstalk_application.tftest", "appversion_lifecycle.0.delete_source_from_s3", "true"),
				),
			},
			resource.TestStep{
				Config: testAccBeanstalkAppConfigWithMaxCount(rName),
>>>>>>> cebc4962
				Check: resource.ComposeTestCheckFunc(
					testAccCheckBeanstalkAppExists("aws_elastic_beanstalk_application.tftest", &app),
					resource.TestCheckResourceAttr("aws_elastic_beanstalk_application.tftest", "appversion_lifecycle.#", "1"),
					resource.TestCheckResourceAttrPair(
						"aws_elastic_beanstalk_application.tftest", "appversion_lifecycle.0.service_role",
						"aws_iam_role.beanstalk_service", "arn"),
					resource.TestCheckResourceAttr("aws_elastic_beanstalk_application.tftest", "appversion_lifecycle.0.max_age_in_days", "0"),
					resource.TestCheckResourceAttr("aws_elastic_beanstalk_application.tftest", "appversion_lifecycle.0.max_count", "10"),
					resource.TestCheckResourceAttr("aws_elastic_beanstalk_application.tftest", "appversion_lifecycle.0.delete_source_from_s3", "false"),
				),
			},
			resource.TestStep{
				Config: testAccBeanstalkAppConfig(rName),
				Check: resource.ComposeTestCheckFunc(
					testAccCheckBeanstalkAppExists("aws_elastic_beanstalk_application.tftest", &app),
					resource.TestCheckNoResourceAttr("aws_elastic_beanstalk_application.tftest", "appversion_lifecycle.0.service_role"),
					resource.TestCheckNoResourceAttr("aws_elastic_beanstalk_application.tftest", "appversion_lifecycle.0.max_age_in_days"),
					resource.TestCheckNoResourceAttr("aws_elastic_beanstalk_application.tftest", "appversion_lifecycle.0.max_count"),
					resource.TestCheckNoResourceAttr("aws_elastic_beanstalk_application.tftest", "appversion_lifecycle.0.delete_source_from_s3"),
				),
			},
		},
	})
}

func TestAccAWSBeanstalkApp_appversionlifecycle(t *testing.T) {
	var app elasticbeanstalk.ApplicationDescription
	rName := acctest.RandomWithPrefix("tf-acc-test")

	resource.Test(t, resource.TestCase{
		PreCheck:     func() { testAccPreCheck(t) },
		Providers:    testAccProviders,
		CheckDestroy: testAccCheckBeanstalkAppDestroy,
		Steps: []resource.TestStep{
			resource.TestStep{
				Config: testAccBeanstalkAppConfig(rName),
				Check: resource.ComposeTestCheckFunc(
					testAccCheckBeanstalkAppExists("aws_elastic_beanstalk_application.tftest", &app),
					resource.TestCheckNoResourceAttr("aws_elastic_beanstalk_application.tftest", "appversion_lifecycle.0.service_role"),
					resource.TestCheckNoResourceAttr("aws_elastic_beanstalk_application.tftest", "appversion_lifecycle.0.max_age_in_days"),
					resource.TestCheckNoResourceAttr("aws_elastic_beanstalk_application.tftest", "appversion_lifecycle.0.max_count"),
					resource.TestCheckNoResourceAttr("aws_elastic_beanstalk_application.tftest", "appversion_lifecycle.0.delete_source_from_s3"),
				),
			},
			resource.TestStep{
				Config: testAccBeanstalkAppConfigWithMaxAge(rName),
				Check: resource.ComposeTestCheckFunc(
					testAccCheckBeanstalkAppExists("aws_elastic_beanstalk_application.tftest", &app),
					resource.TestCheckResourceAttr("aws_elastic_beanstalk_application.tftest", "appversion_lifecycle.#", "1"),
					resource.TestCheckResourceAttrPair(
						"aws_elastic_beanstalk_application.tftest", "appversion_lifecycle.0.service_role",
						"aws_iam_role.beanstalk_service", "arn"),
					resource.TestCheckResourceAttr("aws_elastic_beanstalk_application.tftest", "appversion_lifecycle.0.max_age_in_days", "90"),
					resource.TestCheckResourceAttr("aws_elastic_beanstalk_application.tftest", "appversion_lifecycle.0.max_count", "0"),
					resource.TestCheckResourceAttr("aws_elastic_beanstalk_application.tftest", "appversion_lifecycle.0.delete_source_from_s3", "true"),
				),
			},
			resource.TestStep{
				Config: testAccBeanstalkAppConfigWithMaxCount(rName),
				Check: resource.ComposeTestCheckFunc(
					testAccCheckBeanstalkAppExists("aws_elastic_beanstalk_application.tftest", &app),
					resource.TestCheckResourceAttr("aws_elastic_beanstalk_application.tftest", "appversion_lifecycle.#", "1"),
					resource.TestCheckResourceAttrPair(
						"aws_elastic_beanstalk_application.tftest", "appversion_lifecycle.0.service_role",
						"aws_iam_role.beanstalk_service", "arn"),
					resource.TestCheckResourceAttr("aws_elastic_beanstalk_application.tftest", "appversion_lifecycle.0.max_age_in_days", "0"),
					resource.TestCheckResourceAttr("aws_elastic_beanstalk_application.tftest", "appversion_lifecycle.0.max_count", "10"),
					resource.TestCheckResourceAttr("aws_elastic_beanstalk_application.tftest", "appversion_lifecycle.0.delete_source_from_s3", "false"),
				),
			},
			resource.TestStep{
				Config: testAccBeanstalkAppConfig(rName),
				Check: resource.ComposeTestCheckFunc(
					testAccCheckBeanstalkAppExists("aws_elastic_beanstalk_application.tftest", &app),
					resource.TestCheckNoResourceAttr("aws_elastic_beanstalk_application.tftest", "appversion_lifecycle.0.service_role"),
					resource.TestCheckNoResourceAttr("aws_elastic_beanstalk_application.tftest", "appversion_lifecycle.0.max_age_in_days"),
					resource.TestCheckNoResourceAttr("aws_elastic_beanstalk_application.tftest", "appversion_lifecycle.0.max_count"),
					resource.TestCheckNoResourceAttr("aws_elastic_beanstalk_application.tftest", "appversion_lifecycle.0.delete_source_from_s3"),
				),
			},
		},
	})
}

func testAccCheckBeanstalkAppDestroy(s *terraform.State) error {
	conn := testAccProvider.Meta().(*AWSClient).elasticbeanstalkconn

	for _, rs := range s.RootModule().Resources {
		if rs.Type != "aws_elastic_beanstalk_application" {
			continue
		}

		// Try to find the application
		DescribeBeanstalkAppOpts := &elasticbeanstalk.DescribeApplicationsInput{
			ApplicationNames: []*string{aws.String(rs.Primary.ID)},
		}
		resp, err := conn.DescribeApplications(DescribeBeanstalkAppOpts)
		if err == nil {
			if len(resp.Applications) > 0 {
				return fmt.Errorf("Elastic Beanstalk Application still exists.")
			}

			return nil
		}

		// Verify the error is what we want
		ec2err, ok := err.(awserr.Error)
		if !ok {
			return err
		}
		if ec2err.Code() != "InvalidBeanstalkAppID.NotFound" {
			return err
		}
	}

	return nil
}

func testAccCheckBeanstalkAppExists(n string, app *elasticbeanstalk.ApplicationDescription) resource.TestCheckFunc {
	return func(s *terraform.State) error {
		rs, ok := s.RootModule().Resources[n]
		if !ok {
			return fmt.Errorf("Not found: %s", n)
		}

		if rs.Primary.ID == "" {
			return fmt.Errorf("Elastic Beanstalk app ID is not set")
		}

		conn := testAccProvider.Meta().(*AWSClient).elasticbeanstalkconn
		DescribeBeanstalkAppOpts := &elasticbeanstalk.DescribeApplicationsInput{
			ApplicationNames: []*string{aws.String(rs.Primary.ID)},
		}
		resp, err := conn.DescribeApplications(DescribeBeanstalkAppOpts)
		if err != nil {
			return err
		}
		if len(resp.Applications) == 0 {
			return fmt.Errorf("Elastic Beanstalk Application not found.")
		}

		*app = *resp.Applications[0]

		return nil
	}
}

func testAccBeanstalkAppConfig(rName string) string {
	return fmt.Sprintf(`
<<<<<<< HEAD
resource "aws_elastic_beanstalk_application" "tftest" {
  name = "%s"
  description = "tf-test-desc"
}
`, rName)
}

func testAccBeanstalkAppServiceRole(rName string) string {
	return fmt.Sprintf(`
resource "aws_iam_role" "beanstalk_service" {
  name = "%[1]s"

  assume_role_policy = <<EOF
{
  "Version": "2012-10-17",
  "Statement": [
    {
      "Sid": "",
      "Effect": "Allow",
      "Principal": {
        "Service": "elasticbeanstalk.amazonaws.com"
      },
      "Action": "sts:AssumeRole",
      "Condition": {
        "StringEquals": {
          "sts:ExternalId": "elasticbeanstalk"
        }
      }
    }
  ]
}
EOF
}

resource "aws_iam_role_policy" "beanstalk_service" {
  name = "%[1]s"
  role = "${aws_iam_role.beanstalk_service.id}"

  policy = <<EOF
{
    "Version": "2012-10-17",
    "Statement": [
        {
            "Sid": "AllowOperations",
            "Effect": "Allow",
            "Action": [
                "iam:PassRole"
            ],
            "Resource": [
                "*"
            ]
        }
    ]
}
EOF
}
`, rName)
}

func testAccBeanstalkAppConfigWithMaxAge(rName string) string {
	return testAccBeanstalkAppServiceRole(rName) + fmt.Sprintf(`
resource "aws_elastic_beanstalk_application" "tftest" {
  name = "%s"
  description = "tf-test-desc"
	appversion_lifecycle {
		service_role = "${aws_iam_role.beanstalk_service.arn}"
		max_age_in_days = 90
		delete_source_from_s3 = true
	}
}
`, rName)
}

func testAccBeanstalkAppConfigWithMaxCount(rName string) string {
	return testAccBeanstalkAppServiceRole(rName) + fmt.Sprintf(`
=======
>>>>>>> cebc4962
resource "aws_elastic_beanstalk_application" "tftest" {
  name = "%s"
  description = "tf-test-desc"
	appversion_lifecycle {
		service_role = "${aws_iam_role.beanstalk_service.arn}"
		max_count = 10
		delete_source_from_s3 = false
	}
}
`, rName)
<<<<<<< HEAD
=======
}

func testAccBeanstalkAppServiceRole(rName string) string {
	return fmt.Sprintf(`
resource "aws_iam_role" "beanstalk_service" {
  name = "%[1]s"

  assume_role_policy = <<EOF
{
  "Version": "2012-10-17",
  "Statement": [
    {
      "Sid": "",
      "Effect": "Allow",
      "Principal": {
        "Service": "elasticbeanstalk.amazonaws.com"
      },
      "Action": "sts:AssumeRole",
      "Condition": {
        "StringEquals": {
          "sts:ExternalId": "elasticbeanstalk"
        }
      }
    }
  ]
}
EOF
}

resource "aws_iam_role_policy" "beanstalk_service" {
  name = "%[1]s"
  role = "${aws_iam_role.beanstalk_service.id}"

  policy = <<EOF
{
    "Version": "2012-10-17",
    "Statement": [
        {
            "Sid": "AllowOperations",
            "Effect": "Allow",
            "Action": [
                "iam:PassRole"
            ],
            "Resource": [
                "*"
            ]
        }
    ]
}
EOF
}
`, rName)
}

func testAccBeanstalkAppConfigWithMaxAge(rName string) string {
	return testAccBeanstalkAppServiceRole(rName) + fmt.Sprintf(`
resource "aws_elastic_beanstalk_application" "tftest" {
  name = "%s"
  description = "tf-test-desc"
	appversion_lifecycle {
		service_role = "${aws_iam_role.beanstalk_service.arn}"
		max_age_in_days = 90
		delete_source_from_s3 = true
	}
}
`, rName)
}

func testAccBeanstalkAppConfigWithMaxCount(rName string) string {
	return testAccBeanstalkAppServiceRole(rName) + fmt.Sprintf(`
resource "aws_elastic_beanstalk_application" "tftest" {
  name = "%s"
  description = "tf-test-desc"
	appversion_lifecycle {
		service_role = "${aws_iam_role.beanstalk_service.arn}"
		max_count = 10
		delete_source_from_s3 = false
	}
}
`, rName)
>>>>>>> cebc4962
}<|MERGE_RESOLUTION|>--- conflicted
+++ resolved
@@ -90,8 +90,6 @@
 		Steps: []resource.TestStep{
 			resource.TestStep{
 				Config: testAccBeanstalkAppConfig(rName),
-<<<<<<< HEAD
-=======
 				Check: resource.ComposeTestCheckFunc(
 					testAccCheckBeanstalkAppExists("aws_elastic_beanstalk_application.tftest", &app),
 				),
@@ -134,7 +132,6 @@
 			},
 			resource.TestStep{
 				Config: testAccBeanstalkAppConfigWithMaxCount(rName),
->>>>>>> cebc4962
 				Check: resource.ComposeTestCheckFunc(
 					testAccCheckBeanstalkAppExists("aws_elastic_beanstalk_application.tftest", &app),
 					resource.TestCheckResourceAttr("aws_elastic_beanstalk_application.tftest", "appversion_lifecycle.#", "1"),
@@ -160,65 +157,6 @@
 	})
 }
 
-func TestAccAWSBeanstalkApp_appversionlifecycle(t *testing.T) {
-	var app elasticbeanstalk.ApplicationDescription
-	rName := acctest.RandomWithPrefix("tf-acc-test")
-
-	resource.Test(t, resource.TestCase{
-		PreCheck:     func() { testAccPreCheck(t) },
-		Providers:    testAccProviders,
-		CheckDestroy: testAccCheckBeanstalkAppDestroy,
-		Steps: []resource.TestStep{
-			resource.TestStep{
-				Config: testAccBeanstalkAppConfig(rName),
-				Check: resource.ComposeTestCheckFunc(
-					testAccCheckBeanstalkAppExists("aws_elastic_beanstalk_application.tftest", &app),
-					resource.TestCheckNoResourceAttr("aws_elastic_beanstalk_application.tftest", "appversion_lifecycle.0.service_role"),
-					resource.TestCheckNoResourceAttr("aws_elastic_beanstalk_application.tftest", "appversion_lifecycle.0.max_age_in_days"),
-					resource.TestCheckNoResourceAttr("aws_elastic_beanstalk_application.tftest", "appversion_lifecycle.0.max_count"),
-					resource.TestCheckNoResourceAttr("aws_elastic_beanstalk_application.tftest", "appversion_lifecycle.0.delete_source_from_s3"),
-				),
-			},
-			resource.TestStep{
-				Config: testAccBeanstalkAppConfigWithMaxAge(rName),
-				Check: resource.ComposeTestCheckFunc(
-					testAccCheckBeanstalkAppExists("aws_elastic_beanstalk_application.tftest", &app),
-					resource.TestCheckResourceAttr("aws_elastic_beanstalk_application.tftest", "appversion_lifecycle.#", "1"),
-					resource.TestCheckResourceAttrPair(
-						"aws_elastic_beanstalk_application.tftest", "appversion_lifecycle.0.service_role",
-						"aws_iam_role.beanstalk_service", "arn"),
-					resource.TestCheckResourceAttr("aws_elastic_beanstalk_application.tftest", "appversion_lifecycle.0.max_age_in_days", "90"),
-					resource.TestCheckResourceAttr("aws_elastic_beanstalk_application.tftest", "appversion_lifecycle.0.max_count", "0"),
-					resource.TestCheckResourceAttr("aws_elastic_beanstalk_application.tftest", "appversion_lifecycle.0.delete_source_from_s3", "true"),
-				),
-			},
-			resource.TestStep{
-				Config: testAccBeanstalkAppConfigWithMaxCount(rName),
-				Check: resource.ComposeTestCheckFunc(
-					testAccCheckBeanstalkAppExists("aws_elastic_beanstalk_application.tftest", &app),
-					resource.TestCheckResourceAttr("aws_elastic_beanstalk_application.tftest", "appversion_lifecycle.#", "1"),
-					resource.TestCheckResourceAttrPair(
-						"aws_elastic_beanstalk_application.tftest", "appversion_lifecycle.0.service_role",
-						"aws_iam_role.beanstalk_service", "arn"),
-					resource.TestCheckResourceAttr("aws_elastic_beanstalk_application.tftest", "appversion_lifecycle.0.max_age_in_days", "0"),
-					resource.TestCheckResourceAttr("aws_elastic_beanstalk_application.tftest", "appversion_lifecycle.0.max_count", "10"),
-					resource.TestCheckResourceAttr("aws_elastic_beanstalk_application.tftest", "appversion_lifecycle.0.delete_source_from_s3", "false"),
-				),
-			},
-			resource.TestStep{
-				Config: testAccBeanstalkAppConfig(rName),
-				Check: resource.ComposeTestCheckFunc(
-					testAccCheckBeanstalkAppExists("aws_elastic_beanstalk_application.tftest", &app),
-					resource.TestCheckNoResourceAttr("aws_elastic_beanstalk_application.tftest", "appversion_lifecycle.0.service_role"),
-					resource.TestCheckNoResourceAttr("aws_elastic_beanstalk_application.tftest", "appversion_lifecycle.0.max_age_in_days"),
-					resource.TestCheckNoResourceAttr("aws_elastic_beanstalk_application.tftest", "appversion_lifecycle.0.max_count"),
-					resource.TestCheckNoResourceAttr("aws_elastic_beanstalk_application.tftest", "appversion_lifecycle.0.delete_source_from_s3"),
-				),
-			},
-		},
-	})
-}
-
 func testAccCheckBeanstalkAppDestroy(s *terraform.State) error {
 	conn := testAccProvider.Meta().(*AWSClient).elasticbeanstalkconn
 
@@ -284,7 +222,6 @@
 
 func testAccBeanstalkAppConfig(rName string) string {
 	return fmt.Sprintf(`
-<<<<<<< HEAD
 resource "aws_elastic_beanstalk_application" "tftest" {
   name = "%s"
   description = "tf-test-desc"
@@ -360,8 +297,6 @@
 
 func testAccBeanstalkAppConfigWithMaxCount(rName string) string {
 	return testAccBeanstalkAppServiceRole(rName) + fmt.Sprintf(`
-=======
->>>>>>> cebc4962
 resource "aws_elastic_beanstalk_application" "tftest" {
   name = "%s"
   description = "tf-test-desc"
@@ -372,87 +307,4 @@
 	}
 }
 `, rName)
-<<<<<<< HEAD
-=======
-}
-
-func testAccBeanstalkAppServiceRole(rName string) string {
-	return fmt.Sprintf(`
-resource "aws_iam_role" "beanstalk_service" {
-  name = "%[1]s"
-
-  assume_role_policy = <<EOF
-{
-  "Version": "2012-10-17",
-  "Statement": [
-    {
-      "Sid": "",
-      "Effect": "Allow",
-      "Principal": {
-        "Service": "elasticbeanstalk.amazonaws.com"
-      },
-      "Action": "sts:AssumeRole",
-      "Condition": {
-        "StringEquals": {
-          "sts:ExternalId": "elasticbeanstalk"
-        }
-      }
-    }
-  ]
-}
-EOF
-}
-
-resource "aws_iam_role_policy" "beanstalk_service" {
-  name = "%[1]s"
-  role = "${aws_iam_role.beanstalk_service.id}"
-
-  policy = <<EOF
-{
-    "Version": "2012-10-17",
-    "Statement": [
-        {
-            "Sid": "AllowOperations",
-            "Effect": "Allow",
-            "Action": [
-                "iam:PassRole"
-            ],
-            "Resource": [
-                "*"
-            ]
-        }
-    ]
-}
-EOF
-}
-`, rName)
-}
-
-func testAccBeanstalkAppConfigWithMaxAge(rName string) string {
-	return testAccBeanstalkAppServiceRole(rName) + fmt.Sprintf(`
-resource "aws_elastic_beanstalk_application" "tftest" {
-  name = "%s"
-  description = "tf-test-desc"
-	appversion_lifecycle {
-		service_role = "${aws_iam_role.beanstalk_service.arn}"
-		max_age_in_days = 90
-		delete_source_from_s3 = true
-	}
-}
-`, rName)
-}
-
-func testAccBeanstalkAppConfigWithMaxCount(rName string) string {
-	return testAccBeanstalkAppServiceRole(rName) + fmt.Sprintf(`
-resource "aws_elastic_beanstalk_application" "tftest" {
-  name = "%s"
-  description = "tf-test-desc"
-	appversion_lifecycle {
-		service_role = "${aws_iam_role.beanstalk_service.arn}"
-		max_count = 10
-		delete_source_from_s3 = false
-	}
-}
-`, rName)
->>>>>>> cebc4962
 }