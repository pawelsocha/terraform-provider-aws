--- conflicted
+++ resolved
@@ -148,123 +148,7 @@
 						},
 						"target_origin_id": {
 							Type:     schema.TypeString,
-<<<<<<< HEAD
-							Required: true,
-						},
-						"trusted_signers": {
-							Type:     schema.TypeList,
-							Optional: true,
-							Elem:     &schema.Schema{Type: schema.TypeString},
-						},
-						"viewer_protocol_policy": {
-							Type:     schema.TypeString,
-							Required: true,
-						},
-					},
-				},
-			},
-			"ordered_cache_behavior": {
-				Type:          schema.TypeList,
-				Optional:      true,
-				ConflictsWith: []string{"cache_behavior"},
-				Elem: &schema.Resource{
-					Schema: map[string]*schema.Schema{
-						"allowed_methods": {
-							Type:     schema.TypeSet,
-=======
->>>>>>> cebc4962
-							Required: true,
-							Elem:     &schema.Schema{Type: schema.TypeString},
-						},
-						"cached_methods": {
-							Type:     schema.TypeSet,
-							Required: true,
-							Elem:     &schema.Schema{Type: schema.TypeString},
-						},
-						"compress": {
-							Type:     schema.TypeBool,
-							Optional: true,
-							Default:  false,
-						},
-						"default_ttl": {
-							Type:     schema.TypeInt,
-							Optional: true,
-							Default:  86400,
-						},
-						"field_level_encryption_id": {
-							Type:     schema.TypeString,
-							Optional: true,
-						},
-						"forwarded_values": {
-							Type:     schema.TypeSet,
-							Required: true,
-							Set:      forwardedValuesHash,
-							MaxItems: 1,
-							Elem: &schema.Resource{
-								Schema: map[string]*schema.Schema{
-									"cookies": {
-										Type:     schema.TypeSet,
-										Required: true,
-										Set:      cookiePreferenceHash,
-										MaxItems: 1,
-										Elem: &schema.Resource{
-											Schema: map[string]*schema.Schema{
-												"forward": {
-													Type:     schema.TypeString,
-													Required: true,
-												},
-												"whitelisted_names": {
-													Type:     schema.TypeList,
-													Optional: true,
-													Elem:     &schema.Schema{Type: schema.TypeString},
-												},
-											},
-										},
-									},
-									"headers": {
-										Type:     schema.TypeList,
-										Optional: true,
-										Elem:     &schema.Schema{Type: schema.TypeString},
-									},
-									"query_string": {
-										Type:     schema.TypeBool,
-										Required: true,
-									},
-									"query_string_cache_keys": {
-										Type:     schema.TypeList,
-										Optional: true,
-										Elem:     &schema.Schema{Type: schema.TypeString},
-									},
-								},
-							},
-						},
-						"lambda_function_association": {
-							Type:     schema.TypeSet,
-							Optional: true,
-							MaxItems: 4,
-							Elem: &schema.Resource{
-								Schema: map[string]*schema.Schema{
-									"event_type": {
-										Type:     schema.TypeString,
-										Required: true,
-									},
-									"lambda_arn": {
-										Type:     schema.TypeString,
-										Required: true,
-									},
-								},
-							},
-							Set: lambdaFunctionAssociationHash,
-						},
-						"max_ttl": {
-							Type:     schema.TypeInt,
-							Optional: true,
-							Default:  31536000,
-						},
-						"min_ttl": {
-							Type:     schema.TypeInt,
-							Optional: true,
-							Default:  0,
+							Required: true,
 						},
 						"trusted_signers": {
 							Type:     schema.TypeList,
