--- conflicted
+++ resolved
@@ -404,29 +404,12 @@
 			return fmt.Errorf("error modifying Elasticache Replication Group shard configuration: %s", err)
 		}
 
-<<<<<<< HEAD
-		pending := []string{"creating", "modifying", "snapshotting"}
-		stateConf := &resource.StateChangeConf{
-			Pending:    pending,
-			Target:     []string{"available"},
-			Refresh:    cacheReplicationGroupStateRefreshFunc(conn, d.Id(), "available", pending),
-			Timeout:    d.Timeout(schema.TimeoutUpdate),
-			MinTimeout: 10 * time.Second,
-			Delay:      30 * time.Second,
-		}
-
-		log.Printf("[DEBUG] Waiting for Elasticache Replication Group (%s) shard reconfiguration completion", d.Id())
-		_, err = stateConf.WaitForState()
-=======
 		err = waitForModifyElasticacheReplicationGroup(conn, d.Id(), d.Timeout(schema.TimeoutUpdate))
->>>>>>> cebc4962
 		if err != nil {
 			return fmt.Errorf("error waiting for Elasticache Replication Group (%s) shard reconfiguration completion: %s", d.Id(), err)
 		}
 	}
 
-<<<<<<< HEAD
-=======
 	if d.HasChange("number_cache_clusters") {
 		o, n := d.GetChange("number_cache_clusters")
 		oldNumberCacheClusters := o.(int)
@@ -587,7 +570,6 @@
 		}
 	}
 
->>>>>>> cebc4962
 	requestUpdate := false
 	params := &elasticache.ModifyReplicationGroupInput{
 		ApplyImmediately:   aws.Bool(d.Get("apply_immediately").(bool)),
@@ -667,21 +649,7 @@
 	if requestUpdate {
 		_, err := conn.ModifyReplicationGroup(params)
 		if err != nil {
-<<<<<<< HEAD
-			return fmt.Errorf("Error updating Elasticache replication group: %s", err)
-		}
-
-		pending := []string{"creating", "modifying", "snapshotting"}
-		stateConf := &resource.StateChangeConf{
-			Pending:    pending,
-			Target:     []string{"available"},
-			Refresh:    cacheReplicationGroupStateRefreshFunc(conn, d.Id(), "available", pending),
-			Timeout:    d.Timeout(schema.TimeoutUpdate),
-			MinTimeout: 10 * time.Second,
-			Delay:      30 * time.Second,
-=======
 			return fmt.Errorf("error updating Elasticache Replication Group (%s): %s", d.Id(), err)
->>>>>>> cebc4962
 		}
 
 		err = waitForModifyElasticacheReplicationGroup(conn, d.Id(), d.Timeout(schema.TimeoutUpdate))
@@ -755,13 +723,6 @@
 		ReplicationGroupId: aws.String(replicationGroupID),
 	}
 
-<<<<<<< HEAD
-	_, err := conn.DeleteReplicationGroup(input)
-	if err != nil {
-		if isAWSErr(err, elasticache.ErrCodeReplicationGroupNotFoundFault, "") {
-			return nil
-		}
-=======
 	// 10 minutes should give any creating/deleting cache clusters or snapshots time to complete
 	err := resource.Retry(10*time.Minute, func() *resource.RetryError {
 		_, err := conn.DeleteReplicationGroup(input)
@@ -779,7 +740,6 @@
 		return nil
 	})
 	if err != nil {
->>>>>>> cebc4962
 		return err
 	}
 
@@ -816,8 +776,6 @@
 	return []map[string]interface{}{m}
 }
 
-<<<<<<< HEAD
-=======
 func waitForModifyElasticacheReplicationGroup(conn *elasticache.ElastiCache, replicationGroupID string, timeout time.Duration) error {
 	pending := []string{"creating", "modifying", "snapshotting"}
 	stateConf := &resource.StateChangeConf{
@@ -834,7 +792,6 @@
 	return err
 }
 
->>>>>>> cebc4962
 func validateAwsElastiCacheReplicationGroupEngine(v interface{}, k string) (ws []string, errors []error) {
 	if strings.ToLower(v.(string)) != "redis" {
 		errors = append(errors, fmt.Errorf("The only acceptable Engine type when using Replication Groups is Redis"))
