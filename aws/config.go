package aws

import (
	"crypto/tls"
	"errors"
	"fmt"
	"log"
	"net/http"
	"os"
	"strings"
	"time"

	"github.com/aws/aws-sdk-go/aws"
	"github.com/aws/aws-sdk-go/aws/awserr"
	"github.com/aws/aws-sdk-go/aws/endpoints"
	"github.com/aws/aws-sdk-go/aws/request"
	"github.com/aws/aws-sdk-go/aws/session"
	"github.com/aws/aws-sdk-go/service/acm"
	"github.com/aws/aws-sdk-go/service/acmpca"
	"github.com/aws/aws-sdk-go/service/apigateway"
	"github.com/aws/aws-sdk-go/service/applicationautoscaling"
	"github.com/aws/aws-sdk-go/service/appsync"
	"github.com/aws/aws-sdk-go/service/athena"
	"github.com/aws/aws-sdk-go/service/autoscaling"
	"github.com/aws/aws-sdk-go/service/batch"
	"github.com/aws/aws-sdk-go/service/budgets"
	"github.com/aws/aws-sdk-go/service/cloud9"
	"github.com/aws/aws-sdk-go/service/cloudformation"
	"github.com/aws/aws-sdk-go/service/cloudfront"
	"github.com/aws/aws-sdk-go/service/cloudtrail"
	"github.com/aws/aws-sdk-go/service/cloudwatch"
	"github.com/aws/aws-sdk-go/service/cloudwatchevents"
	"github.com/aws/aws-sdk-go/service/cloudwatchlogs"
	"github.com/aws/aws-sdk-go/service/codebuild"
	"github.com/aws/aws-sdk-go/service/codecommit"
	"github.com/aws/aws-sdk-go/service/codedeploy"
	"github.com/aws/aws-sdk-go/service/codepipeline"
	"github.com/aws/aws-sdk-go/service/cognitoidentity"
	"github.com/aws/aws-sdk-go/service/cognitoidentityprovider"
	"github.com/aws/aws-sdk-go/service/configservice"
	"github.com/aws/aws-sdk-go/service/databasemigrationservice"
	"github.com/aws/aws-sdk-go/service/dax"
	"github.com/aws/aws-sdk-go/service/devicefarm"
	"github.com/aws/aws-sdk-go/service/directconnect"
	"github.com/aws/aws-sdk-go/service/directoryservice"
	"github.com/aws/aws-sdk-go/service/dynamodb"
	"github.com/aws/aws-sdk-go/service/ec2"
	"github.com/aws/aws-sdk-go/service/ecr"
	"github.com/aws/aws-sdk-go/service/ecs"
	"github.com/aws/aws-sdk-go/service/efs"
	"github.com/aws/aws-sdk-go/service/eks"
	"github.com/aws/aws-sdk-go/service/elasticache"
	"github.com/aws/aws-sdk-go/service/elasticbeanstalk"
	elasticsearch "github.com/aws/aws-sdk-go/service/elasticsearchservice"
	"github.com/aws/aws-sdk-go/service/elastictranscoder"
	"github.com/aws/aws-sdk-go/service/elb"
	"github.com/aws/aws-sdk-go/service/elbv2"
	"github.com/aws/aws-sdk-go/service/emr"
	"github.com/aws/aws-sdk-go/service/firehose"
	"github.com/aws/aws-sdk-go/service/fms"
	"github.com/aws/aws-sdk-go/service/gamelift"
	"github.com/aws/aws-sdk-go/service/glacier"
	"github.com/aws/aws-sdk-go/service/glue"
	"github.com/aws/aws-sdk-go/service/guardduty"
	"github.com/aws/aws-sdk-go/service/iam"
	"github.com/aws/aws-sdk-go/service/inspector"
	"github.com/aws/aws-sdk-go/service/iot"
	"github.com/aws/aws-sdk-go/service/kinesis"
	"github.com/aws/aws-sdk-go/service/kms"
	"github.com/aws/aws-sdk-go/service/lambda"
	"github.com/aws/aws-sdk-go/service/lexmodelbuildingservice"
	"github.com/aws/aws-sdk-go/service/lightsail"
	"github.com/aws/aws-sdk-go/service/mediastore"
	"github.com/aws/aws-sdk-go/service/mq"
	"github.com/aws/aws-sdk-go/service/opsworks"
	"github.com/aws/aws-sdk-go/service/organizations"
	"github.com/aws/aws-sdk-go/service/rds"
	"github.com/aws/aws-sdk-go/service/redshift"
	"github.com/aws/aws-sdk-go/service/route53"
	"github.com/aws/aws-sdk-go/service/s3"
	"github.com/aws/aws-sdk-go/service/secretsmanager"
	"github.com/aws/aws-sdk-go/service/servicecatalog"
	"github.com/aws/aws-sdk-go/service/servicediscovery"
	"github.com/aws/aws-sdk-go/service/ses"
	"github.com/aws/aws-sdk-go/service/sfn"
	"github.com/aws/aws-sdk-go/service/simpledb"
	"github.com/aws/aws-sdk-go/service/sns"
	"github.com/aws/aws-sdk-go/service/sqs"
	"github.com/aws/aws-sdk-go/service/ssm"
	"github.com/aws/aws-sdk-go/service/sts"
	"github.com/aws/aws-sdk-go/service/waf"
	"github.com/aws/aws-sdk-go/service/wafregional"
	"github.com/davecgh/go-spew/spew"
	"github.com/hashicorp/errwrap"
	"github.com/hashicorp/go-cleanhttp"
	"github.com/hashicorp/terraform/helper/logging"
	"github.com/hashicorp/terraform/terraform"
)

type Config struct {
	AccessKey     string
	SecretKey     string
	CredsFilename string
	Profile       string
	Token         string
	Region        string
	MaxRetries    int

	AssumeRoleARN         string
	AssumeRoleExternalID  string
	AssumeRoleSessionName string
	AssumeRolePolicy      string

	AllowedAccountIds   []interface{}
	ForbiddenAccountIds []interface{}

	AcmEndpoint              string
	ApigatewayEndpoint       string
	CloudFormationEndpoint   string
	CloudWatchEndpoint       string
	CloudWatchEventsEndpoint string
	CloudWatchLogsEndpoint   string
	DynamoDBEndpoint         string
	DeviceFarmEndpoint       string
	Ec2Endpoint              string
	EcsEndpoint              string
	EcrEndpoint              string
<<<<<<< HEAD
=======
	EfsEndpoint              string
>>>>>>> cebc4962
	EsEndpoint               string
	ElbEndpoint              string
	IamEndpoint              string
	KinesisEndpoint          string
	KmsEndpoint              string
	LambdaEndpoint           string
	RdsEndpoint              string
	R53Endpoint              string
	S3Endpoint               string
	SnsEndpoint              string
	SqsEndpoint              string
	StsEndpoint              string
	SsmEndpoint              string
	Insecure                 bool

	SkipCredsValidation     bool
	SkipGetEC2Platforms     bool
	SkipRegionValidation    bool
	SkipRequestingAccountId bool
	SkipMetadataApiCheck    bool
	S3ForcePathStyle        bool
}

type AWSClient struct {
	cfconn                *cloudformation.CloudFormation
	cloud9conn            *cloud9.Cloud9
	cloudfrontconn        *cloudfront.CloudFront
	cloudtrailconn        *cloudtrail.CloudTrail
	cloudwatchconn        *cloudwatch.CloudWatch
	cloudwatchlogsconn    *cloudwatchlogs.CloudWatchLogs
	cloudwatcheventsconn  *cloudwatchevents.CloudWatchEvents
	cognitoconn           *cognitoidentity.CognitoIdentity
	cognitoidpconn        *cognitoidentityprovider.CognitoIdentityProvider
	configconn            *configservice.ConfigService
	daxconn               *dax.DAX
	devicefarmconn        *devicefarm.DeviceFarm
	dmsconn               *databasemigrationservice.DatabaseMigrationService
	dsconn                *directoryservice.DirectoryService
	dynamodbconn          *dynamodb.DynamoDB
	ec2conn               *ec2.EC2
	ecrconn               *ecr.ECR
	ecsconn               *ecs.ECS
	efsconn               *efs.EFS
	eksconn               *eks.EKS
	elbconn               *elb.ELB
	elbv2conn             *elbv2.ELBV2
	emrconn               *emr.EMR
	esconn                *elasticsearch.ElasticsearchService
	acmconn               *acm.ACM
	acmpcaconn            *acmpca.ACMPCA
	apigateway            *apigateway.APIGateway
	appautoscalingconn    *applicationautoscaling.ApplicationAutoScaling
	autoscalingconn       *autoscaling.AutoScaling
	s3conn                *s3.S3
	secretsmanagerconn    *secretsmanager.SecretsManager
	scconn                *servicecatalog.ServiceCatalog
	sesConn               *ses.SES
	simpledbconn          *simpledb.SimpleDB
	sqsconn               *sqs.SQS
	snsconn               *sns.SNS
	stsconn               *sts.STS
	redshiftconn          *redshift.Redshift
	r53conn               *route53.Route53
	partition             string
	accountid             string
	supportedplatforms    []string
	region                string
	rdsconn               *rds.RDS
	iamconn               *iam.IAM
	kinesisconn           *kinesis.Kinesis
	kmsconn               *kms.KMS
	gameliftconn          *gamelift.GameLift
	firehoseconn          *firehose.Firehose
	fmsconn               *fms.FMS
	inspectorconn         *inspector.Inspector
	elasticacheconn       *elasticache.ElastiCache
	elasticbeanstalkconn  *elasticbeanstalk.ElasticBeanstalk
	elastictranscoderconn *elastictranscoder.ElasticTranscoder
	lambdaconn            *lambda.Lambda
	lightsailconn         *lightsail.Lightsail
	mqconn                *mq.MQ
	opsworksconn          *opsworks.OpsWorks
	organizationsconn     *organizations.Organizations
	glacierconn           *glacier.Glacier
	guarddutyconn         *guardduty.GuardDuty
	codebuildconn         *codebuild.CodeBuild
	codedeployconn        *codedeploy.CodeDeploy
	codecommitconn        *codecommit.CodeCommit
	codepipelineconn      *codepipeline.CodePipeline
	sdconn                *servicediscovery.ServiceDiscovery
	sfnconn               *sfn.SFN
	ssmconn               *ssm.SSM
	wafconn               *waf.WAF
	wafregionalconn       *wafregional.WAFRegional
	iotconn               *iot.IoT
	batchconn             *batch.Batch
	glueconn              *glue.Glue
	athenaconn            *athena.Athena
	dxconn                *directconnect.DirectConnect
	mediastoreconn        *mediastore.MediaStore
	appsyncconn           *appsync.AppSync
	lexmodelconn          *lexmodelbuildingservice.LexModelBuildingService
<<<<<<< HEAD
=======
	budgetconn            *budgets.Budgets
>>>>>>> cebc4962
}

func (c *AWSClient) S3() *s3.S3 {
	return c.s3conn
}

func (c *AWSClient) DynamoDB() *dynamodb.DynamoDB {
	return c.dynamodbconn
}

func (c *AWSClient) IsGovCloud() bool {
	_, isGovCloud := endpoints.PartitionForRegion([]endpoints.Partition{endpoints.AwsUsGovPartition()}, c.region)
	return isGovCloud
}

func (c *AWSClient) IsChinaCloud() bool {
	_, isChinaCloud := endpoints.PartitionForRegion([]endpoints.Partition{endpoints.AwsCnPartition()}, c.region)
	return isChinaCloud
}

// Client configures and returns a fully initialized AWSClient
func (c *Config) Client() (interface{}, error) {
	// Get the auth and region. This can fail if keys/regions were not
	// specified and we're attempting to use the environment.
	if c.SkipRegionValidation {
		log.Println("[INFO] Skipping region validation")
	} else {
		log.Println("[INFO] Building AWS region structure")
		err := c.ValidateRegion()
		if err != nil {
			return nil, err
		}
	}

	var client AWSClient
	// store AWS region in client struct, for region specific operations such as
	// bucket storage in S3
	client.region = c.Region

	log.Println("[INFO] Building AWS auth structure")
	creds, err := GetCredentials(c)
	if err != nil {
		return nil, err
	}

	// define the AWS Session options
	// Credentials or Profile will be set in the Options below
	// MaxRetries may be set once we validate credentials
	var opt = session.Options{
		Config: aws.Config{
			Region:           aws.String(c.Region),
			MaxRetries:       aws.Int(0),
			HTTPClient:       cleanhttp.DefaultClient(),
			S3ForcePathStyle: aws.Bool(c.S3ForcePathStyle),
		},
	}

	// Call Get to check for credential provider. If nothing found, we'll get an
	// error, and we can present it nicely to the user
	cp, err := creds.Get()
	if err != nil {
		if awsErr, ok := err.(awserr.Error); ok && awsErr.Code() == "NoCredentialProviders" {
			// If a profile wasn't specified, the session may still be able to resolve credentials from shared config.
			if c.Profile == "" {
				sess, err := session.NewSession()
				if err != nil {
					return nil, errors.New(`No valid credential sources found for AWS Provider.
	Please see https://terraform.io/docs/providers/aws/index.html for more information on
	providing credentials for the AWS Provider`)
				}
				_, err = sess.Config.Credentials.Get()
				if err != nil {
					return nil, errors.New(`No valid credential sources found for AWS Provider.
	Please see https://terraform.io/docs/providers/aws/index.html for more information on
	providing credentials for the AWS Provider`)
				}
				log.Printf("[INFO] Using session-derived AWS Auth")
				opt.Config.Credentials = sess.Config.Credentials
			} else {
				log.Printf("[INFO] AWS Auth using Profile: %q", c.Profile)
				opt.Profile = c.Profile
				opt.SharedConfigState = session.SharedConfigEnable
			}
		} else {
			return nil, fmt.Errorf("Error loading credentials for AWS Provider: %s", err)
		}
	} else {
		// add the validated credentials to the session options
		log.Printf("[INFO] AWS Auth provider used: %q", cp.ProviderName)
		opt.Config.Credentials = creds
	}

	if logging.IsDebugOrHigher() {
		opt.Config.LogLevel = aws.LogLevel(aws.LogDebugWithHTTPBody | aws.LogDebugWithRequestRetries | aws.LogDebugWithRequestErrors)
		opt.Config.Logger = awsLogger{}
	}

	if c.Insecure {
		transport := opt.Config.HTTPClient.Transport.(*http.Transport)
		transport.TLSClientConfig = &tls.Config{
			InsecureSkipVerify: true,
		}
	}

	// create base session with no retries. MaxRetries will be set later
	sess, err := session.NewSessionWithOptions(opt)
	if err != nil {
		if awsErr, ok := err.(awserr.Error); ok && awsErr.Code() == "NoCredentialProviders" {
			return nil, errors.New(`No valid credential sources found for AWS Provider.
  Please see https://terraform.io/docs/providers/aws/index.html for more information on
  providing credentials for the AWS Provider`)
		}
		return nil, errwrap.Wrapf("Error creating AWS session: {{err}}", err)
	}

	sess.Handlers.Build.PushBackNamed(addTerraformVersionToUserAgent)

	if extraDebug := os.Getenv("TERRAFORM_AWS_AUTHFAILURE_DEBUG"); extraDebug != "" {
		sess.Handlers.UnmarshalError.PushFrontNamed(debugAuthFailure)
	}

	// if the desired number of retries is non-zero, update the session
	if c.MaxRetries > 0 {
		sess = sess.Copy(&aws.Config{MaxRetries: aws.Int(c.MaxRetries)})
	}

	// Generally, we want to configure a lower retry theshold for networking issues
	// as the session retry threshold is very high by default and can mask permanent
	// networking failures, such as a non-existent service endpoint.
	// MaxRetries will override this logic if it has a lower retry threshold.
	// NOTE: This logic can be fooled by other request errors raising the retry count
	//       before any networking error occurs
	sess.Handlers.Retry.PushBack(func(r *request.Request) {
		// We currently depend on the DefaultRetryer exponential backoff here.
		// ~10 retries gives a fair backoff of a few seconds.
		if r.RetryCount < 9 {
			return
		}
		// RequestError: send request failed
		// caused by: Post https://FQDN/: dial tcp: lookup FQDN: no such host
		if isAWSErrExtended(r.Error, "RequestError", "send request failed", "no such host") {
			log.Printf("[WARN] Disabling retries after next request due to networking issue")
			r.Retryable = aws.Bool(false)
		}
	})

	// This restriction should only be used for Route53 sessions.
	// Other resources that have restrictions should allow the API to fail, rather
	// than Terraform abstracting the region for the user. This can lead to breaking
	// changes if that resource is ever opened up to more regions.
	r53Sess := sess.Copy(&aws.Config{Region: aws.String("us-east-1"), Endpoint: aws.String(c.R53Endpoint)})

	// Some services have user-configurable endpoints
	awsAcmSess := sess.Copy(&aws.Config{Endpoint: aws.String(c.AcmEndpoint)})
	awsApigatewaySess := sess.Copy(&aws.Config{Endpoint: aws.String(c.ApigatewayEndpoint)})
	awsCfSess := sess.Copy(&aws.Config{Endpoint: aws.String(c.CloudFormationEndpoint)})
	awsCwSess := sess.Copy(&aws.Config{Endpoint: aws.String(c.CloudWatchEndpoint)})
	awsCweSess := sess.Copy(&aws.Config{Endpoint: aws.String(c.CloudWatchEventsEndpoint)})
	awsCwlSess := sess.Copy(&aws.Config{Endpoint: aws.String(c.CloudWatchLogsEndpoint)})
	awsDynamoSess := sess.Copy(&aws.Config{Endpoint: aws.String(c.DynamoDBEndpoint)})
	awsEc2Sess := sess.Copy(&aws.Config{Endpoint: aws.String(c.Ec2Endpoint)})
	awsEcrSess := sess.Copy(&aws.Config{Endpoint: aws.String(c.EcrEndpoint)})
	awsEcsSess := sess.Copy(&aws.Config{Endpoint: aws.String(c.EcsEndpoint)})
	awsEfsSess := sess.Copy(&aws.Config{Endpoint: aws.String(c.EfsEndpoint)})
	awsElbSess := sess.Copy(&aws.Config{Endpoint: aws.String(c.ElbEndpoint)})
	awsEsSess := sess.Copy(&aws.Config{Endpoint: aws.String(c.EsEndpoint)})
	awsIamSess := sess.Copy(&aws.Config{Endpoint: aws.String(c.IamEndpoint)})
	awsLambdaSess := sess.Copy(&aws.Config{Endpoint: aws.String(c.LambdaEndpoint)})
	awsKinesisSess := sess.Copy(&aws.Config{Endpoint: aws.String(c.KinesisEndpoint)})
	awsKmsSess := sess.Copy(&aws.Config{Endpoint: aws.String(c.KmsEndpoint)})
	awsRdsSess := sess.Copy(&aws.Config{Endpoint: aws.String(c.RdsEndpoint)})
	awsS3Sess := sess.Copy(&aws.Config{Endpoint: aws.String(c.S3Endpoint)})
	awsSnsSess := sess.Copy(&aws.Config{Endpoint: aws.String(c.SnsEndpoint)})
	awsSqsSess := sess.Copy(&aws.Config{Endpoint: aws.String(c.SqsEndpoint)})
	awsStsSess := sess.Copy(&aws.Config{Endpoint: aws.String(c.StsEndpoint)})
	awsDeviceFarmSess := sess.Copy(&aws.Config{Endpoint: aws.String(c.DeviceFarmEndpoint)})
	awsSsmSess := sess.Copy(&aws.Config{Endpoint: aws.String(c.SsmEndpoint)})

	log.Println("[INFO] Initializing DeviceFarm SDK connection")
	client.devicefarmconn = devicefarm.New(awsDeviceFarmSess)

	// These two services need to be set up early so we can check on AccountID
	client.iamconn = iam.New(awsIamSess)
	client.stsconn = sts.New(awsStsSess)

	if !c.SkipCredsValidation {
		err = c.ValidateCredentials(client.stsconn)
		if err != nil {
			return nil, err
		}
	}

	// Infer AWS partition from configured region
	if partition, ok := endpoints.PartitionForRegion(endpoints.DefaultPartitions(), client.region); ok {
		client.partition = partition.ID()
	}

	if !c.SkipRequestingAccountId {
		accountID, err := GetAccountID(client.iamconn, client.stsconn, cp.ProviderName)
		if err == nil {
			client.accountid = accountID
		}
	}

	authErr := c.ValidateAccountId(client.accountid)
	if authErr != nil {
		return nil, authErr
	}

	client.ec2conn = ec2.New(awsEc2Sess)

	if !c.SkipGetEC2Platforms {
		supportedPlatforms, err := GetSupportedEC2Platforms(client.ec2conn)
		if err != nil {
			// We intentionally fail *silently* because there's a chance
			// user just doesn't have ec2:DescribeAccountAttributes permissions
			log.Printf("[WARN] Unable to get supported EC2 platforms: %s", err)
		} else {
			client.supportedplatforms = supportedPlatforms
		}
	}

	client.budgetconn = budgets.New(sess)
	client.acmconn = acm.New(awsAcmSess)
	client.acmpcaconn = acmpca.New(sess)
	client.apigateway = apigateway.New(awsApigatewaySess)
	client.appautoscalingconn = applicationautoscaling.New(sess)
	client.autoscalingconn = autoscaling.New(sess)
	client.cloud9conn = cloud9.New(sess)
	client.cfconn = cloudformation.New(awsCfSess)
	client.cloudfrontconn = cloudfront.New(sess)
	client.cloudtrailconn = cloudtrail.New(sess)
	client.cloudwatchconn = cloudwatch.New(awsCwSess)
	client.cloudwatcheventsconn = cloudwatchevents.New(awsCweSess)
	client.cloudwatchlogsconn = cloudwatchlogs.New(awsCwlSess)
	client.codecommitconn = codecommit.New(sess)
	client.codebuildconn = codebuild.New(sess)
	client.codedeployconn = codedeploy.New(sess)
	client.configconn = configservice.New(sess)
	client.cognitoconn = cognitoidentity.New(sess)
	client.cognitoidpconn = cognitoidentityprovider.New(sess)
	client.codepipelineconn = codepipeline.New(sess)
	client.daxconn = dax.New(awsDynamoSess)
	client.dmsconn = databasemigrationservice.New(sess)
	client.dsconn = directoryservice.New(sess)
	client.dynamodbconn = dynamodb.New(awsDynamoSess)
	client.ecrconn = ecr.New(awsEcrSess)
	client.ecsconn = ecs.New(awsEcsSess)
	client.efsconn = efs.New(awsEfsSess)
	client.eksconn = eks.New(sess)
	client.elasticacheconn = elasticache.New(sess)
	client.elasticbeanstalkconn = elasticbeanstalk.New(sess)
	client.elastictranscoderconn = elastictranscoder.New(sess)
	client.elbconn = elb.New(awsElbSess)
	client.elbv2conn = elbv2.New(awsElbSess)
	client.emrconn = emr.New(sess)
	client.esconn = elasticsearch.New(awsEsSess)
	client.firehoseconn = firehose.New(sess)
	client.fmsconn = fms.New(sess)
	client.inspectorconn = inspector.New(sess)
	client.gameliftconn = gamelift.New(sess)
	client.glacierconn = glacier.New(sess)
	client.guarddutyconn = guardduty.New(sess)
	client.iotconn = iot.New(sess)
	client.kinesisconn = kinesis.New(awsKinesisSess)
	client.kmsconn = kms.New(awsKmsSess)
	client.lambdaconn = lambda.New(awsLambdaSess)
	client.lexmodelconn = lexmodelbuildingservice.New(sess)
	client.lightsailconn = lightsail.New(sess)
	client.mqconn = mq.New(sess)
	client.opsworksconn = opsworks.New(sess)
	client.organizationsconn = organizations.New(sess)
	client.r53conn = route53.New(r53Sess)
	client.rdsconn = rds.New(awsRdsSess)
	client.redshiftconn = redshift.New(sess)
	client.simpledbconn = simpledb.New(sess)
	client.s3conn = s3.New(awsS3Sess)
	client.scconn = servicecatalog.New(sess)
	client.sdconn = servicediscovery.New(sess)
	client.sesConn = ses.New(sess)
	client.secretsmanagerconn = secretsmanager.New(sess)
	client.sfnconn = sfn.New(sess)
	client.snsconn = sns.New(awsSnsSess)
	client.sqsconn = sqs.New(awsSqsSess)
	client.ssmconn = ssm.New(awsSsmSess)
	client.wafconn = waf.New(sess)
	client.wafregionalconn = wafregional.New(sess)
	client.batchconn = batch.New(sess)
	client.glueconn = glue.New(sess)
	client.athenaconn = athena.New(sess)
	client.dxconn = directconnect.New(sess)
	client.mediastoreconn = mediastore.New(sess)
	client.appsyncconn = appsync.New(sess)

	// Workaround for https://github.com/aws/aws-sdk-go/issues/1376
	client.kinesisconn.Handlers.Retry.PushBack(func(r *request.Request) {
		if !strings.HasPrefix(r.Operation.Name, "Describe") && !strings.HasPrefix(r.Operation.Name, "List") {
			return
		}
		err, ok := r.Error.(awserr.Error)
		if !ok || err == nil {
			return
		}
		if err.Code() == kinesis.ErrCodeLimitExceededException {
			r.Retryable = aws.Bool(true)
		}
	})

	// Workaround for https://github.com/aws/aws-sdk-go/issues/1472
	client.appautoscalingconn.Handlers.Retry.PushBack(func(r *request.Request) {
		if !strings.HasPrefix(r.Operation.Name, "Describe") && !strings.HasPrefix(r.Operation.Name, "List") {
			return
		}
		err, ok := r.Error.(awserr.Error)
		if !ok || err == nil {
			return
		}
		if err.Code() == applicationautoscaling.ErrCodeFailedResourceAccessException {
			r.Retryable = aws.Bool(true)
		}
	})

	// See https://github.com/aws/aws-sdk-go/pull/1276
	client.dynamodbconn.Handlers.Retry.PushBack(func(r *request.Request) {
		if r.Operation.Name != "PutItem" && r.Operation.Name != "UpdateItem" && r.Operation.Name != "DeleteItem" {
			return
		}
		if isAWSErr(r.Error, dynamodb.ErrCodeLimitExceededException, "Subscriber limit exceeded:") {
			r.Retryable = aws.Bool(true)
		}
	})

	client.kinesisconn.Handlers.Retry.PushBack(func(r *request.Request) {
		if r.Operation.Name == "CreateStream" {
			if isAWSErr(r.Error, kinesis.ErrCodeLimitExceededException, "simultaneously be in CREATING or DELETING") {
				r.Retryable = aws.Bool(true)
			}
		}
		if r.Operation.Name == "CreateStream" || r.Operation.Name == "DeleteStream" {
			if isAWSErr(r.Error, kinesis.ErrCodeLimitExceededException, "Rate exceeded for stream") {
				r.Retryable = aws.Bool(true)
			}
		}
	})

	return &client, nil
}

func hasEc2Classic(platforms []string) bool {
	for _, p := range platforms {
		if p == "EC2" {
			return true
		}
	}
	return false
}

// ValidateRegion returns an error if the configured region is not a
// valid aws region and nil otherwise.
func (c *Config) ValidateRegion() error {
	for _, partition := range endpoints.DefaultPartitions() {
		for _, region := range partition.Regions() {
			if c.Region == region.ID() {
				return nil
			}
		}
	}

	return fmt.Errorf("Not a valid region: %s", c.Region)
}

// Validate credentials early and fail before we do any graph walking.
func (c *Config) ValidateCredentials(stsconn *sts.STS) error {
	_, err := stsconn.GetCallerIdentity(&sts.GetCallerIdentityInput{})
	return err
}

// ValidateAccountId returns a context-specific error if the configured account
// id is explicitly forbidden or not authorised; and nil if it is authorised.
func (c *Config) ValidateAccountId(accountId string) error {
	if c.AllowedAccountIds == nil && c.ForbiddenAccountIds == nil {
		return nil
	}

	log.Println("[INFO] Validating account ID")

	if c.ForbiddenAccountIds != nil {
		for _, id := range c.ForbiddenAccountIds {
			if id == accountId {
				return fmt.Errorf("Forbidden account ID (%s)", id)
			}
		}
	}

	if c.AllowedAccountIds != nil {
		for _, id := range c.AllowedAccountIds {
			if id == accountId {
				return nil
			}
		}
		return fmt.Errorf("Account ID not allowed (%s)", accountId)
	}

	return nil
}

func GetSupportedEC2Platforms(conn *ec2.EC2) ([]string, error) {
	attrName := "supported-platforms"

	input := ec2.DescribeAccountAttributesInput{
		AttributeNames: []*string{aws.String(attrName)},
	}
	attributes, err := conn.DescribeAccountAttributes(&input)
	if err != nil {
		return nil, err
	}

	var platforms []string
	for _, attr := range attributes.AccountAttributes {
		if *attr.AttributeName == attrName {
			for _, v := range attr.AttributeValues {
				platforms = append(platforms, *v.AttributeValue)
			}
			break
		}
	}

	if len(platforms) == 0 {
		return nil, fmt.Errorf("No EC2 platforms detected")
	}

	return platforms, nil
}

// addTerraformVersionToUserAgent is a named handler that will add Terraform's
// version information to requests made by the AWS SDK.
var addTerraformVersionToUserAgent = request.NamedHandler{
	Name: "terraform.TerraformVersionUserAgentHandler",
	Fn: request.MakeAddToUserAgentHandler(
		"APN/1.0 HashiCorp/1.0 Terraform", terraform.VersionString()),
}

var debugAuthFailure = request.NamedHandler{
	Name: "terraform.AuthFailureAdditionalDebugHandler",
	Fn: func(req *request.Request) {
		if isAWSErr(req.Error, "AuthFailure", "AWS was not able to validate the provided access credentials") {
			log.Printf("[INFO] Additional AuthFailure Debugging Context")
			log.Printf("[INFO] Current system UTC time: %s", time.Now().UTC())
			log.Printf("[INFO] Request object: %s", spew.Sdump(req))
		}
	},
}

type awsLogger struct{}

func (l awsLogger) Log(args ...interface{}) {
	tokens := make([]string, 0, len(args))
	for _, arg := range args {
		if token, ok := arg.(string); ok {
			tokens = append(tokens, token)
		}
	}
	log.Printf("[DEBUG] [aws-sdk-go] %s", strings.Join(tokens, " "))
}<|MERGE_RESOLUTION|>--- conflicted
+++ resolved
@@ -125,10 +125,7 @@
 	Ec2Endpoint              string
 	EcsEndpoint              string
 	EcrEndpoint              string
-<<<<<<< HEAD
-=======
 	EfsEndpoint              string
->>>>>>> cebc4962
 	EsEndpoint               string
 	ElbEndpoint              string
 	IamEndpoint              string
@@ -231,10 +228,7 @@
 	mediastoreconn        *mediastore.MediaStore
 	appsyncconn           *appsync.AppSync
 	lexmodelconn          *lexmodelbuildingservice.LexModelBuildingService
-<<<<<<< HEAD
-=======
 	budgetconn            *budgets.Budgets
->>>>>>> cebc4962
 }
 
 func (c *AWSClient) S3() *s3.S3 {
