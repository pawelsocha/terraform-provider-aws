--- conflicted
+++ resolved
@@ -34,13 +34,10 @@
 
 	out, err := conn.DescribeJobQueues(&batch.DescribeJobQueuesInput{})
 	if err != nil {
-<<<<<<< HEAD
-=======
 		if testSweepSkipSweepError(err) {
 			log.Printf("[WARN] Skipping Batch Job Queue sweep for %s: %s", region, err)
 			return nil
 		}
->>>>>>> cebc4962
 		return fmt.Errorf("Error retrieving Batch Job Queues: %s", err)
 	}
 	for _, jobQueue := range out.JobQueues {
