--- conflicted
+++ resolved
@@ -3,10 +3,6 @@
 import (
 	"fmt"
 	"log"
-<<<<<<< HEAD
-	"math/rand"
-=======
->>>>>>> cebc4962
 	"os"
 	"regexp"
 	"strings"
