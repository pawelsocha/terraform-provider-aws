package aws

import (
	"fmt"
	"log"
	"regexp"
	"strings"
	"testing"

	"github.com/aws/aws-sdk-go/aws"
	"github.com/aws/aws-sdk-go/aws/awserr"
	"github.com/aws/aws-sdk-go/service/dynamodb"
	"github.com/hashicorp/terraform/helper/acctest"
	"github.com/hashicorp/terraform/helper/resource"
	"github.com/hashicorp/terraform/terraform"
)

func init() {
	resource.AddTestSweepers("aws_dynamodb_table", &resource.Sweeper{
		Name: "aws_dynamodb_table",
		F:    testSweepDynamoDbTables,
	})
}

func testSweepDynamoDbTables(region string) error {
	client, err := sharedClientForRegion(region)
	if err != nil {
		return fmt.Errorf("error getting client: %s", err)
	}
	conn := client.(*AWSClient).dynamodbconn

	prefixes := []string{
		"TerraformTest",
		"tf-acc-test-",
		"tf-autoscaled-table-",
	}

	err = conn.ListTablesPages(&dynamodb.ListTablesInput{}, func(out *dynamodb.ListTablesOutput, lastPage bool) bool {
		for _, tableName := range out.TableNames {
			for _, prefix := range prefixes {
				if !strings.HasPrefix(*tableName, prefix) {
					log.Printf("[INFO] Skipping DynamoDB Table: %s", *tableName)
					continue
				}
			}
			log.Printf("[INFO] Deleting DynamoDB Table: %s", *tableName)

			err := deleteAwsDynamoDbTable(*tableName, conn)
			if err != nil {
				log.Printf("[ERROR] Failed to delete DynamoDB Table %s: %s", *tableName, err)
				continue
			}
		}
		return !lastPage
	})
	if err != nil {
		if testSweepSkipSweepError(err) {
			log.Printf("[WARN] Skipping DynamoDB Table sweep for %s: %s", region, err)
			return nil
		}
		return fmt.Errorf("Error retrieving DynamoDB Tables: %s", err)
	}

	return nil
}

func TestDiffDynamoDbGSI(t *testing.T) {
	testCases := []struct {
		Old             []interface{}
		New             []interface{}
		ExpectedUpdates []*dynamodb.GlobalSecondaryIndexUpdate
	}{
		{ // No-op
			Old: []interface{}{
				map[string]interface{}{
					"name":            "att1-index",
					"hash_key":        "att1",
					"write_capacity":  10,
					"read_capacity":   10,
					"projection_type": "ALL",
				},
			},
			New: []interface{}{
				map[string]interface{}{
					"name":            "att1-index",
					"hash_key":        "att1",
					"write_capacity":  10,
					"read_capacity":   10,
					"projection_type": "ALL",
				},
			},
			ExpectedUpdates: []*dynamodb.GlobalSecondaryIndexUpdate{},
		},

		{ // Creation
			Old: []interface{}{
				map[string]interface{}{
					"name":            "att1-index",
					"hash_key":        "att1",
					"write_capacity":  10,
					"read_capacity":   10,
					"projection_type": "ALL",
				},
			},
			New: []interface{}{
				map[string]interface{}{
					"name":            "att1-index",
					"hash_key":        "att1",
					"write_capacity":  10,
					"read_capacity":   10,
					"projection_type": "ALL",
				},
				map[string]interface{}{
					"name":            "att2-index",
					"hash_key":        "att2",
					"write_capacity":  12,
					"read_capacity":   11,
					"projection_type": "ALL",
				},
			},
			ExpectedUpdates: []*dynamodb.GlobalSecondaryIndexUpdate{
				{
					Create: &dynamodb.CreateGlobalSecondaryIndexAction{
						IndexName: aws.String("att2-index"),
						KeySchema: []*dynamodb.KeySchemaElement{
							{
								AttributeName: aws.String("att2"),
								KeyType:       aws.String("HASH"),
							},
						},
						ProvisionedThroughput: &dynamodb.ProvisionedThroughput{
							WriteCapacityUnits: aws.Int64(12),
							ReadCapacityUnits:  aws.Int64(11),
						},
						Projection: &dynamodb.Projection{
							ProjectionType: aws.String("ALL"),
						},
					},
				},
			},
		},

		{ // Deletion
			Old: []interface{}{
				map[string]interface{}{
					"name":            "att1-index",
					"hash_key":        "att1",
					"write_capacity":  10,
					"read_capacity":   10,
					"projection_type": "ALL",
				},
				map[string]interface{}{
					"name":            "att2-index",
					"hash_key":        "att2",
					"write_capacity":  12,
					"read_capacity":   11,
					"projection_type": "ALL",
				},
			},
			New: []interface{}{
				map[string]interface{}{
					"name":            "att1-index",
					"hash_key":        "att1",
					"write_capacity":  10,
					"read_capacity":   10,
					"projection_type": "ALL",
				},
			},
			ExpectedUpdates: []*dynamodb.GlobalSecondaryIndexUpdate{
				{
					Delete: &dynamodb.DeleteGlobalSecondaryIndexAction{
						IndexName: aws.String("att2-index"),
					},
				},
			},
		},

		{ // Update
			Old: []interface{}{
				map[string]interface{}{
					"name":            "att1-index",
					"hash_key":        "att1",
					"write_capacity":  10,
					"read_capacity":   10,
					"projection_type": "ALL",
				},
			},
			New: []interface{}{
				map[string]interface{}{
					"name":            "att1-index",
					"hash_key":        "att1",
					"write_capacity":  20,
					"read_capacity":   30,
					"projection_type": "ALL",
				},
			},
			ExpectedUpdates: []*dynamodb.GlobalSecondaryIndexUpdate{
				{
					Update: &dynamodb.UpdateGlobalSecondaryIndexAction{
						IndexName: aws.String("att1-index"),
						ProvisionedThroughput: &dynamodb.ProvisionedThroughput{
							WriteCapacityUnits: aws.Int64(20),
							ReadCapacityUnits:  aws.Int64(30),
						},
					},
				},
			},
		},

		{ // Update of non-capacity attributes
			Old: []interface{}{
				map[string]interface{}{
					"name":            "att1-index",
					"hash_key":        "att1",
					"write_capacity":  10,
					"read_capacity":   10,
					"projection_type": "ALL",
				},
			},
			New: []interface{}{
				map[string]interface{}{
					"name":               "att1-index",
					"hash_key":           "att-new",
					"range_key":          "new-range-key",
					"write_capacity":     10,
					"read_capacity":      10,
					"projection_type":    "KEYS_ONLY",
					"non_key_attributes": []interface{}{"RandomAttribute"},
				},
			},
			ExpectedUpdates: []*dynamodb.GlobalSecondaryIndexUpdate{
				{
					Delete: &dynamodb.DeleteGlobalSecondaryIndexAction{
						IndexName: aws.String("att1-index"),
					},
				},
				{
					Create: &dynamodb.CreateGlobalSecondaryIndexAction{
						IndexName: aws.String("att1-index"),
						KeySchema: []*dynamodb.KeySchemaElement{
							{
								AttributeName: aws.String("att-new"),
								KeyType:       aws.String("HASH"),
							},
							{
								AttributeName: aws.String("new-range-key"),
								KeyType:       aws.String("RANGE"),
							},
						},
						ProvisionedThroughput: &dynamodb.ProvisionedThroughput{
							WriteCapacityUnits: aws.Int64(10),
							ReadCapacityUnits:  aws.Int64(10),
						},
						Projection: &dynamodb.Projection{
							ProjectionType:   aws.String("KEYS_ONLY"),
							NonKeyAttributes: aws.StringSlice([]string{"RandomAttribute"}),
						},
					},
				},
			},
		},

		{ // Update of all attributes
			Old: []interface{}{
				map[string]interface{}{
					"name":            "att1-index",
					"hash_key":        "att1",
					"write_capacity":  10,
					"read_capacity":   10,
					"projection_type": "ALL",
				},
			},
			New: []interface{}{
				map[string]interface{}{
					"name":               "att1-index",
					"hash_key":           "att-new",
					"range_key":          "new-range-key",
					"write_capacity":     12,
					"read_capacity":      12,
					"projection_type":    "INCLUDE",
					"non_key_attributes": []interface{}{"RandomAttribute"},
				},
			},
			ExpectedUpdates: []*dynamodb.GlobalSecondaryIndexUpdate{
				{
					Delete: &dynamodb.DeleteGlobalSecondaryIndexAction{
						IndexName: aws.String("att1-index"),
					},
				},
				{
					Create: &dynamodb.CreateGlobalSecondaryIndexAction{
						IndexName: aws.String("att1-index"),
						KeySchema: []*dynamodb.KeySchemaElement{
							{
								AttributeName: aws.String("att-new"),
								KeyType:       aws.String("HASH"),
							},
							{
								AttributeName: aws.String("new-range-key"),
								KeyType:       aws.String("RANGE"),
							},
						},
						ProvisionedThroughput: &dynamodb.ProvisionedThroughput{
							WriteCapacityUnits: aws.Int64(12),
							ReadCapacityUnits:  aws.Int64(12),
						},
						Projection: &dynamodb.Projection{
							ProjectionType:   aws.String("INCLUDE"),
							NonKeyAttributes: aws.StringSlice([]string{"RandomAttribute"}),
						},
					},
				},
			},
		},
	}

	for i, tc := range testCases {
		ops, err := diffDynamoDbGSI(tc.Old, tc.New)
		if err != nil {
			t.Fatal(err)
		}

		// Convert to strings to avoid dealing with pointers
		opsS := fmt.Sprintf("%v", ops)
		opsExpectedS := fmt.Sprintf("%v", tc.ExpectedUpdates)

		if opsS != opsExpectedS {
			t.Fatalf("Case #%d: Given:\n%s\n\nExpected:\n%s",
				i, opsS, opsExpectedS)
		}
	}
}

func TestAccAWSDynamoDbTable_basic(t *testing.T) {
	var conf dynamodb.DescribeTableOutput

	rName := acctest.RandomWithPrefix("TerraformTestTable-")

	resource.Test(t, resource.TestCase{
		PreCheck:     func() { testAccPreCheck(t) },
		Providers:    testAccProviders,
		CheckDestroy: testAccCheckAWSDynamoDbTableDestroy,
		Steps: []resource.TestStep{
			{
				Config: testAccAWSDynamoDbConfig_basic(rName),
				Check: resource.ComposeTestCheckFunc(
					testAccCheckInitialAWSDynamoDbTableExists("aws_dynamodb_table.basic-dynamodb-table", &conf),
					resource.TestCheckResourceAttr("aws_dynamodb_table.basic-dynamodb-table", "name", rName),
					resource.TestCheckResourceAttr("aws_dynamodb_table.basic-dynamodb-table", "read_capacity", "1"),
					resource.TestCheckResourceAttr("aws_dynamodb_table.basic-dynamodb-table", "write_capacity", "1"),
					resource.TestCheckResourceAttr("aws_dynamodb_table.basic-dynamodb-table", "hash_key", "TestTableHashKey"),
					resource.TestCheckResourceAttr("aws_dynamodb_table.basic-dynamodb-table", "attribute.2990477658.name", "TestTableHashKey"),
					resource.TestCheckResourceAttr("aws_dynamodb_table.basic-dynamodb-table", "attribute.2990477658.type", "S"),
				),
			},
		},
	})
}
func TestAccAWSDynamoDbTable_extended(t *testing.T) {
	var conf dynamodb.DescribeTableOutput

	rName := acctest.RandomWithPrefix("TerraformTestTable-")

	resource.Test(t, resource.TestCase{
		PreCheck:     func() { testAccPreCheck(t) },
		Providers:    testAccProviders,
		CheckDestroy: testAccCheckAWSDynamoDbTableDestroy,
		Steps: []resource.TestStep{
			{
				Config: testAccAWSDynamoDbConfigInitialState(rName),
				Check: resource.ComposeTestCheckFunc(
					testAccCheckInitialAWSDynamoDbTableExists("aws_dynamodb_table.basic-dynamodb-table", &conf),
					testAccCheckInitialAWSDynamoDbTableConf("aws_dynamodb_table.basic-dynamodb-table"),
				),
			},
			{
				Config: testAccAWSDynamoDbConfigAddSecondaryGSI(rName),
				Check: resource.ComposeTestCheckFunc(
					testAccCheckDynamoDbTableWasUpdated("aws_dynamodb_table.basic-dynamodb-table"),
				),
			},
		},
	})
}

func TestAccAWSDynamoDbTable_enablePitr(t *testing.T) {
	var conf dynamodb.DescribeTableOutput

	rName := acctest.RandomWithPrefix("TerraformTestTable-")

	resource.Test(t, resource.TestCase{
		PreCheck:     func() { testAccPreCheck(t) },
		Providers:    testAccProviders,
		CheckDestroy: testAccCheckAWSDynamoDbTableDestroy,
		Steps: []resource.TestStep{
			{
				Config: testAccAWSDynamoDbConfigInitialState(rName),
				Check: resource.ComposeTestCheckFunc(
					testAccCheckInitialAWSDynamoDbTableExists("aws_dynamodb_table.basic-dynamodb-table", &conf),
					testAccCheckInitialAWSDynamoDbTableConf("aws_dynamodb_table.basic-dynamodb-table"),
				),
			},
			{
				Config: testAccAWSDynamoDbConfig_backup(rName),
				Check: resource.ComposeTestCheckFunc(
					testAccCheckDynamoDbTableHasPointInTimeRecoveryEnabled("aws_dynamodb_table.basic-dynamodb-table"),
					resource.TestCheckResourceAttr("aws_dynamodb_table.basic-dynamodb-table", "point_in_time_recovery.#", "1"),
					resource.TestCheckResourceAttr("aws_dynamodb_table.basic-dynamodb-table", "point_in_time_recovery.0.enabled", "true"),
				),
			},
		},
	})
}

func TestAccAWSDynamoDbTable_streamSpecification(t *testing.T) {
	var conf dynamodb.DescribeTableOutput

	tableName := fmt.Sprintf("TerraformTestStreamTable-%s", acctest.RandString(8))

	resource.Test(t, resource.TestCase{
		PreCheck:     func() { testAccPreCheck(t) },
		Providers:    testAccProviders,
		CheckDestroy: testAccCheckAWSDynamoDbTableDestroy,
		Steps: []resource.TestStep{
			{
				Config: testAccAWSDynamoDbConfigStreamSpecification(tableName, true, "KEYS_ONLY"),
				Check: resource.ComposeTestCheckFunc(
					testAccCheckInitialAWSDynamoDbTableExists("aws_dynamodb_table.basic-dynamodb-table", &conf),
					resource.TestCheckResourceAttr("aws_dynamodb_table.basic-dynamodb-table", "stream_enabled", "true"),
					resource.TestCheckResourceAttr("aws_dynamodb_table.basic-dynamodb-table", "stream_view_type", "KEYS_ONLY"),
					resource.TestCheckResourceAttrSet("aws_dynamodb_table.basic-dynamodb-table", "stream_arn"),
					resource.TestCheckResourceAttrSet("aws_dynamodb_table.basic-dynamodb-table", "stream_label"),
				),
			},
			{
				Config: testAccAWSDynamoDbConfigStreamSpecification(tableName, false, ""),
				Check: resource.ComposeTestCheckFunc(
					testAccCheckInitialAWSDynamoDbTableExists("aws_dynamodb_table.basic-dynamodb-table", &conf),
					resource.TestCheckResourceAttr("aws_dynamodb_table.basic-dynamodb-table", "stream_enabled", "false"),
					resource.TestCheckResourceAttr("aws_dynamodb_table.basic-dynamodb-table", "stream_view_type", ""),
					resource.TestCheckResourceAttrSet("aws_dynamodb_table.basic-dynamodb-table", "stream_arn"),
					resource.TestCheckResourceAttrSet("aws_dynamodb_table.basic-dynamodb-table", "stream_label"),
				),
			},
		},
	})
}

func TestAccAWSDynamoDbTable_streamSpecificationValidation(t *testing.T) {
	resource.Test(t, resource.TestCase{
		PreCheck:     func() { testAccPreCheck(t) },
		Providers:    testAccProviders,
		CheckDestroy: testAccCheckAWSDynamoDbTableDestroy,
		Steps: []resource.TestStep{
			{
				Config:      testAccAWSDynamoDbConfigStreamSpecification("anything", true, ""),
				ExpectError: regexp.MustCompile(`stream_view_type is required when stream_enabled = true$`),
			},
		},
	})
}

func TestAccAWSDynamoDbTable_tags(t *testing.T) {
	var conf dynamodb.DescribeTableOutput

	resource.Test(t, resource.TestCase{
		PreCheck:     func() { testAccPreCheck(t) },
		Providers:    testAccProviders,
		CheckDestroy: testAccCheckAWSDynamoDbTableDestroy,
		Steps: []resource.TestStep{
			{
				Config: testAccAWSDynamoDbConfigTags(),
				Check: resource.ComposeTestCheckFunc(
					testAccCheckInitialAWSDynamoDbTableExists("aws_dynamodb_table.basic-dynamodb-table", &conf),
					testAccCheckInitialAWSDynamoDbTableConf("aws_dynamodb_table.basic-dynamodb-table"),
					resource.TestCheckResourceAttr(
						"aws_dynamodb_table.basic-dynamodb-table", "tags.%", "3"),
				),
			},
		},
	})
}

// https://github.com/hashicorp/terraform/issues/13243
func TestAccAWSDynamoDbTable_gsiUpdateCapacity(t *testing.T) {
	var conf dynamodb.DescribeTableOutput
	name := acctest.RandString(10)

	resource.Test(t, resource.TestCase{
		PreCheck:     func() { testAccPreCheck(t) },
		Providers:    testAccProviders,
		CheckDestroy: testAccCheckAWSDynamoDbTableDestroy,
		Steps: []resource.TestStep{
			{
				Config: testAccAWSDynamoDbConfigGsiUpdate(name),
				Check: resource.ComposeTestCheckFunc(
					testAccCheckInitialAWSDynamoDbTableExists("aws_dynamodb_table.test", &conf),
					resource.TestCheckResourceAttr("aws_dynamodb_table.test", "global_secondary_index.#", "3"),
					resource.TestCheckResourceAttr("aws_dynamodb_table.test", "global_secondary_index.1937107206.read_capacity", "1"),
					resource.TestCheckResourceAttr("aws_dynamodb_table.test", "global_secondary_index.1937107206.write_capacity", "1"),
					resource.TestCheckResourceAttr("aws_dynamodb_table.test", "global_secondary_index.2726077800.read_capacity", "1"),
					resource.TestCheckResourceAttr("aws_dynamodb_table.test", "global_secondary_index.2726077800.write_capacity", "1"),
					resource.TestCheckResourceAttr("aws_dynamodb_table.test", "global_secondary_index.3405251423.read_capacity", "1"),
					resource.TestCheckResourceAttr("aws_dynamodb_table.test", "global_secondary_index.3405251423.write_capacity", "1"),
				),
			},
			{
				Config: testAccAWSDynamoDbConfigGsiUpdatedCapacity(name),
				Check: resource.ComposeTestCheckFunc(
					testAccCheckInitialAWSDynamoDbTableExists("aws_dynamodb_table.test", &conf),
					resource.TestCheckResourceAttr("aws_dynamodb_table.test", "global_secondary_index.#", "3"),
					resource.TestCheckResourceAttr("aws_dynamodb_table.test", "global_secondary_index.705130498.read_capacity", "2"),
					resource.TestCheckResourceAttr("aws_dynamodb_table.test", "global_secondary_index.705130498.write_capacity", "2"),
					resource.TestCheckResourceAttr("aws_dynamodb_table.test", "global_secondary_index.1115936309.read_capacity", "2"),
					resource.TestCheckResourceAttr("aws_dynamodb_table.test", "global_secondary_index.1115936309.write_capacity", "2"),
					resource.TestCheckResourceAttr("aws_dynamodb_table.test", "global_secondary_index.4212014188.read_capacity", "2"),
					resource.TestCheckResourceAttr("aws_dynamodb_table.test", "global_secondary_index.4212014188.write_capacity", "2"),
				),
			},
		},
	})
}

func TestAccAWSDynamoDbTable_gsiUpdateOtherAttributes(t *testing.T) {
	var conf dynamodb.DescribeTableOutput
	name := acctest.RandString(10)

	resource.Test(t, resource.TestCase{
		PreCheck:     func() { testAccPreCheck(t) },
		Providers:    testAccProviders,
		CheckDestroy: testAccCheckAWSDynamoDbTableDestroy,
		Steps: []resource.TestStep{
			{
				Config: testAccAWSDynamoDbConfigGsiUpdate(name),
				Check: resource.ComposeTestCheckFunc(
					testAccCheckInitialAWSDynamoDbTableExists("aws_dynamodb_table.test", &conf),
					resource.TestCheckResourceAttr("aws_dynamodb_table.test", "global_secondary_index.#", "3"),
					resource.TestCheckResourceAttr("aws_dynamodb_table.test", "global_secondary_index.2726077800.hash_key", "att3"),
					resource.TestCheckResourceAttr("aws_dynamodb_table.test", "global_secondary_index.2726077800.name", "att3-index"),
					resource.TestCheckResourceAttr("aws_dynamodb_table.test", "global_secondary_index.2726077800.non_key_attributes.#", "0"),
					resource.TestCheckResourceAttr("aws_dynamodb_table.test", "global_secondary_index.2726077800.projection_type", "ALL"),
					resource.TestCheckResourceAttr("aws_dynamodb_table.test", "global_secondary_index.2726077800.range_key", ""),
					resource.TestCheckResourceAttr("aws_dynamodb_table.test", "global_secondary_index.2726077800.read_capacity", "1"),
					resource.TestCheckResourceAttr("aws_dynamodb_table.test", "global_secondary_index.2726077800.write_capacity", "1"),
					resource.TestCheckResourceAttr("aws_dynamodb_table.test", "global_secondary_index.1937107206.hash_key", "att1"),
					resource.TestCheckResourceAttr("aws_dynamodb_table.test", "global_secondary_index.1937107206.name", "att1-index"),
					resource.TestCheckResourceAttr("aws_dynamodb_table.test", "global_secondary_index.1937107206.non_key_attributes.#", "0"),
					resource.TestCheckResourceAttr("aws_dynamodb_table.test", "global_secondary_index.1937107206.projection_type", "ALL"),
					resource.TestCheckResourceAttr("aws_dynamodb_table.test", "global_secondary_index.1937107206.range_key", ""),
					resource.TestCheckResourceAttr("aws_dynamodb_table.test", "global_secondary_index.1937107206.read_capacity", "1"),
					resource.TestCheckResourceAttr("aws_dynamodb_table.test", "global_secondary_index.1937107206.write_capacity", "1"),
					resource.TestCheckResourceAttr("aws_dynamodb_table.test", "global_secondary_index.3405251423.hash_key", "att2"),
					resource.TestCheckResourceAttr("aws_dynamodb_table.test", "global_secondary_index.3405251423.name", "att2-index"),
					resource.TestCheckResourceAttr("aws_dynamodb_table.test", "global_secondary_index.3405251423.non_key_attributes.#", "0"),
					resource.TestCheckResourceAttr("aws_dynamodb_table.test", "global_secondary_index.3405251423.projection_type", "ALL"),
					resource.TestCheckResourceAttr("aws_dynamodb_table.test", "global_secondary_index.3405251423.range_key", ""),
					resource.TestCheckResourceAttr("aws_dynamodb_table.test", "global_secondary_index.3405251423.read_capacity", "1"),
					resource.TestCheckResourceAttr("aws_dynamodb_table.test", "global_secondary_index.3405251423.write_capacity", "1"),
				),
			},
			{
				Config: testAccAWSDynamoDbConfigGsiUpdatedOtherAttributes(name),
				Check: resource.ComposeTestCheckFunc(
					testAccCheckInitialAWSDynamoDbTableExists("aws_dynamodb_table.test", &conf),
					resource.TestCheckResourceAttr("aws_dynamodb_table.test", "global_secondary_index.#", "3"),
					resource.TestCheckResourceAttr("aws_dynamodb_table.test", "global_secondary_index.1182392663.hash_key", "att4"),
					resource.TestCheckResourceAttr("aws_dynamodb_table.test", "global_secondary_index.1182392663.name", "att2-index"),
					resource.TestCheckResourceAttr("aws_dynamodb_table.test", "global_secondary_index.1182392663.non_key_attributes.#", "0"),
					resource.TestCheckResourceAttr("aws_dynamodb_table.test", "global_secondary_index.1182392663.projection_type", "ALL"),
					resource.TestCheckResourceAttr("aws_dynamodb_table.test", "global_secondary_index.1182392663.range_key", "att2"),
					resource.TestCheckResourceAttr("aws_dynamodb_table.test", "global_secondary_index.1182392663.read_capacity", "1"),
					resource.TestCheckResourceAttr("aws_dynamodb_table.test", "global_secondary_index.1182392663.write_capacity", "1"),
					resource.TestCheckResourceAttr("aws_dynamodb_table.test", "global_secondary_index.2311632778.hash_key", "att3"),
					resource.TestCheckResourceAttr("aws_dynamodb_table.test", "global_secondary_index.2311632778.name", "att3-index"),
					resource.TestCheckResourceAttr("aws_dynamodb_table.test", "global_secondary_index.2311632778.non_key_attributes.#", "1"),
					resource.TestCheckResourceAttr("aws_dynamodb_table.test", "global_secondary_index.2311632778.non_key_attributes.0", "RandomAttribute"),
					resource.TestCheckResourceAttr("aws_dynamodb_table.test", "global_secondary_index.2311632778.projection_type", "INCLUDE"),
					resource.TestCheckResourceAttr("aws_dynamodb_table.test", "global_secondary_index.2311632778.range_key", "att4"),
					resource.TestCheckResourceAttr("aws_dynamodb_table.test", "global_secondary_index.2311632778.read_capacity", "1"),
					resource.TestCheckResourceAttr("aws_dynamodb_table.test", "global_secondary_index.2311632778.write_capacity", "1"),
					resource.TestCheckResourceAttr("aws_dynamodb_table.test", "global_secondary_index.1937107206.hash_key", "att1"),
					resource.TestCheckResourceAttr("aws_dynamodb_table.test", "global_secondary_index.1937107206.name", "att1-index"),
					resource.TestCheckResourceAttr("aws_dynamodb_table.test", "global_secondary_index.1937107206.non_key_attributes.#", "0"),
					resource.TestCheckResourceAttr("aws_dynamodb_table.test", "global_secondary_index.1937107206.projection_type", "ALL"),
					resource.TestCheckResourceAttr("aws_dynamodb_table.test", "global_secondary_index.1937107206.range_key", ""),
					resource.TestCheckResourceAttr("aws_dynamodb_table.test", "global_secondary_index.1937107206.read_capacity", "1"),
					resource.TestCheckResourceAttr("aws_dynamodb_table.test", "global_secondary_index.1937107206.write_capacity", "1"),
				),
			},
		},
	})
}

// https://github.com/terraform-providers/terraform-provider-aws/issues/566
func TestAccAWSDynamoDbTable_gsiUpdateNonKeyAttributes(t *testing.T) {
	var conf dynamodb.DescribeTableOutput
	name := acctest.RandString(10)

	resource.Test(t, resource.TestCase{
		PreCheck:     func() { testAccPreCheck(t) },
		Providers:    testAccProviders,
		CheckDestroy: testAccCheckAWSDynamoDbTableDestroy,
		Steps: []resource.TestStep{
			{
				Config: testAccAWSDynamoDbConfigGsiUpdatedOtherAttributes(name),
				Check: resource.ComposeTestCheckFunc(
					testAccCheckInitialAWSDynamoDbTableExists("aws_dynamodb_table.test", &conf),
					resource.TestCheckResourceAttr("aws_dynamodb_table.test", "global_secondary_index.#", "3"),
					resource.TestCheckResourceAttr("aws_dynamodb_table.test", "global_secondary_index.1182392663.hash_key", "att4"),
					resource.TestCheckResourceAttr("aws_dynamodb_table.test", "global_secondary_index.1182392663.name", "att2-index"),
					resource.TestCheckResourceAttr("aws_dynamodb_table.test", "global_secondary_index.1182392663.non_key_attributes.#", "0"),
					resource.TestCheckResourceAttr("aws_dynamodb_table.test", "global_secondary_index.1182392663.projection_type", "ALL"),
					resource.TestCheckResourceAttr("aws_dynamodb_table.test", "global_secondary_index.1182392663.range_key", "att2"),
					resource.TestCheckResourceAttr("aws_dynamodb_table.test", "global_secondary_index.1182392663.read_capacity", "1"),
					resource.TestCheckResourceAttr("aws_dynamodb_table.test", "global_secondary_index.1182392663.write_capacity", "1"),
					resource.TestCheckResourceAttr("aws_dynamodb_table.test", "global_secondary_index.2311632778.hash_key", "att3"),
					resource.TestCheckResourceAttr("aws_dynamodb_table.test", "global_secondary_index.2311632778.name", "att3-index"),
					resource.TestCheckResourceAttr("aws_dynamodb_table.test", "global_secondary_index.2311632778.non_key_attributes.#", "1"),
					resource.TestCheckResourceAttr("aws_dynamodb_table.test", "global_secondary_index.2311632778.non_key_attributes.0", "RandomAttribute"),
					resource.TestCheckResourceAttr("aws_dynamodb_table.test", "global_secondary_index.2311632778.projection_type", "INCLUDE"),
					resource.TestCheckResourceAttr("aws_dynamodb_table.test", "global_secondary_index.2311632778.range_key", "att4"),
					resource.TestCheckResourceAttr("aws_dynamodb_table.test", "global_secondary_index.2311632778.read_capacity", "1"),
					resource.TestCheckResourceAttr("aws_dynamodb_table.test", "global_secondary_index.2311632778.write_capacity", "1"),
					resource.TestCheckResourceAttr("aws_dynamodb_table.test", "global_secondary_index.1937107206.hash_key", "att1"),
					resource.TestCheckResourceAttr("aws_dynamodb_table.test", "global_secondary_index.1937107206.name", "att1-index"),
					resource.TestCheckResourceAttr("aws_dynamodb_table.test", "global_secondary_index.1937107206.non_key_attributes.#", "0"),
					resource.TestCheckResourceAttr("aws_dynamodb_table.test", "global_secondary_index.1937107206.projection_type", "ALL"),
					resource.TestCheckResourceAttr("aws_dynamodb_table.test", "global_secondary_index.1937107206.range_key", ""),
					resource.TestCheckResourceAttr("aws_dynamodb_table.test", "global_secondary_index.1937107206.read_capacity", "1"),
					resource.TestCheckResourceAttr("aws_dynamodb_table.test", "global_secondary_index.1937107206.write_capacity", "1"),
				),
			},
			{
				Config: testAccAWSDynamoDbConfigGsiUpdatedNonKeyAttributes(name),
				Check: resource.ComposeTestCheckFunc(
					testAccCheckInitialAWSDynamoDbTableExists("aws_dynamodb_table.test", &conf),
					resource.TestCheckResourceAttr("aws_dynamodb_table.test", "global_secondary_index.#", "3"),
					resource.TestCheckResourceAttr("aws_dynamodb_table.test", "global_secondary_index.1182392663.hash_key", "att4"),
					resource.TestCheckResourceAttr("aws_dynamodb_table.test", "global_secondary_index.1182392663.name", "att2-index"),
					resource.TestCheckResourceAttr("aws_dynamodb_table.test", "global_secondary_index.1182392663.non_key_attributes.#", "0"),
					resource.TestCheckResourceAttr("aws_dynamodb_table.test", "global_secondary_index.1182392663.projection_type", "ALL"),
					resource.TestCheckResourceAttr("aws_dynamodb_table.test", "global_secondary_index.1182392663.range_key", "att2"),
					resource.TestCheckResourceAttr("aws_dynamodb_table.test", "global_secondary_index.1182392663.read_capacity", "1"),
					resource.TestCheckResourceAttr("aws_dynamodb_table.test", "global_secondary_index.1182392663.write_capacity", "1"),
					resource.TestCheckResourceAttr("aws_dynamodb_table.test", "global_secondary_index.102175821.hash_key", "att3"),
					resource.TestCheckResourceAttr("aws_dynamodb_table.test", "global_secondary_index.102175821.name", "att3-index"),
					resource.TestCheckResourceAttr("aws_dynamodb_table.test", "global_secondary_index.102175821.non_key_attributes.#", "2"),
					resource.TestCheckResourceAttr("aws_dynamodb_table.test", "global_secondary_index.102175821.non_key_attributes.0", "RandomAttribute"),
					resource.TestCheckResourceAttr("aws_dynamodb_table.test", "global_secondary_index.102175821.non_key_attributes.1", "AnotherAttribute"),
					resource.TestCheckResourceAttr("aws_dynamodb_table.test", "global_secondary_index.102175821.projection_type", "INCLUDE"),
					resource.TestCheckResourceAttr("aws_dynamodb_table.test", "global_secondary_index.102175821.range_key", "att4"),
					resource.TestCheckResourceAttr("aws_dynamodb_table.test", "global_secondary_index.102175821.read_capacity", "1"),
					resource.TestCheckResourceAttr("aws_dynamodb_table.test", "global_secondary_index.102175821.write_capacity", "1"),
					resource.TestCheckResourceAttr("aws_dynamodb_table.test", "global_secondary_index.1937107206.hash_key", "att1"),
					resource.TestCheckResourceAttr("aws_dynamodb_table.test", "global_secondary_index.1937107206.name", "att1-index"),
					resource.TestCheckResourceAttr("aws_dynamodb_table.test", "global_secondary_index.1937107206.non_key_attributes.#", "0"),
					resource.TestCheckResourceAttr("aws_dynamodb_table.test", "global_secondary_index.1937107206.projection_type", "ALL"),
					resource.TestCheckResourceAttr("aws_dynamodb_table.test", "global_secondary_index.1937107206.range_key", ""),
					resource.TestCheckResourceAttr("aws_dynamodb_table.test", "global_secondary_index.1937107206.read_capacity", "1"),
					resource.TestCheckResourceAttr("aws_dynamodb_table.test", "global_secondary_index.1937107206.write_capacity", "1"),
				),
			},
		},
	})
}

func TestAccAWSDynamoDbTable_ttl(t *testing.T) {
	var conf dynamodb.DescribeTableOutput

	rName := acctest.RandomWithPrefix("TerraformTestTable-")

	resource.Test(t, resource.TestCase{
		PreCheck:     func() { testAccPreCheck(t) },
		Providers:    testAccProviders,
		CheckDestroy: testAccCheckAWSDynamoDbTableDestroy,
		Steps: []resource.TestStep{
			{
				Config: testAccAWSDynamoDbConfigInitialState(rName),
				Check: resource.ComposeTestCheckFunc(
					testAccCheckInitialAWSDynamoDbTableExists("aws_dynamodb_table.basic-dynamodb-table", &conf),
				),
			},
			{
				Config: testAccAWSDynamoDbConfigAddTimeToLive(rName),
				Check: resource.ComposeTestCheckFunc(
					testAccCheckDynamoDbTableTimeToLiveWasUpdated("aws_dynamodb_table.basic-dynamodb-table"),
				),
			},
		},
	})
}

func TestAccAWSDynamoDbTable_attributeUpdate(t *testing.T) {
	var conf dynamodb.DescribeTableOutput

	rName := acctest.RandomWithPrefix("TerraformTestTable-")

	resource.Test(t, resource.TestCase{
		PreCheck:     func() { testAccPreCheck(t) },
		Providers:    testAccProviders,
		CheckDestroy: testAccCheckAWSDynamoDbTableDestroy,
		Steps: []resource.TestStep{
			{
				Config: testAccAWSDynamoDbConfigOneAttribute(rName, "firstKey", "firstKey", "S"),
				Check: resource.ComposeTestCheckFunc(
					testAccCheckInitialAWSDynamoDbTableExists("aws_dynamodb_table.basic-dynamodb-table", &conf),
				),
			},
			{ // Attribute type change
				Config: testAccAWSDynamoDbConfigOneAttribute(rName, "firstKey", "firstKey", "N"),
				Check: resource.ComposeTestCheckFunc(
					testAccCheckInitialAWSDynamoDbTableExists("aws_dynamodb_table.basic-dynamodb-table", &conf),
				),
			},
			{ // New attribute addition (index update)
				Config: testAccAWSDynamoDbConfigTwoAttributes(rName, "firstKey", "secondKey", "firstKey", "N", "secondKey", "S"),
				Check: resource.ComposeTestCheckFunc(
					testAccCheckInitialAWSDynamoDbTableExists("aws_dynamodb_table.basic-dynamodb-table", &conf),
				),
			},
			{ // Attribute removal (index update)
				Config: testAccAWSDynamoDbConfigOneAttribute(rName, "firstKey", "firstKey", "S"),
				Check: resource.ComposeTestCheckFunc(
					testAccCheckInitialAWSDynamoDbTableExists("aws_dynamodb_table.basic-dynamodb-table", &conf),
				),
			},
		},
	})
}

func TestAccAWSDynamoDbTable_attributeUpdateValidation(t *testing.T) {
	rName := acctest.RandomWithPrefix("TerraformTestTable-")

	resource.Test(t, resource.TestCase{
		PreCheck:     func() { testAccPreCheck(t) },
		Providers:    testAccProviders,
		CheckDestroy: testAccCheckAWSDynamoDbTableDestroy,
		Steps: []resource.TestStep{
			{
				Config:      testAccAWSDynamoDbConfigOneAttribute(rName, "firstKey", "unusedKey", "S"),
				ExpectError: regexp.MustCompile(`All attributes must be indexed. Unused attributes: \["unusedKey"\]$`),
			},
			{
				Config:      testAccAWSDynamoDbConfigTwoAttributes(rName, "firstKey", "secondKey", "firstUnused", "N", "secondUnused", "S"),
				ExpectError: regexp.MustCompile(`All attributes must be indexed. Unused attributes: \["firstUnused"\ \"secondUnused\"]$`),
			},
		},
	})
}

func testAccCheckDynamoDbTableTimeToLiveWasUpdated(n string) resource.TestCheckFunc {
	return func(s *terraform.State) error {
		log.Printf("[DEBUG] Trying to create initial table state!")
		rs, ok := s.RootModule().Resources[n]
		if !ok {
			return fmt.Errorf("Not found: %s", n)
		}

		if rs.Primary.ID == "" {
			return fmt.Errorf("No DynamoDB table name specified!")
		}

		conn := testAccProvider.Meta().(*AWSClient).dynamodbconn

		params := &dynamodb.DescribeTimeToLiveInput{
			TableName: aws.String(rs.Primary.ID),
		}

		resp, err := conn.DescribeTimeToLive(params)

		if err != nil {
			return fmt.Errorf("[ERROR] Problem describing time to live for table '%s': %s", rs.Primary.ID, err)
		}

		ttlDescription := resp.TimeToLiveDescription

		log.Printf("[DEBUG] Checking on table %s", rs.Primary.ID)

		if *ttlDescription.TimeToLiveStatus != dynamodb.TimeToLiveStatusEnabled {
			return fmt.Errorf("TimeToLiveStatus %s, not ENABLED!", *ttlDescription.TimeToLiveStatus)
		}

		if *ttlDescription.AttributeName != "TestTTL" {
			return fmt.Errorf("AttributeName was %s, not TestTTL!", *ttlDescription.AttributeName)
		}

		return nil
	}
}

func TestAccAWSDynamoDbTable_encryption(t *testing.T) {
	var confEncEnabled, confEncDisabled, confBasic dynamodb.DescribeTableOutput

	rName := acctest.RandomWithPrefix("TerraformTestTable-")

	resource.Test(t, resource.TestCase{
		PreCheck:     func() { testAccPreCheck(t) },
		Providers:    testAccProviders,
		CheckDestroy: testAccCheckAWSDynamoDbTableDestroy,
		Steps: []resource.TestStep{
			{
				Config: testAccAWSDynamoDbConfigInitialStateWithEncryption(rName, true),
				Check: resource.ComposeTestCheckFunc(
					testAccCheckInitialAWSDynamoDbTableExists("aws_dynamodb_table.basic-dynamodb-table", &confEncEnabled),
					resource.TestCheckResourceAttr("aws_dynamodb_table.basic-dynamodb-table", "server_side_encryption.#", "1"),
					resource.TestCheckResourceAttr("aws_dynamodb_table.basic-dynamodb-table", "server_side_encryption.0.enabled", "true"),
				),
			},
			{
				Config: testAccAWSDynamoDbConfigInitialStateWithEncryption(rName, false),
				Check: resource.ComposeTestCheckFunc(
					testAccCheckInitialAWSDynamoDbTableExists("aws_dynamodb_table.basic-dynamodb-table", &confEncDisabled),
					resource.TestCheckResourceAttr("aws_dynamodb_table.basic-dynamodb-table", "server_side_encryption.#", "0"),
					func(s *terraform.State) error {
						if confEncDisabled.Table.CreationDateTime.Equal(*confEncEnabled.Table.CreationDateTime) {
							return fmt.Errorf("[ERROR] DynamoDB table not recreated when changing SSE")
						}
						return nil
					},
				),
			},
			{
				Config: testAccAWSDynamoDbConfig_basic(rName),
				Check: resource.ComposeTestCheckFunc(
					testAccCheckInitialAWSDynamoDbTableExists("aws_dynamodb_table.basic-dynamodb-table", &confBasic),
					resource.TestCheckResourceAttr("aws_dynamodb_table.basic-dynamodb-table", "server_side_encryption.#", "0"),
					func(s *terraform.State) error {
						if !confBasic.Table.CreationDateTime.Equal(*confEncDisabled.Table.CreationDateTime) {
							return fmt.Errorf("[ERROR] DynamoDB table was recreated unexpectedly")
						}
						return nil
					},
				),
			},
		},
	})
}

func testAccCheckAWSDynamoDbTableDestroy(s *terraform.State) error {
	conn := testAccProvider.Meta().(*AWSClient).dynamodbconn

	for _, rs := range s.RootModule().Resources {
		if rs.Type != "aws_dynamodb_table" {
			continue
		}

		log.Printf("[DEBUG] Checking if DynamoDB table %s exists", rs.Primary.ID)
		// Check if queue exists by checking for its attributes
		params := &dynamodb.DescribeTableInput{
			TableName: aws.String(rs.Primary.ID),
		}

		_, err := conn.DescribeTable(params)
		if err == nil {
			return fmt.Errorf("DynamoDB table %s still exists. Failing!", rs.Primary.ID)
		}

		// Verify the error is what we want
		if dbErr, ok := err.(awserr.Error); ok && dbErr.Code() == "ResourceNotFoundException" {
			return nil
		}

		return err
	}

	return nil
}

func testAccCheckInitialAWSDynamoDbTableExists(n string, table *dynamodb.DescribeTableOutput) resource.TestCheckFunc {
	return func(s *terraform.State) error {
		log.Printf("[DEBUG] Trying to create initial table state!")
		rs, ok := s.RootModule().Resources[n]
		if !ok {
			return fmt.Errorf("Not found: %s", n)
		}

		if rs.Primary.ID == "" {
			return fmt.Errorf("No DynamoDB table name specified!")
		}

		conn := testAccProvider.Meta().(*AWSClient).dynamodbconn

		params := &dynamodb.DescribeTableInput{
			TableName: aws.String(rs.Primary.ID),
		}

		resp, err := conn.DescribeTable(params)

		if err != nil {
			return fmt.Errorf("[ERROR] Problem describing table '%s': %s", rs.Primary.ID, err)
		}

		*table = *resp

		return nil
	}
}

func testAccCheckInitialAWSDynamoDbTableConf(n string) resource.TestCheckFunc {
	return func(s *terraform.State) error {
		log.Printf("[DEBUG] Trying to create initial table state!")
		rs, ok := s.RootModule().Resources[n]
		if !ok {
			return fmt.Errorf("Not found: %s", n)
		}

		if rs.Primary.ID == "" {
			return fmt.Errorf("No DynamoDB table name specified!")
		}

		conn := testAccProvider.Meta().(*AWSClient).dynamodbconn

		params := &dynamodb.DescribeTableInput{
			TableName: aws.String(rs.Primary.ID),
		}

		resp, err := conn.DescribeTable(params)

		if err != nil {
			return fmt.Errorf("[ERROR] Problem describing table '%s': %s", rs.Primary.ID, err)
		}

		table := resp.Table

		log.Printf("[DEBUG] Checking on table %s", rs.Primary.ID)

		if *table.ProvisionedThroughput.WriteCapacityUnits != 2 {
			return fmt.Errorf("Provisioned write capacity was %d, not 2!", table.ProvisionedThroughput.WriteCapacityUnits)
		}

		if *table.ProvisionedThroughput.ReadCapacityUnits != 1 {
			return fmt.Errorf("Provisioned read capacity was %d, not 1!", table.ProvisionedThroughput.ReadCapacityUnits)
		}

		if table.SSEDescription != nil && *table.SSEDescription.Status != dynamodb.SSEStatusDisabled {
			return fmt.Errorf("SSE status was %s, not %s", *table.SSEDescription.Status, dynamodb.SSEStatusDisabled)
		}

		attrCount := len(table.AttributeDefinitions)
		gsiCount := len(table.GlobalSecondaryIndexes)
		lsiCount := len(table.LocalSecondaryIndexes)

		if attrCount != 4 {
			return fmt.Errorf("There were %d attributes, not 4 like there should have been!", attrCount)
		}

		if gsiCount != 1 {
			return fmt.Errorf("There were %d GSIs, not 1 like there should have been!", gsiCount)
		}

		if lsiCount != 1 {
			return fmt.Errorf("There were %d LSIs, not 1 like there should have been!", lsiCount)
		}

		attrmap := dynamoDbAttributesToMap(&table.AttributeDefinitions)
		if attrmap["TestTableHashKey"] != "S" {
			return fmt.Errorf("Test table hash key was of type %s instead of S!", attrmap["TestTableHashKey"])
		}
		if attrmap["TestTableRangeKey"] != "S" {
			return fmt.Errorf("Test table range key was of type %s instead of S!", attrmap["TestTableRangeKey"])
		}
		if attrmap["TestLSIRangeKey"] != "N" {
			return fmt.Errorf("Test table LSI range key was of type %s instead of N!", attrmap["TestLSIRangeKey"])
		}
		if attrmap["TestGSIRangeKey"] != "S" {
			return fmt.Errorf("Test table GSI range key was of type %s instead of S!", attrmap["TestGSIRangeKey"])
		}

		return nil
	}
}

func testAccCheckDynamoDbTableHasPointInTimeRecoveryEnabled(n string) resource.TestCheckFunc {
	return func(s *terraform.State) error {
		rs, ok := s.RootModule().Resources[n]
		if !ok {
			return fmt.Errorf("Not found: %s", n)
		}

		if rs.Primary.ID == "" {
			return fmt.Errorf("No DynamoDB table name specified!")
		}

		conn := testAccProvider.Meta().(*AWSClient).dynamodbconn

		resp, err := conn.DescribeContinuousBackups(&dynamodb.DescribeContinuousBackupsInput{
			TableName: aws.String(rs.Primary.ID),
		})

		if err != nil {
			return err
		}

		pitr := resp.ContinuousBackupsDescription.PointInTimeRecoveryDescription
		status := *pitr.PointInTimeRecoveryStatus
		if status != dynamodb.PointInTimeRecoveryStatusEnabled {
			return fmt.Errorf("Point in time backup had a status of %s rather than enabled", status)
		}

		return nil
	}
}

func testAccCheckDynamoDbTableWasUpdated(n string) resource.TestCheckFunc {
	return func(s *terraform.State) error {
		rs, ok := s.RootModule().Resources[n]
		if !ok {
			return fmt.Errorf("Not found: %s", n)
		}

		if rs.Primary.ID == "" {
			return fmt.Errorf("No DynamoDB table name specified!")
		}

		conn := testAccProvider.Meta().(*AWSClient).dynamodbconn

		params := &dynamodb.DescribeTableInput{
			TableName: aws.String(rs.Primary.ID),
		}
		resp, err := conn.DescribeTable(params)
		table := resp.Table

		if err != nil {
			return err
		}

		attrCount := len(table.AttributeDefinitions)
		gsiCount := len(table.GlobalSecondaryIndexes)
		lsiCount := len(table.LocalSecondaryIndexes)

		if attrCount != 4 {
			return fmt.Errorf("There were %d attributes, not 4 like there should have been!", attrCount)
		}

		if gsiCount != 1 {
			return fmt.Errorf("There were %d GSIs, not 1 like there should have been!", gsiCount)
		}

		if lsiCount != 1 {
			return fmt.Errorf("There were %d LSIs, not 1 like there should have been!", lsiCount)
		}

		if dynamoDbGetGSIIndex(&table.GlobalSecondaryIndexes, "ReplacementTestTableGSI") == -1 {
			return fmt.Errorf("Could not find GSI named 'ReplacementTestTableGSI' in the table!")
		}

		if dynamoDbGetGSIIndex(&table.GlobalSecondaryIndexes, "InitialTestTableGSI") != -1 {
			return fmt.Errorf("Should have removed 'InitialTestTableGSI' but it still exists!")
		}

		attrmap := dynamoDbAttributesToMap(&table.AttributeDefinitions)
		if attrmap["TestTableHashKey"] != "S" {
			return fmt.Errorf("Test table hash key was of type %s instead of S!", attrmap["TestTableHashKey"])
		}
		if attrmap["TestTableRangeKey"] != "S" {
			return fmt.Errorf("Test table range key was of type %s instead of S!", attrmap["TestTableRangeKey"])
		}
		if attrmap["TestLSIRangeKey"] != "N" {
			return fmt.Errorf("Test table LSI range key was of type %s instead of N!", attrmap["TestLSIRangeKey"])
		}
		if attrmap["ReplacementGSIRangeKey"] != "N" {
			return fmt.Errorf("Test table replacement GSI range key was of type %s instead of N!", attrmap["ReplacementGSIRangeKey"])
		}

		return nil
	}
}

func dynamoDbGetGSIIndex(gsiList *[]*dynamodb.GlobalSecondaryIndexDescription, target string) int {
	for idx, gsiObject := range *gsiList {
		if *gsiObject.IndexName == target {
			return idx
		}
	}

	return -1
}

func dynamoDbAttributesToMap(attributes *[]*dynamodb.AttributeDefinition) map[string]string {
	attrmap := make(map[string]string)

	for _, attrdef := range *attributes {
		attrmap[*attrdef.AttributeName] = *attrdef.AttributeType
	}

	return attrmap
}

func testAccAWSDynamoDbConfig_basic(rName string) string {
	return fmt.Sprintf(`
resource "aws_dynamodb_table" "basic-dynamodb-table" {
  name = "%s"
  read_capacity = 1
  write_capacity = 1
  hash_key = "TestTableHashKey"

  attribute {
    name = "TestTableHashKey"
    type = "S"
  }
}
`, rName)
}

<<<<<<< HEAD
=======
func testAccAWSDynamoDbConfig_backup(rName string) string {
	return fmt.Sprintf(`
resource "aws_dynamodb_table" "basic-dynamodb-table" {
  name = "%s"
  read_capacity = 1
  write_capacity = 1
  hash_key = "TestTableHashKey"

  attribute {
    name = "TestTableHashKey"
    type = "S"
  }
  point_in_time_recovery {
    enabled = true
  }
}
`, rName)
}

>>>>>>> cebc4962
func testAccAWSDynamoDbConfigInitialState(rName string) string {
	return fmt.Sprintf(`
resource "aws_dynamodb_table" "basic-dynamodb-table" {
  name = "%s"
  read_capacity = 1
  write_capacity = 2
  hash_key = "TestTableHashKey"
  range_key = "TestTableRangeKey"

  attribute {
    name = "TestTableHashKey"
    type = "S"
  }

  attribute {
    name = "TestTableRangeKey"
    type = "S"
  }

  attribute {
    name = "TestLSIRangeKey"
    type = "N"
  }

  attribute {
    name = "TestGSIRangeKey"
    type = "S"
  }

  local_secondary_index {
    name = "TestTableLSI"
    range_key = "TestLSIRangeKey"
    projection_type = "ALL"
  }

  global_secondary_index {
    name = "InitialTestTableGSI"
    hash_key = "TestTableHashKey"
    range_key = "TestGSIRangeKey"
    write_capacity = 1
    read_capacity = 1
    projection_type = "KEYS_ONLY"
  }
}
`, rName)
}

func testAccAWSDynamoDbConfigInitialStateWithEncryption(rName string, enabled bool) string {
	return fmt.Sprintf(`
resource "aws_dynamodb_table" "basic-dynamodb-table" {
  name = "%s"
  read_capacity = 1
  write_capacity = 1
  hash_key = "TestTableHashKey"

  attribute {
    name = "TestTableHashKey"
    type = "S"
  }

  server_side_encryption {
    enabled = %t
  }
}
`, rName, enabled)
}

func testAccAWSDynamoDbConfigAddSecondaryGSI(rName string) string {
	return fmt.Sprintf(`
resource "aws_dynamodb_table" "basic-dynamodb-table" {
  name = "%s"
  read_capacity = 2
  write_capacity = 2
  hash_key = "TestTableHashKey"
  range_key = "TestTableRangeKey"

  attribute {
    name = "TestTableHashKey"
    type = "S"
  }

  attribute {
    name = "TestTableRangeKey"
    type = "S"
  }

  attribute {
    name = "TestLSIRangeKey"
    type = "N"
  }

  attribute {
    name = "ReplacementGSIRangeKey"
    type = "N"
  }

  local_secondary_index {
    name = "TestTableLSI"
    range_key = "TestLSIRangeKey"
    projection_type = "ALL"
  }

  global_secondary_index {
    name = "ReplacementTestTableGSI"
    hash_key = "TestTableHashKey"
    range_key = "ReplacementGSIRangeKey"
    write_capacity = 5
    read_capacity = 5
    projection_type = "INCLUDE"
    non_key_attributes = ["TestNonKeyAttribute"]
  }
}`, rName)
}

func testAccAWSDynamoDbConfigStreamSpecification(tableName string, enabled bool, viewType string) string {
	return fmt.Sprintf(`
resource "aws_dynamodb_table" "basic-dynamodb-table" {
  name = "%s"
  read_capacity = 1
  write_capacity = 2
  hash_key = "TestTableHashKey"

  attribute {
    name = "TestTableHashKey"
    type = "S"
  }

  stream_enabled = %t
  stream_view_type = "%s"
}
`, tableName, enabled, viewType)
}

func testAccAWSDynamoDbConfigTags() string {
	return fmt.Sprintf(`
resource "aws_dynamodb_table" "basic-dynamodb-table" {
  name = "TerraformTestTable-%d"
  read_capacity = 1
  write_capacity = 2
  hash_key = "TestTableHashKey"
  range_key = "TestTableRangeKey"

  attribute {
    name = "TestTableHashKey"
    type = "S"
  }

  attribute {
    name = "TestTableRangeKey"
    type = "S"
  }

  attribute {
    name = "TestLSIRangeKey"
    type = "N"
  }

  attribute {
    name = "TestGSIRangeKey"
    type = "S"
  }

  local_secondary_index {
    name = "TestTableLSI"
    range_key = "TestLSIRangeKey"
    projection_type = "ALL"
  }

  global_secondary_index {
    name = "InitialTestTableGSI"
    hash_key = "TestTableHashKey"
    range_key = "TestGSIRangeKey"
    write_capacity = 1
    read_capacity = 1
    projection_type = "KEYS_ONLY"
  }

  tags {
    Name = "terraform-test-table-%d"
    AccTest = "yes"
    Testing = "absolutely"
  }
}
`, acctest.RandInt(), acctest.RandInt())
}

func testAccAWSDynamoDbConfigGsiUpdate(name string) string {
	return fmt.Sprintf(`
variable "capacity" {
  default = 1
}

resource "aws_dynamodb_table" "test" {
  name           = "tf-acc-test-%s"
  read_capacity  = "${var.capacity}"
  write_capacity = "${var.capacity}"
  hash_key       = "id"

  attribute {
    name = "id"
    type = "S"
  }

  attribute {
    name = "att1"
    type = "S"
  }

  attribute {
    name = "att2"
    type = "S"
  }

  attribute {
    name = "att3"
    type = "S"
  }

  global_secondary_index {
    name            = "att1-index"
    hash_key        = "att1"
    write_capacity  = "${var.capacity}"
    read_capacity   = "${var.capacity}"
    projection_type = "ALL"
  }

  global_secondary_index {
    name            = "att2-index"
    hash_key        = "att2"
    write_capacity  = "${var.capacity}"
    read_capacity   = "${var.capacity}"
    projection_type = "ALL"
  }

  global_secondary_index {
    name            = "att3-index"
    hash_key        = "att3"
    write_capacity  = "${var.capacity}"
    read_capacity   = "${var.capacity}"
    projection_type = "ALL"
  }
}
`, name)
}

func testAccAWSDynamoDbConfigGsiUpdatedCapacity(name string) string {
	return fmt.Sprintf(`
variable "capacity" {
  default = 2
}

resource "aws_dynamodb_table" "test" {
  name           = "tf-acc-test-%s"
  read_capacity  = "${var.capacity}"
  write_capacity = "${var.capacity}"
  hash_key       = "id"

  attribute {
    name = "id"
    type = "S"
  }

  attribute {
    name = "att1"
    type = "S"
  }

  attribute {
    name = "att2"
    type = "S"
  }

  attribute {
    name = "att3"
    type = "S"
  }

  global_secondary_index {
    name            = "att1-index"
    hash_key        = "att1"
    write_capacity  = "${var.capacity}"
    read_capacity   = "${var.capacity}"
    projection_type = "ALL"
  }

  global_secondary_index {
    name            = "att2-index"
    hash_key        = "att2"
    write_capacity  = "${var.capacity}"
    read_capacity   = "${var.capacity}"
    projection_type = "ALL"
  }

  global_secondary_index {
    name            = "att3-index"
    hash_key        = "att3"
    write_capacity  = "${var.capacity}"
    read_capacity   = "${var.capacity}"
    projection_type = "ALL"
  }
}
`, name)
}

func testAccAWSDynamoDbConfigGsiUpdatedOtherAttributes(name string) string {
	return fmt.Sprintf(`
variable "capacity" {
  default = 1
}

resource "aws_dynamodb_table" "test" {
  name           = "tf-acc-test-%s"
  read_capacity  = "${var.capacity}"
  write_capacity = "${var.capacity}"
  hash_key       = "id"

  attribute {
    name = "id"
    type = "S"
  }

  attribute {
    name = "att1"
    type = "S"
  }

  attribute {
    name = "att2"
    type = "S"
  }

  attribute {
    name = "att3"
    type = "S"
  }

  attribute {
    name = "att4"
    type = "S"
  }

  global_secondary_index {
    name            = "att1-index"
    hash_key        = "att1"
    write_capacity  = "${var.capacity}"
    read_capacity   = "${var.capacity}"
    projection_type = "ALL"
  }

  global_secondary_index {
    name            = "att2-index"
    hash_key        = "att4"
    range_key       = "att2"
    write_capacity  = "${var.capacity}"
    read_capacity   = "${var.capacity}"
    projection_type = "ALL"
  }

  global_secondary_index {
    name            = "att3-index"
    hash_key        = "att3"
    range_key       = "att4"
    write_capacity  = "${var.capacity}"
    read_capacity   = "${var.capacity}"
    projection_type = "INCLUDE"
    non_key_attributes = ["RandomAttribute"]
  }
}
`, name)
}

func testAccAWSDynamoDbConfigGsiUpdatedNonKeyAttributes(name string) string {
	return fmt.Sprintf(`
variable "capacity" {
  default = 1
}

resource "aws_dynamodb_table" "test" {
  name           = "tf-acc-test-%s"
  read_capacity  = "${var.capacity}"
  write_capacity = "${var.capacity}"
  hash_key       = "id"

  attribute {
    name = "id"
    type = "S"
  }

  attribute {
    name = "att1"
    type = "S"
  }

  attribute {
    name = "att2"
    type = "S"
  }

  attribute {
    name = "att3"
    type = "S"
  }

  attribute {
    name = "att4"
    type = "S"
  }

  global_secondary_index {
    name            = "att1-index"
    hash_key        = "att1"
    write_capacity  = "${var.capacity}"
    read_capacity   = "${var.capacity}"
    projection_type = "ALL"
  }

  global_secondary_index {
    name            = "att2-index"
    hash_key        = "att4"
    range_key       = "att2"
    write_capacity  = "${var.capacity}"
    read_capacity   = "${var.capacity}"
    projection_type = "ALL"
  }

  global_secondary_index {
    name            = "att3-index"
    hash_key        = "att3"
    range_key       = "att4"
    write_capacity  = "${var.capacity}"
    read_capacity   = "${var.capacity}"
    projection_type = "INCLUDE"
    non_key_attributes = ["RandomAttribute", "AnotherAttribute"]
  }
}
`, name)
}

func testAccAWSDynamoDbConfigAddTimeToLive(rName string) string {
	return fmt.Sprintf(`
resource "aws_dynamodb_table" "basic-dynamodb-table" {
  name = "%s"
  read_capacity = 1
  write_capacity = 2
  hash_key = "TestTableHashKey"
  range_key = "TestTableRangeKey"

  attribute {
    name = "TestTableHashKey"
    type = "S"
  }

  attribute {
    name = "TestTableRangeKey"
    type = "S"
  }

  attribute {
    name = "TestLSIRangeKey"
    type = "N"
  }

  attribute {
    name = "TestGSIRangeKey"
    type = "S"
  }

  local_secondary_index {
    name = "TestTableLSI"
    range_key = "TestLSIRangeKey"
    projection_type = "ALL"
  }

  ttl {
    attribute_name = "TestTTL"
    enabled = true
  }

  global_secondary_index {
    name = "InitialTestTableGSI"
    hash_key = "TestTableHashKey"
    range_key = "TestGSIRangeKey"
    write_capacity = 1
    read_capacity = 1
    projection_type = "KEYS_ONLY"
  }
}
`, rName)
}

func testAccAWSDynamoDbConfigOneAttribute(rName, hashKey, attrName, attrType string) string {
	return fmt.Sprintf(`
resource "aws_dynamodb_table" "basic-dynamodb-table" {
  name = "%s"
  read_capacity = 10
  write_capacity = 10
  hash_key = "staticHashKey"

  attribute {
    name = "staticHashKey"
    type = "S"
  }
  attribute {
    name = "%s"
    type = "%s"
  }

  global_secondary_index {
    name = "gsiName"
    hash_key = "%s"
    write_capacity = 10
    read_capacity = 10
    projection_type = "KEYS_ONLY"
  }
}
`, rName, attrName, attrType, hashKey)
}

func testAccAWSDynamoDbConfigTwoAttributes(rName, hashKey, rangeKey, attrName1, attrType1, attrName2, attrType2 string) string {
	return fmt.Sprintf(`
resource "aws_dynamodb_table" "basic-dynamodb-table" {
  name = "%s"
  read_capacity = 10
  write_capacity = 10
  hash_key = "staticHashKey"

  attribute {
    name = "staticHashKey"
    type = "S"
  }

  attribute {
    name = "%s"
    type = "%s"
  }
  attribute {
    name = "%s"
    type = "%s"
  }

  global_secondary_index {
    name = "gsiName"
    hash_key = "%s"
    range_key = "%s"
    write_capacity = 10
    read_capacity = 10
    projection_type = "KEYS_ONLY"
  }
}
`, rName, attrName1, attrType1, attrName2, attrType2, hashKey, rangeKey)
}<|MERGE_RESOLUTION|>--- conflicted
+++ resolved
@@ -1102,8 +1102,6 @@
 `, rName)
 }
 
-<<<<<<< HEAD
-=======
 func testAccAWSDynamoDbConfig_backup(rName string) string {
 	return fmt.Sprintf(`
 resource "aws_dynamodb_table" "basic-dynamodb-table" {
@@ -1123,7 +1121,6 @@
 `, rName)
 }
 
->>>>>>> cebc4962
 func testAccAWSDynamoDbConfigInitialState(rName string) string {
 	return fmt.Sprintf(`
 resource "aws_dynamodb_table" "basic-dynamodb-table" {
