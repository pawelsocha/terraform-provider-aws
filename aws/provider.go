--- conflicted
+++ resolved
@@ -165,10 +165,7 @@
 			"aws_ami":                              dataSourceAwsAmi(),
 			"aws_ami_ids":                          dataSourceAwsAmiIds(),
 			"aws_api_gateway_rest_api":             dataSourceAwsApiGatewayRestApi(),
-<<<<<<< HEAD
-=======
 			"aws_arn":                              dataSourceAwsArn(),
->>>>>>> cebc4962
 			"aws_autoscaling_groups":               dataSourceAwsAutoscalingGroups(),
 			"aws_availability_zone":                dataSourceAwsAvailabilityZone(),
 			"aws_availability_zones":               dataSourceAwsAvailabilityZones(),
@@ -225,11 +222,8 @@
 			"aws_kms_key":                          dataSourceAwsKmsKey(),
 			"aws_kms_secret":                       dataSourceAwsKmsSecret(),
 			"aws_lambda_function":                  dataSourceAwsLambdaFunction(),
-<<<<<<< HEAD
-=======
 			"aws_lambda_invocation":                dataSourceAwsLambdaInvocation(),
 			"aws_mq_broker":                        dataSourceAwsMqBroker(),
->>>>>>> cebc4962
 			"aws_nat_gateway":                      dataSourceAwsNatGateway(),
 			"aws_network_interface":                dataSourceAwsNetworkInterface(),
 			"aws_partition":                        dataSourceAwsPartition(),
@@ -414,16 +408,11 @@
 			"aws_gamelift_fleet":                           resourceAwsGameliftFleet(),
 			"aws_glacier_vault":                            resourceAwsGlacierVault(),
 			"aws_glue_catalog_database":                    resourceAwsGlueCatalogDatabase(),
-<<<<<<< HEAD
-			"aws_glue_connection":                          resourceAwsGlueConnection(),
-			"aws_glue_job":                                 resourceAwsGlueJob(),
-=======
 			"aws_glue_catalog_table":                       resourceAwsGlueCatalogTable(),
 			"aws_glue_classifier":                          resourceAwsGlueClassifier(),
 			"aws_glue_connection":                          resourceAwsGlueConnection(),
 			"aws_glue_job":                                 resourceAwsGlueJob(),
 			"aws_glue_trigger":                             resourceAwsGlueTrigger(),
->>>>>>> cebc4962
 			"aws_guardduty_detector":                       resourceAwsGuardDutyDetector(),
 			"aws_guardduty_ipset":                          resourceAwsGuardDutyIpset(),
 			"aws_guardduty_member":                         resourceAwsGuardDutyMember(),
@@ -445,10 +434,7 @@
 			"aws_iam_saml_provider":                        resourceAwsIamSamlProvider(),
 			"aws_iam_server_certificate":                   resourceAwsIAMServerCertificate(),
 			"aws_iam_service_linked_role":                  resourceAwsIamServiceLinkedRole(),
-<<<<<<< HEAD
-=======
 			"aws_iam_user_group_membership":                resourceAwsIamUserGroupMembership(),
->>>>>>> cebc4962
 			"aws_iam_user_policy_attachment":               resourceAwsIamUserPolicyAttachment(),
 			"aws_iam_user_policy":                          resourceAwsIamUserPolicy(),
 			"aws_iam_user_ssh_key":                         resourceAwsIamUserSshKey(),
