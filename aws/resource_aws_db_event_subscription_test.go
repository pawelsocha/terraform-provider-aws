--- conflicted
+++ resolved
@@ -43,8 +43,6 @@
 					resource.TestCheckResourceAttr("aws_db_event_subscription.bar", "source_type", "db-parameter-group"),
 					resource.TestCheckResourceAttr("aws_db_event_subscription.bar", "tags.%", "1"),
 					resource.TestCheckResourceAttr("aws_db_event_subscription.bar", "tags.Name", "new-name"),
-<<<<<<< HEAD
-=======
 				),
 			},
 		},
@@ -73,7 +71,6 @@
 						"aws_db_event_subscription.bar", "name", startsWithPrefix),
 					resource.TestCheckResourceAttr(
 						"aws_db_event_subscription.bar", "tags.Name", "name"),
->>>>>>> cebc4962
 				),
 			},
 		},
