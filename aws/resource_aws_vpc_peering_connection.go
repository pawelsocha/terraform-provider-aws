package aws

import (
	"errors"
	"fmt"
	"log"
	"time"

	"github.com/aws/aws-sdk-go/aws"
	"github.com/aws/aws-sdk-go/service/ec2"
	"github.com/hashicorp/terraform/helper/resource"
	"github.com/hashicorp/terraform/helper/schema"
)

func resourceAwsVpcPeeringConnection() *schema.Resource {
	return &schema.Resource{
		Create: resourceAwsVPCPeeringCreate,
		Read:   resourceAwsVPCPeeringRead,
		Update: resourceAwsVPCPeeringUpdate,
		Delete: resourceAwsVPCPeeringDelete,
		Importer: &schema.ResourceImporter{
			State: schema.ImportStatePassthrough,
		},

		Timeouts: &schema.ResourceTimeout{
			Create: schema.DefaultTimeout(1 * time.Minute),
			Update: schema.DefaultTimeout(1 * time.Minute),
			Delete: schema.DefaultTimeout(1 * time.Minute),
		},

		Schema: map[string]*schema.Schema{
			"peer_owner_id": {
				Type:     schema.TypeString,
				Optional: true,
				ForceNew: true,
				Computed: true,
			},
			"peer_vpc_id": {
				Type:     schema.TypeString,
				Required: true,
				ForceNew: true,
			},
			"vpc_id": {
				Type:     schema.TypeString,
				Required: true,
				ForceNew: true,
			},
			"auto_accept": {
				Type:     schema.TypeBool,
				Optional: true,
			},
			"accept_status": {
				Type:     schema.TypeString,
				Computed: true,
			},
			"peer_region": {
				Type:     schema.TypeString,
				Optional: true,
				ForceNew: true,
				Computed: true,
			},
			"accepter":  vpcPeeringConnectionOptionsSchema(),
			"requester": vpcPeeringConnectionOptionsSchema(),
			"tags":      tagsSchema(),
		},
	}
}

func resourceAwsVPCPeeringCreate(d *schema.ResourceData, meta interface{}) error {
	conn := meta.(*AWSClient).ec2conn

	// Create the vpc peering connection
	createOpts := &ec2.CreateVpcPeeringConnectionInput{
		PeerVpcId: aws.String(d.Get("peer_vpc_id").(string)),
		VpcId:     aws.String(d.Get("vpc_id").(string)),
	}

	if v, ok := d.GetOk("peer_owner_id"); ok {
		createOpts.PeerOwnerId = aws.String(v.(string))
	}

	if v, ok := d.GetOk("peer_region"); ok {
		if _, ok := d.GetOk("auto_accept"); ok {
			return fmt.Errorf("peer_region cannot be set whilst auto_accept is true when creating a vpc peering connection")
		}
		createOpts.PeerRegion = aws.String(v.(string))
	}

	log.Printf("[DEBUG] VPC Peering Create options: %#v", createOpts)

	resp, err := conn.CreateVpcPeeringConnection(createOpts)
	if err != nil {
		return fmt.Errorf("Error creating VPC Peering Connection: %s", err)
	}

	// Get the ID and store it
	rt := resp.VpcPeeringConnection
	d.SetId(*rt.VpcPeeringConnectionId)
	log.Printf("[INFO] VPC Peering Connection ID: %s", d.Id())

	err = vpcPeeringConnectionWaitUntilAvailable(conn, d.Id(), d.Timeout(schema.TimeoutCreate))
	if err != nil {
		return fmt.Errorf("Error waiting for VPC Peering Connection to become available: %s", err)
	}

	return resourceAwsVPCPeeringUpdate(d, meta)
}

func resourceAwsVPCPeeringRead(d *schema.ResourceData, meta interface{}) error {
	client := meta.(*AWSClient)

	pcRaw, statusCode, err := vpcPeeringConnectionRefreshState(client.ec2conn, d.Id())()
	// Allow a failed VPC Peering Connection to fallthrough,
	// to allow rest of the logic below to do its work.
	if err != nil && statusCode != ec2.VpcPeeringConnectionStateReasonCodeFailed {
		return fmt.Errorf("Error reading VPC Peering Connection: %s", err)
	}

	// The failed status is a status that we can assume just means the
	// connection is gone. Destruction isn't allowed, and it eventually
	// just "falls off" the console. See GH-2322
	status := map[string]bool{
		ec2.VpcPeeringConnectionStateReasonCodeDeleted:  true,
		ec2.VpcPeeringConnectionStateReasonCodeDeleting: true,
		ec2.VpcPeeringConnectionStateReasonCodeExpired:  true,
		ec2.VpcPeeringConnectionStateReasonCodeFailed:   true,
		ec2.VpcPeeringConnectionStateReasonCodeRejected: true,
		"": true, // AWS consistency issue, see vpcPeeringConnectionRefreshState
	}
	if _, ok := status[statusCode]; ok {
		log.Printf("[WARN] VPC Peering Connection (%s) has status code %s, removing from state", d.Id(), statusCode)
		d.SetId("")
		return nil
	}

	pc := pcRaw.(*ec2.VpcPeeringConnection)
	log.Printf("[DEBUG] VPC Peering Connection response: %#v", pc)

	log.Printf("[DEBUG] Account ID %s, VPC PeerConn Requester %s, Accepter %s",
		client.accountid, *pc.RequesterVpcInfo.OwnerId, *pc.AccepterVpcInfo.OwnerId)

	if (client.accountid == *pc.AccepterVpcInfo.OwnerId) && (client.accountid != *pc.RequesterVpcInfo.OwnerId) {
		// We're the accepter
		d.Set("peer_owner_id", pc.RequesterVpcInfo.OwnerId)
		d.Set("peer_vpc_id", pc.RequesterVpcInfo.VpcId)
		d.Set("vpc_id", pc.AccepterVpcInfo.VpcId)
	} else {
		// We're the requester
		d.Set("peer_owner_id", pc.AccepterVpcInfo.OwnerId)
		d.Set("peer_vpc_id", pc.AccepterVpcInfo.VpcId)
		d.Set("vpc_id", pc.RequesterVpcInfo.VpcId)
	}

	d.Set("peer_region", pc.AccepterVpcInfo.Region)
	d.Set("accept_status", pc.Status.Code)

	// When the VPC Peering Connection is pending acceptance,
	// the details about accepter and/or requester peering
	// options would not be included in the response.
	if pc.AccepterVpcInfo.PeeringOptions != nil {
		err := d.Set("accepter", flattenVpcPeeringConnectionOptions(pc.AccepterVpcInfo.PeeringOptions))
		if err != nil {
			return fmt.Errorf("Error setting VPC Peering Connection accepter information: %s", err)
		}
	}

	if pc.RequesterVpcInfo.PeeringOptions != nil {
		err := d.Set("requester", flattenVpcPeeringConnectionOptions(pc.RequesterVpcInfo.PeeringOptions))
		if err != nil {
			return fmt.Errorf("Error setting VPC Peering Connection requester information: %s", err)
		}
	}

	err = d.Set("tags", tagsToMap(pc.Tags))
	if err != nil {
		return fmt.Errorf("Error setting VPC Peering Connection tags: %s", err)
	}

	return nil
}

func resourceVPCPeeringConnectionAccept(conn *ec2.EC2, id string) (string, error) {
	log.Printf("[INFO] Accept VPC Peering Connection with ID: %s", id)

	req := &ec2.AcceptVpcPeeringConnectionInput{
		VpcPeeringConnectionId: aws.String(id),
	}

	resp, err := conn.AcceptVpcPeeringConnection(req)
	if err != nil {
		return "", err
	}
	pc := resp.VpcPeeringConnection

	return *pc.Status.Code, nil
}

func resourceAwsVpcPeeringConnectionModifyOptions(d *schema.ResourceData, meta interface{}) error {
	conn := meta.(*AWSClient).ec2conn

	req := &ec2.ModifyVpcPeeringConnectionOptionsInput{
		VpcPeeringConnectionId: aws.String(d.Id()),
	}

	v := d.Get("accepter").(*schema.Set).List()
	if len(v) > 0 {
		req.AccepterPeeringConnectionOptions = expandVpcPeeringConnectionOptions(v[0].(map[string]interface{}))
	}

	v = d.Get("requester").(*schema.Set).List()
	if len(v) > 0 {
		req.RequesterPeeringConnectionOptions = expandVpcPeeringConnectionOptions(v[0].(map[string]interface{}))
	}

	log.Printf("[DEBUG] Modifying VPC Peering Connection options: %#v", req)
	if _, err := conn.ModifyVpcPeeringConnectionOptions(req); err != nil {
		return err
	}

	return nil
}

func resourceAwsVPCPeeringUpdate(d *schema.ResourceData, meta interface{}) error {
	conn := meta.(*AWSClient).ec2conn

	if err := setTags(conn, d); err != nil {
		return err
	} else {
		d.SetPartial("tags")
	}

	pcRaw, _, err := vpcPeeringConnectionRefreshState(conn, d.Id())()
	if err != nil {
		return fmt.Errorf("Error reading VPC Peering Connection: %s", err)
	}

	if pcRaw == nil {
		log.Printf("[WARN] VPC Peering Connection (%s) not found, removing from state", d.Id())
		d.SetId("")
		return nil
	}

	pc := pcRaw.(*ec2.VpcPeeringConnection)

	if _, ok := d.GetOk("auto_accept"); ok {
		if pc.Status != nil && *pc.Status.Code == ec2.VpcPeeringConnectionStateReasonCodePendingAcceptance {
			status, err := resourceVPCPeeringConnectionAccept(conn, d.Id())
			if err != nil {
				return fmt.Errorf("Unable to accept VPC Peering Connection: %s", err)
			}
			log.Printf("[DEBUG] VPC Peering Connection accept status: %s", status)
		}
	}

	if d.HasChange("accepter") || d.HasChange("requester") {
		_, ok := d.GetOk("auto_accept")
		if !ok && pc.Status != nil && *pc.Status.Code != "active" {
			return fmt.Errorf("Unable to modify peering options. The VPC Peering Connection "+
				"%q is not active. Please set `auto_accept` attribute to `true`, "+
				"or activate VPC Peering Connection manually.", d.Id())
		}

		if err := resourceAwsVpcPeeringConnectionModifyOptions(d, meta); err != nil {
			return fmt.Errorf("Error modifying VPC Peering Connection options: %s", err)
		}
	}

	err = vpcPeeringConnectionWaitUntilAvailable(conn, d.Id(), d.Timeout(schema.TimeoutUpdate))
	if err != nil {
		return fmt.Errorf("Error waiting for VPC Peering Connection to become available: %s", err)
	}

	return resourceAwsVPCPeeringRead(d, meta)
}

func resourceAwsVPCPeeringDelete(d *schema.ResourceData, meta interface{}) error {
	conn := meta.(*AWSClient).ec2conn

<<<<<<< HEAD
	input := &ec2.DeleteVpcPeeringConnectionInput{
		VpcPeeringConnectionId: aws.String(d.Id()),
	}
	log.Printf("[DEBUG] Deleting VPC Peering Connection: %s", input)
	_, err := conn.DeleteVpcPeeringConnection(input)
=======
	req := &ec2.DeleteVpcPeeringConnectionInput{
		VpcPeeringConnectionId: aws.String(d.Id()),
	}
	log.Printf("[DEBUG] Deleting VPC Peering Connection: %s", req)
	_, err := conn.DeleteVpcPeeringConnection(req)
>>>>>>> cebc4962
	if err != nil {
		if isAWSErr(err, "InvalidVpcPeeringConnectionID.NotFound", "") {
			return nil
		}
		return fmt.Errorf("Error deleting VPC Peering Connection (%s): %s", d.Id(), err)
	}

	// Wait for the vpc peering connection to delete
	log.Printf("[DEBUG] Waiting for VPC Peering Connection (%s) to delete.", d.Id())
	stateConf := &resource.StateChangeConf{
		Pending: []string{
			ec2.VpcPeeringConnectionStateReasonCodeActive,
			ec2.VpcPeeringConnectionStateReasonCodePendingAcceptance,
			ec2.VpcPeeringConnectionStateReasonCodeDeleting,
		},
		Target: []string{
			ec2.VpcPeeringConnectionStateReasonCodeRejected,
			ec2.VpcPeeringConnectionStateReasonCodeDeleted,
		},
		Refresh: vpcPeeringConnectionRefreshState(conn, d.Id()),
		Timeout: d.Timeout(schema.TimeoutDelete),
	}
	if _, err := stateConf.WaitForState(); err != nil {
		return fmt.Errorf("Error waiting for VPC Peering Connection (%s) to be deleted: %s", d.Id(), err)
	}

	return nil
}

func vpcPeeringConnectionRefreshState(conn *ec2.EC2, id string) resource.StateRefreshFunc {
	return func() (interface{}, string, error) {
		resp, err := conn.DescribeVpcPeeringConnections(&ec2.DescribeVpcPeeringConnectionsInput{
			VpcPeeringConnectionIds: aws.StringSlice([]string{id}),
		})
		if err != nil {
			if isAWSErr(err, "InvalidVpcPeeringConnectionID.NotFound", "") {
				return nil, ec2.VpcPeeringConnectionStateReasonCodeDeleted, nil
			}

			return nil, "", err
		}

		if resp == nil || resp.VpcPeeringConnections == nil ||
			len(resp.VpcPeeringConnections) == 0 || resp.VpcPeeringConnections[0] == nil {
			// Sometimes AWS just has consistency issues and doesn't see
			// our peering connection yet. Return an empty state.
			return nil, "", nil
		}
		pc := resp.VpcPeeringConnections[0]
		if pc.Status == nil {
			// Sometimes AWS just has consistency issues and doesn't see
			// our peering connection yet. Return an empty state.
			return nil, "", nil
		}
		statusCode := aws.StringValue(pc.Status.Code)

		// A VPC Peering Connection can exist in a failed state due to
		// incorrect VPC ID, account ID, or overlapping IP address range,
		// thus we short circuit before the time out would occur.
		if statusCode == ec2.VpcPeeringConnectionStateReasonCodeFailed {
			return nil, statusCode, errors.New(aws.StringValue(pc.Status.Message))
		}

		return pc, statusCode, nil
	}
}

func vpcPeeringConnectionOptionsSchema() *schema.Schema {
	return &schema.Schema{
		Type:     schema.TypeSet,
		Optional: true,
		Computed: true,
		MaxItems: 1,
		Elem: &schema.Resource{
			Schema: map[string]*schema.Schema{
				"allow_remote_vpc_dns_resolution": {
					Type:     schema.TypeBool,
					Optional: true,
					Default:  false,
				},
				"allow_classic_link_to_remote_vpc": {
					Type:     schema.TypeBool,
					Optional: true,
					Default:  false,
				},
				"allow_vpc_to_remote_classic_link": {
					Type:     schema.TypeBool,
					Optional: true,
					Default:  false,
				},
			},
		},
	}
}

func vpcPeeringConnectionWaitUntilAvailable(conn *ec2.EC2, id string, timeout time.Duration) error {
	// Wait for the vpc peering connection to become available
	log.Printf("[DEBUG] Waiting for VPC Peering Connection (%s) to become available.", id)
	stateConf := &resource.StateChangeConf{
		Pending: []string{
			ec2.VpcPeeringConnectionStateReasonCodeInitiatingRequest,
			ec2.VpcPeeringConnectionStateReasonCodeProvisioning,
		},
		Target: []string{
			ec2.VpcPeeringConnectionStateReasonCodePendingAcceptance,
			ec2.VpcPeeringConnectionStateReasonCodeActive,
		},
		Refresh: vpcPeeringConnectionRefreshState(conn, id),
		Timeout: timeout,
	}
	if _, err := stateConf.WaitForState(); err != nil {
		return fmt.Errorf("Error waiting for VPC Peering Connection (%s) to become available: %s", id, err)
	}
	return nil
}<|MERGE_RESOLUTION|>--- conflicted
+++ resolved
@@ -276,19 +276,11 @@
 func resourceAwsVPCPeeringDelete(d *schema.ResourceData, meta interface{}) error {
 	conn := meta.(*AWSClient).ec2conn
 
-<<<<<<< HEAD
-	input := &ec2.DeleteVpcPeeringConnectionInput{
-		VpcPeeringConnectionId: aws.String(d.Id()),
-	}
-	log.Printf("[DEBUG] Deleting VPC Peering Connection: %s", input)
-	_, err := conn.DeleteVpcPeeringConnection(input)
-=======
 	req := &ec2.DeleteVpcPeeringConnectionInput{
 		VpcPeeringConnectionId: aws.String(d.Id()),
 	}
 	log.Printf("[DEBUG] Deleting VPC Peering Connection: %s", req)
 	_, err := conn.DeleteVpcPeeringConnection(req)
->>>>>>> cebc4962
 	if err != nil {
 		if isAWSErr(err, "InvalidVpcPeeringConnectionID.NotFound", "") {
 			return nil
