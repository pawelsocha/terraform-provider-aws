--- conflicted
+++ resolved
@@ -72,13 +72,10 @@
 		return !lastPage
 	})
 	if err != nil {
-<<<<<<< HEAD
-=======
 		if testSweepSkipSweepError(err) {
 			log.Printf("[WARN] Skipping API Gateway REST API sweep for %s: %s", region, err)
 			return nil
 		}
->>>>>>> cebc4962
 		return fmt.Errorf("Error retrieving API Gateway REST APIs: %s", err)
 	}
 
@@ -101,10 +98,7 @@
 					testAccCheckAWSAPIGatewayRestAPIMinimumCompressionSizeAttribute(&conf, 0),
 					resource.TestCheckResourceAttr("aws_api_gateway_rest_api.test", "name", "bar"),
 					resource.TestCheckResourceAttr("aws_api_gateway_rest_api.test", "description", ""),
-<<<<<<< HEAD
-=======
 					resource.TestCheckResourceAttr("aws_api_gateway_rest_api.test", "api_key_source", "HEADER"),
->>>>>>> cebc4962
 					resource.TestCheckResourceAttr("aws_api_gateway_rest_api.test", "minimum_compression_size", "0"),
 					resource.TestCheckResourceAttrSet("aws_api_gateway_rest_api.test", "created_date"),
 					resource.TestCheckResourceAttrSet("aws_api_gateway_rest_api.test", "execution_arn"),
@@ -142,10 +136,6 @@
 	})
 }
 
-<<<<<<< HEAD
-func TestAccAWSAPIGatewayRestApi_policy(t *testing.T) {
-	expectedPolicyText := `{"Version":"2012-10-17","Statement":[{"Effect":"Allow","Principal":{"AWS":"*"},"Action":"execute-api:Invoke","Resource":"*"}]}`
-=======
 func TestAccAWSAPIGatewayRestApi_EndpointConfiguration(t *testing.T) {
 	var restApi apigateway.RestApi
 	rName := acctest.RandomWithPrefix("tf-acc-test")
@@ -247,7 +237,6 @@
 
 func TestAccAWSAPIGatewayRestApi_policy(t *testing.T) {
 	expectedPolicyText := `{"Version":"2012-10-17","Statement":[{"Effect":"Allow","Principal":{"AWS":"*"},"Action":"execute-api:Invoke","Resource":"*","Condition":{"IpAddress":{"aws:SourceIp":"123.123.123.123/32"}}}]}`
->>>>>>> cebc4962
 	expectedUpdatePolicyText := `{"Version":"2012-10-17","Statement":[{"Effect":"Deny","Principal":{"AWS":"*"},"Action":"execute-api:Invoke","Resource":"*"}]}`
 	resource.Test(t, resource.TestCase{
 		PreCheck:     func() { testAccPreCheck(t) },
@@ -449,8 +438,6 @@
 }
 `
 
-<<<<<<< HEAD
-=======
 func testAccAWSAPIGatewayRestAPIConfig_EndpointConfiguration(rName, endpointType string) string {
 	return fmt.Sprintf(`
 resource "aws_api_gateway_rest_api" "test" {
@@ -484,26 +471,12 @@
 }
 `
 
->>>>>>> cebc4962
 const testAccAWSAPIGatewayRestAPIConfigWithPolicy = `
 resource "aws_api_gateway_rest_api" "test" {
   name = "bar"
   minimum_compression_size = 0
   policy = <<EOF
 {
-<<<<<<< HEAD
-    "Version": "2012-10-17",
-    "Statement": [
-        {
-            "Effect": "Allow",
-            "Principal": {
-                "AWS": "*"
-            },
-            "Action": "execute-api:Invoke",
-            "Resource": "*"
-        }
-    ]
-=======
   "Version": "2012-10-17",
   "Statement": [
     {
@@ -520,7 +493,6 @@
       }
     }
   ]
->>>>>>> cebc4962
 }
 EOF
 }
