--- conflicted
+++ resolved
@@ -152,8 +152,6 @@
 	})
 }
 
-<<<<<<< HEAD
-=======
 func TestAccAWSSpotInstanceRequest_withoutSpotPrice(t *testing.T) {
 	var sir ec2.SpotInstanceRequest
 	rInt := acctest.RandInt()
@@ -179,7 +177,6 @@
 	})
 }
 
->>>>>>> cebc4962
 func TestAccAWSSpotInstanceRequest_SubnetAndSGAndPublicIpAddress(t *testing.T) {
 	var sir ec2.SpotInstanceRequest
 	rInt := acctest.RandInt()
@@ -402,8 +399,6 @@
 	}
 }
 
-<<<<<<< HEAD
-=======
 func testAccCheckAWSSpotInstanceRequestAttributesCheckSIRWithoutSpot(
 	sir *ec2.SpotInstanceRequest) resource.TestCheckFunc {
 	return func(s *terraform.State) error {
@@ -417,7 +412,6 @@
 	}
 }
 
->>>>>>> cebc4962
 func testAccCheckAWSSpotInstanceRequest_InstanceAttributes(
 	sir *ec2.SpotInstanceRequest, rInt int) resource.TestCheckFunc {
 	return func(s *terraform.State) error {
@@ -591,8 +585,6 @@
 	}`, rInt, validUntil)
 }
 
-<<<<<<< HEAD
-=======
 func testAccAWSSpotInstanceRequestConfig_withoutSpotPrice(rInt int) string {
 	return fmt.Sprintf(`
 	resource "aws_key_pair" "debugging" {
@@ -617,7 +609,6 @@
 	}`, rInt)
 }
 
->>>>>>> cebc4962
 func testAccAWSSpotInstanceRequestConfig_withLaunchGroup(rInt int) string {
 	return fmt.Sprintf(`
 	resource "aws_key_pair" "debugging" {
