package aws

import (
	"bytes"
	"fmt"
	"log"
	"regexp"
	"strconv"
	"time"

	"github.com/aws/aws-sdk-go/aws"
	"github.com/aws/aws-sdk-go/service/ec2"
	"github.com/aws/aws-sdk-go/service/elbv2"
	"github.com/hashicorp/errwrap"
	"github.com/hashicorp/terraform/helper/hashcode"
	"github.com/hashicorp/terraform/helper/resource"
	"github.com/hashicorp/terraform/helper/schema"
)

func resourceAwsLb() *schema.Resource {
	return &schema.Resource{
		Create: resourceAwsLbCreate,
		Read:   resourceAwsLbRead,
		Update: resourceAwsLbUpdate,
		Delete: resourceAwsLbDelete,
		// Subnets are ForceNew for Network Load Balancers
		CustomizeDiff: customizeDiffNLBSubnets,
		Importer: &schema.ResourceImporter{
			State: schema.ImportStatePassthrough,
		},

		Timeouts: &schema.ResourceTimeout{
			Create: schema.DefaultTimeout(10 * time.Minute),
			Update: schema.DefaultTimeout(10 * time.Minute),
			Delete: schema.DefaultTimeout(10 * time.Minute),
		},

		Schema: map[string]*schema.Schema{
			"arn": {
				Type:     schema.TypeString,
				Computed: true,
			},

			"arn_suffix": {
				Type:     schema.TypeString,
				Computed: true,
			},

			"name": {
				Type:          schema.TypeString,
				Optional:      true,
				Computed:      true,
				ForceNew:      true,
				ConflictsWith: []string{"name_prefix"},
				ValidateFunc:  validateElbName,
			},

			"name_prefix": {
				Type:         schema.TypeString,
				Optional:     true,
				ForceNew:     true,
				ValidateFunc: validateElbNamePrefix,
			},

			"internal": {
				Type:     schema.TypeBool,
				Optional: true,
				ForceNew: true,
				Computed: true,
			},

			"load_balancer_type": {
				Type:     schema.TypeString,
				ForceNew: true,
				Optional: true,
				Default:  "application",
			},

			"security_groups": {
				Type:     schema.TypeSet,
				Elem:     &schema.Schema{Type: schema.TypeString},
				Computed: true,
				Optional: true,
				Set:      schema.HashString,
			},

			"subnets": {
				Type:     schema.TypeSet,
				Elem:     &schema.Schema{Type: schema.TypeString},
				Optional: true,
				Computed: true,
				Set:      schema.HashString,
			},

			"subnet_mapping": {
				Type:     schema.TypeSet,
				Optional: true,
				Computed: true,
				ForceNew: true,
				Elem: &schema.Resource{
					Schema: map[string]*schema.Schema{
						"subnet_id": {
							Type:     schema.TypeString,
							Required: true,
							ForceNew: true,
						},
						"allocation_id": {
							Type:     schema.TypeString,
							Optional: true,
							ForceNew: true,
						},
					},
				},
				Set: func(v interface{}) int {
					var buf bytes.Buffer
					m := v.(map[string]interface{})
					buf.WriteString(fmt.Sprintf("%s-", m["subnet_id"].(string)))
					if m["allocation_id"] != "" {
						buf.WriteString(fmt.Sprintf("%s-", m["allocation_id"].(string)))
					}
					return hashcode.String(buf.String())
				},
			},

			"access_logs": {
				Type:             schema.TypeList,
				Optional:         true,
				Computed:         true,
				MaxItems:         1,
				DiffSuppressFunc: suppressIfLBType("network"),
				Elem: &schema.Resource{
					Schema: map[string]*schema.Schema{
						"bucket": {
							Type:             schema.TypeString,
							Required:         true,
							DiffSuppressFunc: suppressIfLBType("network"),
						},
						"prefix": {
							Type:             schema.TypeString,
							Optional:         true,
<<<<<<< HEAD
							Computed:         true,
=======
>>>>>>> cebc4962
							DiffSuppressFunc: suppressIfLBType("network"),
						},
						"enabled": {
							Type:             schema.TypeBool,
							Optional:         true,
<<<<<<< HEAD
							Computed:         true,
=======
>>>>>>> cebc4962
							DiffSuppressFunc: suppressIfLBType("network"),
						},
					},
				},
			},

			"enable_deletion_protection": {
				Type:     schema.TypeBool,
				Optional: true,
				Default:  false,
			},

			"idle_timeout": {
				Type:             schema.TypeInt,
				Optional:         true,
				Default:          60,
				DiffSuppressFunc: suppressIfLBType("network"),
			},

			"enable_cross_zone_load_balancing": {
				Type:             schema.TypeBool,
				Optional:         true,
				Default:          false,
				DiffSuppressFunc: suppressIfLBType("application"),
			},

			"enable_http2": {
				Type:             schema.TypeBool,
				Optional:         true,
				Default:          true,
				DiffSuppressFunc: suppressIfLBType("network"),
			},

			"ip_address_type": {
				Type:     schema.TypeString,
				Computed: true,
				Optional: true,
			},

			"vpc_id": {
				Type:     schema.TypeString,
				Computed: true,
			},

			"zone_id": {
				Type:     schema.TypeString,
				Computed: true,
			},

			"dns_name": {
				Type:     schema.TypeString,
				Computed: true,
			},

			"tags": tagsSchema(),
		},
	}
}

func suppressIfLBType(t string) schema.SchemaDiffSuppressFunc {
	return func(k string, old string, new string, d *schema.ResourceData) bool {
		return d.Get("load_balancer_type").(string) == t
	}
}

func resourceAwsLbCreate(d *schema.ResourceData, meta interface{}) error {
	elbconn := meta.(*AWSClient).elbv2conn

	var name string
	if v, ok := d.GetOk("name"); ok {
		name = v.(string)
	} else if v, ok := d.GetOk("name_prefix"); ok {
		name = resource.PrefixedUniqueId(v.(string))
	} else {
		name = resource.PrefixedUniqueId("tf-lb-")
	}
	d.Set("name", name)

	elbOpts := &elbv2.CreateLoadBalancerInput{
		Name: aws.String(name),
		Type: aws.String(d.Get("load_balancer_type").(string)),
		Tags: tagsFromMapELBv2(d.Get("tags").(map[string]interface{})),
	}

	if scheme, ok := d.GetOk("internal"); ok && scheme.(bool) {
		elbOpts.Scheme = aws.String("internal")
	}

	if v, ok := d.GetOk("security_groups"); ok {
		elbOpts.SecurityGroups = expandStringList(v.(*schema.Set).List())
	}

	if v, ok := d.GetOk("subnets"); ok {
		elbOpts.Subnets = expandStringList(v.(*schema.Set).List())
	}

	if v, ok := d.GetOk("subnet_mapping"); ok {
		rawMappings := v.(*schema.Set).List()
		elbOpts.SubnetMappings = make([]*elbv2.SubnetMapping, len(rawMappings))
		for i, mapping := range rawMappings {
			subnetMap := mapping.(map[string]interface{})

			elbOpts.SubnetMappings[i] = &elbv2.SubnetMapping{
				SubnetId: aws.String(subnetMap["subnet_id"].(string)),
			}

			if subnetMap["allocation_id"].(string) != "" {
				elbOpts.SubnetMappings[i].AllocationId = aws.String(subnetMap["allocation_id"].(string))
			}
		}
	}

	if v, ok := d.GetOk("ip_address_type"); ok {
		elbOpts.IpAddressType = aws.String(v.(string))
	}

	log.Printf("[DEBUG] ALB create configuration: %#v", elbOpts)

	resp, err := elbconn.CreateLoadBalancer(elbOpts)
	if err != nil {
		return errwrap.Wrapf("Error creating Application Load Balancer: {{err}}", err)
	}

	if len(resp.LoadBalancers) != 1 {
		return fmt.Errorf("No load balancers returned following creation of %s", d.Get("name").(string))
	}

	lb := resp.LoadBalancers[0]
	d.SetId(*lb.LoadBalancerArn)
	log.Printf("[INFO] LB ID: %s", d.Id())

	stateConf := &resource.StateChangeConf{
		Pending: []string{"provisioning", "failed"},
		Target:  []string{"active"},
		Refresh: func() (interface{}, string, error) {
			describeResp, err := elbconn.DescribeLoadBalancers(&elbv2.DescribeLoadBalancersInput{
				LoadBalancerArns: []*string{lb.LoadBalancerArn},
			})
			if err != nil {
				return nil, "", err
			}

			if len(describeResp.LoadBalancers) != 1 {
				return nil, "", fmt.Errorf("No load balancers returned for %s", *lb.LoadBalancerArn)
			}
			dLb := describeResp.LoadBalancers[0]

			log.Printf("[INFO] LB state: %s", *dLb.State.Code)

			return describeResp, *dLb.State.Code, nil
		},
		Timeout:    d.Timeout(schema.TimeoutCreate),
		MinTimeout: 10 * time.Second,
		Delay:      30 * time.Second, // Wait 30 secs before starting
	}
	_, err = stateConf.WaitForState()
	if err != nil {
		return err
	}

	return resourceAwsLbUpdate(d, meta)
}

func resourceAwsLbRead(d *schema.ResourceData, meta interface{}) error {
	elbconn := meta.(*AWSClient).elbv2conn
	lbArn := d.Id()

	describeLbOpts := &elbv2.DescribeLoadBalancersInput{
		LoadBalancerArns: []*string{aws.String(lbArn)},
	}

	describeResp, err := elbconn.DescribeLoadBalancers(describeLbOpts)
	if err != nil {
		if isLoadBalancerNotFound(err) {
			// The ALB is gone now, so just remove it from the state
			log.Printf("[WARN] ALB %s not found in AWS, removing from state", d.Id())
			d.SetId("")
			return nil
		}

		return errwrap.Wrapf("Error retrieving ALB: {{err}}", err)
	}
	if len(describeResp.LoadBalancers) != 1 {
		return fmt.Errorf("Unable to find ALB: %#v", describeResp.LoadBalancers)
	}

	return flattenAwsLbResource(d, meta, describeResp.LoadBalancers[0])
}

func resourceAwsLbUpdate(d *schema.ResourceData, meta interface{}) error {
	elbconn := meta.(*AWSClient).elbv2conn

	if !d.IsNewResource() {
		if err := setElbV2Tags(elbconn, d); err != nil {
			return errwrap.Wrapf("Error Modifying Tags on ALB: {{err}}", err)
		}
	}

	attributes := make([]*elbv2.LoadBalancerAttribute, 0)

	switch d.Get("load_balancer_type").(string) {
	case "application":
		if d.HasChange("access_logs") || d.IsNewResource() {
			logs := d.Get("access_logs").([]interface{})
			if len(logs) == 1 {
				log := logs[0].(map[string]interface{})

				attributes = append(attributes,
					&elbv2.LoadBalancerAttribute{
						Key:   aws.String("access_logs.s3.enabled"),
						Value: aws.String(strconv.FormatBool(log["enabled"].(bool))),
					},
					&elbv2.LoadBalancerAttribute{
						Key:   aws.String("access_logs.s3.bucket"),
						Value: aws.String(log["bucket"].(string)),
<<<<<<< HEAD
					})

				if prefix, ok := log["prefix"]; ok {
					attributes = append(attributes, &elbv2.LoadBalancerAttribute{
						Key:   aws.String("access_logs.s3.prefix"),
						Value: aws.String(prefix.(string)),
					})
				}
=======
					},
					&elbv2.LoadBalancerAttribute{
						Key:   aws.String("access_logs.s3.prefix"),
						Value: aws.String(log["prefix"].(string)),
					})
>>>>>>> cebc4962
			} else if len(logs) == 0 {
				attributes = append(attributes, &elbv2.LoadBalancerAttribute{
					Key:   aws.String("access_logs.s3.enabled"),
					Value: aws.String("false"),
				})
			}
		}
		if d.HasChange("idle_timeout") || d.IsNewResource() {
<<<<<<< HEAD
			attributes = append(attributes, &elbv2.LoadBalancerAttribute{
				Key:   aws.String("idle_timeout.timeout_seconds"),
				Value: aws.String(fmt.Sprintf("%d", d.Get("idle_timeout").(int))),
			})
		}
		if d.HasChange("enable_http2") || d.IsNewResource() {
			attributes = append(attributes, &elbv2.LoadBalancerAttribute{
=======
			attributes = append(attributes, &elbv2.LoadBalancerAttribute{
				Key:   aws.String("idle_timeout.timeout_seconds"),
				Value: aws.String(fmt.Sprintf("%d", d.Get("idle_timeout").(int))),
			})
		}
		if d.HasChange("enable_http2") || d.IsNewResource() {
			attributes = append(attributes, &elbv2.LoadBalancerAttribute{
>>>>>>> cebc4962
				Key:   aws.String("routing.http2.enabled"),
				Value: aws.String(strconv.FormatBool(d.Get("enable_http2").(bool))),
			})
		}
	case "network":
		if d.HasChange("enable_cross_zone_load_balancing") || d.IsNewResource() {
			attributes = append(attributes, &elbv2.LoadBalancerAttribute{
				Key:   aws.String("load_balancing.cross_zone.enabled"),
				Value: aws.String(fmt.Sprintf("%t", d.Get("enable_cross_zone_load_balancing").(bool))),
			})
		}
	}

	if d.HasChange("enable_deletion_protection") || d.IsNewResource() {
		attributes = append(attributes, &elbv2.LoadBalancerAttribute{
			Key:   aws.String("deletion_protection.enabled"),
			Value: aws.String(fmt.Sprintf("%t", d.Get("enable_deletion_protection").(bool))),
		})
	}

	if len(attributes) != 0 {
		input := &elbv2.ModifyLoadBalancerAttributesInput{
			LoadBalancerArn: aws.String(d.Id()),
			Attributes:      attributes,
		}

		log.Printf("[DEBUG] ALB Modify Load Balancer Attributes Request: %#v", input)
		_, err := elbconn.ModifyLoadBalancerAttributes(input)
		if err != nil {
			return fmt.Errorf("Failure configuring LB attributes: %s", err)
		}
	}

	if d.HasChange("security_groups") {
		sgs := expandStringList(d.Get("security_groups").(*schema.Set).List())

		params := &elbv2.SetSecurityGroupsInput{
			LoadBalancerArn: aws.String(d.Id()),
			SecurityGroups:  sgs,
		}
		_, err := elbconn.SetSecurityGroups(params)
		if err != nil {
			return fmt.Errorf("Failure Setting LB Security Groups: %s", err)
		}

	}

	// subnets are assigned at Create; the 'change' here is an empty map for old
	// and current subnets for new, so this change is redundant when the
	// resource is just created, so we don't attempt if it is a newly created
	// resource.
	if d.HasChange("subnets") && !d.IsNewResource() {
		subnets := expandStringList(d.Get("subnets").(*schema.Set).List())

		params := &elbv2.SetSubnetsInput{
			LoadBalancerArn: aws.String(d.Id()),
			Subnets:         subnets,
		}

		_, err := elbconn.SetSubnets(params)
		if err != nil {
			return fmt.Errorf("Failure Setting LB Subnets: %s", err)
		}
	}

	if d.HasChange("ip_address_type") {

		params := &elbv2.SetIpAddressTypeInput{
			LoadBalancerArn: aws.String(d.Id()),
			IpAddressType:   aws.String(d.Get("ip_address_type").(string)),
		}

		_, err := elbconn.SetIpAddressType(params)
		if err != nil {
			return fmt.Errorf("Failure Setting LB IP Address Type: %s", err)
		}

	}

	stateConf := &resource.StateChangeConf{
		Pending: []string{"active", "provisioning", "failed"},
		Target:  []string{"active"},
		Refresh: func() (interface{}, string, error) {
			describeResp, err := elbconn.DescribeLoadBalancers(&elbv2.DescribeLoadBalancersInput{
				LoadBalancerArns: []*string{aws.String(d.Id())},
			})
			if err != nil {
				return nil, "", err
			}

			if len(describeResp.LoadBalancers) != 1 {
				return nil, "", fmt.Errorf("No load balancers returned for %s", d.Id())
			}
			dLb := describeResp.LoadBalancers[0]

			log.Printf("[INFO] LB state: %s", *dLb.State.Code)

			return describeResp, *dLb.State.Code, nil
		},
		Timeout:    d.Timeout(schema.TimeoutUpdate),
		MinTimeout: 10 * time.Second,
		Delay:      30 * time.Second, // Wait 30 secs before starting
	}
	_, err := stateConf.WaitForState()
	if err != nil {
		return err
	}

	return resourceAwsLbRead(d, meta)
}

func resourceAwsLbDelete(d *schema.ResourceData, meta interface{}) error {
	lbconn := meta.(*AWSClient).elbv2conn

	log.Printf("[INFO] Deleting LB: %s", d.Id())

	// Destroy the load balancer
	deleteElbOpts := elbv2.DeleteLoadBalancerInput{
		LoadBalancerArn: aws.String(d.Id()),
	}
	if _, err := lbconn.DeleteLoadBalancer(&deleteElbOpts); err != nil {
		return fmt.Errorf("Error deleting LB: %s", err)
	}

	conn := meta.(*AWSClient).ec2conn

	err := cleanupLBNetworkInterfaces(conn, d.Id())
	if err != nil {
		log.Printf("[WARN] Failed to cleanup ENIs for ALB %q: %#v", d.Id(), err)
	}

	err = waitForNLBNetworkInterfacesToDetach(conn, d.Id())
	if err != nil {
		log.Printf("[WARN] Failed to wait for ENIs to disappear for NLB %q: %#v", d.Id(), err)
	}

	return nil
}

// ALB automatically creates ENI(s) on creation
// but the cleanup is asynchronous and may take time
// which then blocks IGW, SG or VPC on deletion
// So we make the cleanup "synchronous" here
func cleanupLBNetworkInterfaces(conn *ec2.EC2, lbArn string) error {
	name, err := getLbNameFromArn(lbArn)
	if err != nil {
		return err
	}

	out, err := conn.DescribeNetworkInterfaces(&ec2.DescribeNetworkInterfacesInput{
		Filters: []*ec2.Filter{
			{
				Name:   aws.String("attachment.instance-owner-id"),
				Values: []*string{aws.String("amazon-elb")},
			},
			{
				Name:   aws.String("description"),
				Values: []*string{aws.String("ELB " + name)},
			},
		},
	})
	if err != nil {
		return err
	}

	log.Printf("[DEBUG] Found %d ENIs to cleanup for LB %q",
		len(out.NetworkInterfaces), name)

	if len(out.NetworkInterfaces) == 0 {
		// Nothing to cleanup
		return nil
	}

	err = detachNetworkInterfaces(conn, out.NetworkInterfaces)
	if err != nil {
		return err
	}

	err = deleteNetworkInterfaces(conn, out.NetworkInterfaces)
	if err != nil {
		return err
	}

	return nil
}

func waitForNLBNetworkInterfacesToDetach(conn *ec2.EC2, lbArn string) error {
	name, err := getLbNameFromArn(lbArn)
	if err != nil {
		return err
	}

	// We cannot cleanup these ENIs ourselves as that would result in
	// OperationNotPermitted: You are not allowed to manage 'ela-attach' attachments.
	// yet presence of these ENIs may prevent us from deleting EIPs associated w/ the NLB

	return resource.Retry(5*time.Minute, func() *resource.RetryError {
		out, err := conn.DescribeNetworkInterfaces(&ec2.DescribeNetworkInterfacesInput{
			Filters: []*ec2.Filter{
				{
					Name:   aws.String("attachment.instance-owner-id"),
					Values: []*string{aws.String("amazon-aws")},
				},
				{
					Name:   aws.String("attachment.attachment-id"),
					Values: []*string{aws.String("ela-attach-*")},
				},
				{
					Name:   aws.String("description"),
					Values: []*string{aws.String("ELB " + name)},
				},
			},
		})
		if err != nil {
			return resource.NonRetryableError(err)
		}

		niCount := len(out.NetworkInterfaces)
		if niCount > 0 {
			log.Printf("[DEBUG] Found %d ENIs to cleanup for NLB %q", niCount, lbArn)
			return resource.RetryableError(fmt.Errorf("Waiting for %d ENIs of %q to clean up", niCount, lbArn))
		}
		log.Printf("[DEBUG] ENIs gone for NLB %q", lbArn)

		return nil
	})
}

func getLbNameFromArn(arn string) (string, error) {
	re := regexp.MustCompile("([^/]+/[^/]+/[^/]+)$")
	matches := re.FindStringSubmatch(arn)
	if len(matches) != 2 {
		return "", fmt.Errorf("Unexpected ARN format: %q", arn)
	}

	// e.g. app/example-alb/b26e625cdde161e6
	return matches[1], nil
}

// flattenSubnetsFromAvailabilityZones creates a slice of strings containing the subnet IDs
// for the ALB based on the AvailabilityZones structure returned by the API.
func flattenSubnetsFromAvailabilityZones(availabilityZones []*elbv2.AvailabilityZone) []string {
	var result []string
	for _, az := range availabilityZones {
		result = append(result, *az.SubnetId)
	}
	return result
}

func flattenSubnetMappingsFromAvailabilityZones(availabilityZones []*elbv2.AvailabilityZone) []map[string]interface{} {
	l := make([]map[string]interface{}, 0)
	for _, availabilityZone := range availabilityZones {
		for _, loadBalancerAddress := range availabilityZone.LoadBalancerAddresses {
			m := make(map[string]interface{}, 0)
			m["subnet_id"] = *availabilityZone.SubnetId

			if loadBalancerAddress.AllocationId != nil {
				m["allocation_id"] = *loadBalancerAddress.AllocationId
			}

			l = append(l, m)
		}
	}
	return l
}

func lbSuffixFromARN(arn *string) string {
	if arn == nil {
		return ""
	}

	if arnComponents := regexp.MustCompile(`arn:.*:loadbalancer/(.*)`).FindAllStringSubmatch(*arn, -1); len(arnComponents) == 1 {
		if len(arnComponents[0]) == 2 {
			return arnComponents[0][1]
		}
	}

	return ""
}

// flattenAwsLbResource takes a *elbv2.LoadBalancer and populates all respective resource fields.
func flattenAwsLbResource(d *schema.ResourceData, meta interface{}, lb *elbv2.LoadBalancer) error {
	elbconn := meta.(*AWSClient).elbv2conn

	d.Set("arn", lb.LoadBalancerArn)
	d.Set("arn_suffix", lbSuffixFromARN(lb.LoadBalancerArn))
	d.Set("name", lb.LoadBalancerName)
	d.Set("internal", (lb.Scheme != nil && *lb.Scheme == "internal"))
	d.Set("security_groups", flattenStringList(lb.SecurityGroups))
	d.Set("vpc_id", lb.VpcId)
	d.Set("zone_id", lb.CanonicalHostedZoneId)
	d.Set("dns_name", lb.DNSName)
	d.Set("ip_address_type", lb.IpAddressType)
	d.Set("load_balancer_type", lb.Type)

	if err := d.Set("subnets", flattenSubnetsFromAvailabilityZones(lb.AvailabilityZones)); err != nil {
		return fmt.Errorf("error setting subnets: %s", err)
	}

	if err := d.Set("subnet_mapping", flattenSubnetMappingsFromAvailabilityZones(lb.AvailabilityZones)); err != nil {
		return fmt.Errorf("error setting subnet_mapping: %s", err)
	}

	respTags, err := elbconn.DescribeTags(&elbv2.DescribeTagsInput{
		ResourceArns: []*string{lb.LoadBalancerArn},
	})
	if err != nil {
		return errwrap.Wrapf("Error retrieving LB Tags: {{err}}", err)
	}

	var et []*elbv2.Tag
	if len(respTags.TagDescriptions) > 0 {
		et = respTags.TagDescriptions[0].Tags
	}

	if err := d.Set("tags", tagsToMapELBv2(et)); err != nil {
		log.Printf("[WARN] Error setting tags for AWS LB (%s): %s", d.Id(), err)
	}

	attributesResp, err := elbconn.DescribeLoadBalancerAttributes(&elbv2.DescribeLoadBalancerAttributesInput{
		LoadBalancerArn: aws.String(d.Id()),
	})
	if err != nil {
		return errwrap.Wrapf("Error retrieving LB Attributes: {{err}}", err)
	}

	accessLogMap := map[string]interface{}{}
	for _, attr := range attributesResp.Attributes {
		switch *attr.Key {
		case "access_logs.s3.enabled":
			accessLogMap["enabled"] = aws.StringValue(attr.Value) == "true"
		case "access_logs.s3.bucket":
			accessLogMap["bucket"] = aws.StringValue(attr.Value)
		case "access_logs.s3.prefix":
			accessLogMap["prefix"] = aws.StringValue(attr.Value)
		case "idle_timeout.timeout_seconds":
			timeout, err := strconv.Atoi(*attr.Value)
			if err != nil {
				return errwrap.Wrapf("Error parsing ALB timeout: {{err}}", err)
			}
			log.Printf("[DEBUG] Setting ALB Timeout Seconds: %d", timeout)
			d.Set("idle_timeout", timeout)
		case "deletion_protection.enabled":
			protectionEnabled := (*attr.Value) == "true"
			log.Printf("[DEBUG] Setting LB Deletion Protection Enabled: %t", protectionEnabled)
			d.Set("enable_deletion_protection", protectionEnabled)
		case "routing.http2.enabled":
			http2Enabled := (*attr.Value) == "true"
			log.Printf("[DEBUG] Setting ALB HTTP/2 Enabled: %t", http2Enabled)
			d.Set("enable_http2", http2Enabled)
		case "load_balancing.cross_zone.enabled":
			crossZoneLbEnabled := (*attr.Value) == "true"
			log.Printf("[DEBUG] Setting NLB Cross Zone Load Balancing Enabled: %t", crossZoneLbEnabled)
			d.Set("enable_cross_zone_load_balancing", crossZoneLbEnabled)
		}
	}

	if accessLogMap["bucket"] != "" || accessLogMap["prefix"] != "" {
		if err := d.Set("access_logs", []interface{}{accessLogMap}); err != nil {
			return fmt.Errorf("error setting access_logs: %s", err)
		}
	} else {
		d.Set("access_logs", []interface{}{})
	}

	return nil
}

// Load balancers of type 'network' cannot have their subnets updated at
// this time. If the type is 'network' and subnets have changed, mark the
// diff as a ForceNew operation
func customizeDiffNLBSubnets(diff *schema.ResourceDiff, v interface{}) error {
	// The current criteria for determining if the operation should be ForceNew:
	// - lb of type "network"
	// - existing resource (id is not "")
	// - there are actual changes to be made in the subnets
	//
	// Any other combination should be treated as normal. At this time, subnet
	// handling is the only known difference between Network Load Balancers and
	// Application Load Balancers, so the logic below is simple individual checks.
	// If other differences arise we'll want to refactor to check other
	// conditions in combinations, but for now all we handle is subnets
	lbType := diff.Get("load_balancer_type").(string)
	if "network" != lbType {
		return nil
	}

	if "" == diff.Id() {
		return nil
	}

	o, n := diff.GetChange("subnets")
	if o == nil {
		o = new(schema.Set)
	}
	if n == nil {
		n = new(schema.Set)
	}
	os := o.(*schema.Set)
	ns := n.(*schema.Set)
	remove := os.Difference(ns).List()
	add := ns.Difference(os).List()
	delta := len(remove) > 0 || len(add) > 0
	if delta {
		if err := diff.SetNew("subnets", n); err != nil {
			return err
		}

		if err := diff.ForceNew("subnets"); err != nil {
			return err
		}
	}
	return nil
}<|MERGE_RESOLUTION|>--- conflicted
+++ resolved
@@ -138,19 +138,11 @@
 						"prefix": {
 							Type:             schema.TypeString,
 							Optional:         true,
-<<<<<<< HEAD
-							Computed:         true,
-=======
->>>>>>> cebc4962
 							DiffSuppressFunc: suppressIfLBType("network"),
 						},
 						"enabled": {
 							Type:             schema.TypeBool,
 							Optional:         true,
-<<<<<<< HEAD
-							Computed:         true,
-=======
->>>>>>> cebc4962
 							DiffSuppressFunc: suppressIfLBType("network"),
 						},
 					},
@@ -366,22 +358,11 @@
 					&elbv2.LoadBalancerAttribute{
 						Key:   aws.String("access_logs.s3.bucket"),
 						Value: aws.String(log["bucket"].(string)),
-<<<<<<< HEAD
-					})
-
-				if prefix, ok := log["prefix"]; ok {
-					attributes = append(attributes, &elbv2.LoadBalancerAttribute{
-						Key:   aws.String("access_logs.s3.prefix"),
-						Value: aws.String(prefix.(string)),
-					})
-				}
-=======
 					},
 					&elbv2.LoadBalancerAttribute{
 						Key:   aws.String("access_logs.s3.prefix"),
 						Value: aws.String(log["prefix"].(string)),
 					})
->>>>>>> cebc4962
 			} else if len(logs) == 0 {
 				attributes = append(attributes, &elbv2.LoadBalancerAttribute{
 					Key:   aws.String("access_logs.s3.enabled"),
@@ -390,7 +371,6 @@
 			}
 		}
 		if d.HasChange("idle_timeout") || d.IsNewResource() {
-<<<<<<< HEAD
 			attributes = append(attributes, &elbv2.LoadBalancerAttribute{
 				Key:   aws.String("idle_timeout.timeout_seconds"),
 				Value: aws.String(fmt.Sprintf("%d", d.Get("idle_timeout").(int))),
@@ -398,15 +378,6 @@
 		}
 		if d.HasChange("enable_http2") || d.IsNewResource() {
 			attributes = append(attributes, &elbv2.LoadBalancerAttribute{
-=======
-			attributes = append(attributes, &elbv2.LoadBalancerAttribute{
-				Key:   aws.String("idle_timeout.timeout_seconds"),
-				Value: aws.String(fmt.Sprintf("%d", d.Get("idle_timeout").(int))),
-			})
-		}
-		if d.HasChange("enable_http2") || d.IsNewResource() {
-			attributes = append(attributes, &elbv2.LoadBalancerAttribute{
->>>>>>> cebc4962
 				Key:   aws.String("routing.http2.enabled"),
 				Value: aws.String(strconv.FormatBool(d.Get("enable_http2").(bool))),
 			})
