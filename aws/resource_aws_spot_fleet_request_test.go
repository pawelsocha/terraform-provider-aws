--- conflicted
+++ resolved
@@ -29,11 +29,7 @@
 	}
 	conn := client.(*AWSClient).ec2conn
 
-<<<<<<< HEAD
-	return conn.DescribeSpotFleetRequestsPages(&ec2.DescribeSpotFleetRequestsInput{}, func(page *ec2.DescribeSpotFleetRequestsOutput, isLast bool) bool {
-=======
 	err = conn.DescribeSpotFleetRequestsPages(&ec2.DescribeSpotFleetRequestsInput{}, func(page *ec2.DescribeSpotFleetRequestsOutput, isLast bool) bool {
->>>>>>> cebc4962
 		if len(page.SpotFleetRequestConfigs) == 0 {
 			log.Print("[DEBUG] No Spot Fleet Requests to sweep")
 			return false
@@ -50,8 +46,6 @@
 		}
 		return !isLast
 	})
-<<<<<<< HEAD
-=======
 	if err != nil {
 		if testSweepSkipSweepError(err) {
 			log.Printf("[WARN] Skipping EC2 Spot Fleet Requests sweep for %s: %s", region, err)
@@ -60,7 +54,6 @@
 		return fmt.Errorf("Error retrieving EC2 Spot Fleet Requests: %s", err)
 	}
 	return nil
->>>>>>> cebc4962
 }
 
 func TestAccAWSSpotFleetRequest_associatePublicIpAddress(t *testing.T) {
@@ -659,8 +652,6 @@
 	})
 }
 
-<<<<<<< HEAD
-=======
 func testAccCheckAWSSpotFleetRequest_IamInstanceProfileArn(
 	sfr *ec2.SpotFleetRequestConfig) resource.TestCheckFunc {
 	return func(s *terraform.State) error {
@@ -684,7 +675,6 @@
 	}
 }
 
->>>>>>> cebc4962
 func TestAccAWSSpotFleetRequest_WithTargetGroups(t *testing.T) {
 	var sfr ec2.SpotFleetRequestConfig
 	rName := acctest.RandString(10)
