--- conflicted
+++ resolved
@@ -5,10 +5,7 @@
 	"fmt"
 	"log"
 	"regexp"
-<<<<<<< HEAD
-=======
 	"strconv"
->>>>>>> cebc4962
 	"time"
 
 	"github.com/aws/aws-sdk-go/aws"
@@ -226,8 +223,6 @@
 								codebuild.SourceTypeBitbucket,
 								codebuild.SourceTypeGithubEnterprise,
 							}, false),
-<<<<<<< HEAD
-=======
 						},
 						"git_clone_depth": {
 							Type:         schema.TypeInt,
@@ -237,7 +232,6 @@
 						"insecure_ssl": {
 							Type:     schema.TypeBool,
 							Optional: true,
->>>>>>> cebc4962
 						},
 					},
 				},
@@ -256,8 +250,6 @@
 				Optional:     true,
 				Default:      "60",
 				ValidateFunc: validation.IntBetween(5, 480),
-<<<<<<< HEAD
-=======
 			},
 			"badge_enabled": {
 				Type:     schema.TypeBool,
@@ -267,7 +259,6 @@
 			"badge_url": {
 				Type:     schema.TypeString,
 				Computed: true,
->>>>>>> cebc4962
 			},
 			"tags": tagsSchema(),
 			"vpc_config": {
